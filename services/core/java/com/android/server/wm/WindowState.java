--- conflicted
+++ resolved
@@ -687,19 +687,6 @@
                 Math.max(mFrame.right - mStableFrame.right, 0),
                 Math.max(mFrame.bottom - mStableFrame.bottom, 0));
 
-<<<<<<< HEAD
-        if (hasOutsets) {
-            // We need to calculate outsets
-            mOutsets.set(Math.max(mContentFrame.left - mOutsetFrame.left, 0),
-                    Math.max(mContentFrame.top - mOutsetFrame.top, 0),
-                    Math.max(mOutsetFrame.right - mContentFrame.right, 0),
-                    Math.max(mOutsetFrame.bottom - mContentFrame.bottom, 0));
-        } else {
-            mOutsets.set(0, 0, 0, 0);
-        }
-
-=======
->>>>>>> 17ba2e6c
         mCompatFrame.set(mFrame);
         if (mEnforceSizeCompat) {
             // If there is a size compatibility scale being applied to the
