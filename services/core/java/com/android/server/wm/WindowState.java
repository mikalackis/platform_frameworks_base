/*
 * Copyright (C) 2011 The Android Open Source Project
 *
 * Licensed under the Apache License, Version 2.0 (the "License");
 * you may not use this file except in compliance with the License.
 * You may obtain a copy of the License at
 *
 *      http://www.apache.org/licenses/LICENSE-2.0
 *
 * Unless required by applicable law or agreed to in writing, software
 * distributed under the License is distributed on an "AS IS" BASIS,
 * WITHOUT WARRANTIES OR CONDITIONS OF ANY KIND, either express or implied.
 * See the License for the specific language governing permissions and
 * limitations under the License.
 */

package com.android.server.wm;

import static android.app.ActivityManager.ENABLE_TASK_SNAPSHOTS;
import static android.app.ActivityManager.StackId;
import static android.app.ActivityManager.StackId.FREEFORM_WORKSPACE_STACK_ID;
import static android.app.ActivityManager.StackId.INVALID_STACK_ID;
import static android.app.ActivityManager.StackId.PINNED_STACK_ID;
import static android.app.ActivityManager.isLowRamDeviceStatic;
import static android.os.Trace.TRACE_TAG_WINDOW_MANAGER;
import static android.view.Display.DEFAULT_DISPLAY;
import static android.view.ViewTreeObserver.InternalInsetsInfo.TOUCHABLE_INSETS_CONTENT;
import static android.view.ViewTreeObserver.InternalInsetsInfo.TOUCHABLE_INSETS_FRAME;
import static android.view.ViewTreeObserver.InternalInsetsInfo.TOUCHABLE_INSETS_REGION;
import static android.view.ViewTreeObserver.InternalInsetsInfo.TOUCHABLE_INSETS_VISIBLE;
import static android.view.WindowManager.LayoutParams.FIRST_SUB_WINDOW;
import static android.view.WindowManager.LayoutParams.FIRST_SYSTEM_WINDOW;
import static android.view.WindowManager.LayoutParams.FLAG_ALLOW_LOCK_WHILE_SCREEN_ON;
import static android.view.WindowManager.LayoutParams.FLAG_ALT_FOCUSABLE_IM;
import static android.view.WindowManager.LayoutParams.FLAG_DIM_BEHIND;
import static android.view.WindowManager.LayoutParams.FLAG_DISMISS_KEYGUARD;
import static android.view.WindowManager.LayoutParams.FLAG_LAYOUT_NO_LIMITS;
import static android.view.WindowManager.LayoutParams.FLAG_NOT_FOCUSABLE;
import static android.view.WindowManager.LayoutParams.FLAG_NOT_TOUCH_MODAL;
import static android.view.WindowManager.LayoutParams.FLAG_SCALED;
import static android.view.WindowManager.LayoutParams.FLAG_SECURE;
import static android.view.WindowManager.LayoutParams.FLAG_SHOW_WALLPAPER;
import static android.view.WindowManager.LayoutParams.FLAG_SHOW_WHEN_LOCKED;
import static android.view.WindowManager.LayoutParams.FLAG_TURN_SCREEN_ON;
import static android.view.WindowManager.LayoutParams.FORMAT_CHANGED;
import static android.view.WindowManager.LayoutParams.LAST_SUB_WINDOW;
import static android.view.WindowManager.LayoutParams.MATCH_PARENT;
import static android.view.WindowManager.LayoutParams.PRIVATE_FLAG_COMPATIBLE_WINDOW;
import static android.view.WindowManager.LayoutParams.PRIVATE_FLAG_HIDE_NON_SYSTEM_OVERLAY_WINDOWS;
import static android.view.WindowManager.LayoutParams.PRIVATE_FLAG_LAYOUT_CHILD_WINDOW_IN_PARENT_FRAME;
import static android.view.WindowManager.LayoutParams.PRIVATE_FLAG_NO_MOVE_ANIMATION;
import static android.view.WindowManager.LayoutParams.PRIVATE_FLAG_WILL_NOT_REPLACE_ON_RELAUNCH;
import static android.view.WindowManager.LayoutParams.SOFT_INPUT_ADJUST_RESIZE;
import static android.view.WindowManager.LayoutParams.SOFT_INPUT_MASK_ADJUST;
import static android.view.WindowManager.LayoutParams.TYPE_APPLICATION;
import static android.view.WindowManager.LayoutParams.TYPE_APPLICATION_MEDIA_OVERLAY;
import static android.view.WindowManager.LayoutParams.TYPE_APPLICATION_STARTING;
import static android.view.WindowManager.LayoutParams.TYPE_BASE_APPLICATION;
import static android.view.WindowManager.LayoutParams.TYPE_DOCK_DIVIDER;
import static android.view.WindowManager.LayoutParams.TYPE_DRAWN_APPLICATION;
import static android.view.WindowManager.LayoutParams.TYPE_INPUT_METHOD;
import static android.view.WindowManager.LayoutParams.TYPE_INPUT_METHOD_DIALOG;
import static android.view.WindowManager.LayoutParams.TYPE_TOAST;
import static android.view.WindowManager.LayoutParams.TYPE_WALLPAPER;
import static android.view.WindowManager.LayoutParams.isSystemAlertWindowType;
import static android.view.WindowManagerGlobal.RELAYOUT_RES_DRAG_RESIZING_DOCKED;
import static android.view.WindowManagerGlobal.RELAYOUT_RES_DRAG_RESIZING_FREEFORM;
import static android.view.WindowManagerGlobal.RELAYOUT_RES_FIRST_TIME;
import static android.view.WindowManagerGlobal.RELAYOUT_RES_SURFACE_CHANGED;
import static android.view.WindowManagerPolicy.FINISH_LAYOUT_REDO_WALLPAPER;
import static android.view.WindowManagerPolicy.TRANSIT_ENTER;
import static android.view.WindowManagerPolicy.TRANSIT_EXIT;
import static android.view.WindowManagerPolicy.TRANSIT_PREVIEW_DONE;
import static com.android.server.wm.DragResizeMode.DRAG_RESIZE_MODE_DOCKED_DIVIDER;
import static com.android.server.wm.DragResizeMode.DRAG_RESIZE_MODE_FREEFORM;
import static com.android.server.wm.WindowManagerDebugConfig.DEBUG_ADD_REMOVE;
import static com.android.server.wm.WindowManagerDebugConfig.DEBUG_ANIM;
import static com.android.server.wm.WindowManagerDebugConfig.DEBUG_APP_TRANSITIONS;
import static com.android.server.wm.WindowManagerDebugConfig.DEBUG_CONFIGURATION;
import static com.android.server.wm.WindowManagerDebugConfig.DEBUG_FOCUS;
import static com.android.server.wm.WindowManagerDebugConfig.DEBUG_FOCUS_LIGHT;
import static com.android.server.wm.WindowManagerDebugConfig.DEBUG_INPUT_METHOD;
import static com.android.server.wm.WindowManagerDebugConfig.DEBUG_LAYOUT;
import static com.android.server.wm.WindowManagerDebugConfig.DEBUG_ORIENTATION;
import static com.android.server.wm.WindowManagerDebugConfig.DEBUG_POWER;
import static com.android.server.wm.WindowManagerDebugConfig.DEBUG_RESIZE;
import static com.android.server.wm.WindowManagerDebugConfig.DEBUG_STARTING_WINDOW;
import static com.android.server.wm.WindowManagerDebugConfig.DEBUG_STARTING_WINDOW_VERBOSE;
import static com.android.server.wm.WindowManagerDebugConfig.DEBUG_SURFACE_TRACE;
import static com.android.server.wm.WindowManagerDebugConfig.DEBUG_VISIBILITY;
import static com.android.server.wm.WindowManagerDebugConfig.DEBUG_WALLPAPER_LIGHT;
import static com.android.server.wm.WindowManagerDebugConfig.TAG_WITH_CLASS_NAME;
import static com.android.server.wm.WindowManagerDebugConfig.TAG_WM;
import static com.android.server.wm.WindowManagerService.H.SEND_NEW_CONFIGURATION;
import static com.android.server.wm.WindowManagerService.TYPE_LAYER_MULTIPLIER;
import static com.android.server.wm.WindowManagerService.TYPE_LAYER_OFFSET;
import static com.android.server.wm.WindowManagerService.UPDATE_FOCUS_NORMAL;
import static com.android.server.wm.WindowManagerService.UPDATE_FOCUS_WILL_PLACE_SURFACES;
import static com.android.server.wm.WindowManagerService.WINDOWS_FREEZING_SCREENS_TIMEOUT;
import static com.android.server.wm.WindowManagerService.localLOGV;
import static com.android.server.wm.WindowStateAnimator.COMMIT_DRAW_PENDING;
import static com.android.server.wm.WindowStateAnimator.DRAW_PENDING;
import static com.android.server.wm.WindowStateAnimator.HAS_DRAWN;
import static com.android.server.wm.WindowStateAnimator.READY_TO_SHOW;

import android.app.AppOpsManager;
import android.content.Context;
import android.content.res.Configuration;
import android.graphics.Matrix;
import android.graphics.PixelFormat;
import android.graphics.Point;
import android.graphics.Rect;
import android.graphics.Region;
import android.os.Binder;
import android.os.Debug;
import android.os.IBinder;
import android.os.PowerManager;
import android.os.RemoteCallbackList;
import android.os.RemoteException;
import android.os.SystemClock;
import android.os.Trace;
import android.os.UserHandle;
import android.os.WorkSource;
import android.util.MergedConfiguration;
import android.util.DisplayMetrics;
import android.util.Slog;
import android.util.TimeUtils;
import android.view.DisplayInfo;
import android.view.Gravity;
import android.view.IApplicationToken;
import android.view.IWindow;
import android.view.IWindowFocusObserver;
import android.view.IWindowId;
import android.view.InputChannel;
import android.view.InputEvent;
import android.view.InputEventReceiver;
import android.view.View;
import android.view.ViewTreeObserver;
import android.view.WindowInfo;
import android.view.WindowManager;
import android.view.WindowManagerPolicy;

import com.android.internal.util.ToBooleanFunction;
import com.android.server.input.InputWindowHandle;

import java.io.PrintWriter;
import java.lang.ref.WeakReference;
import java.util.ArrayList;
import java.util.Comparator;
import java.util.LinkedList;
import java.util.function.Predicate;

/** A window in the window manager. */
class WindowState extends WindowContainer<WindowState> implements WindowManagerPolicy.WindowState {
    static final String TAG = TAG_WITH_CLASS_NAME ? "WindowState" : TAG_WM;

    // The minimal size of a window within the usable area of the freeform stack.
    // TODO(multi-window): fix the min sizes when we have mininum width/height support,
    //                     use hard-coded min sizes for now.
    static final int MINIMUM_VISIBLE_WIDTH_IN_DP = 48;
    static final int MINIMUM_VISIBLE_HEIGHT_IN_DP = 32;

    // The thickness of a window resize handle outside the window bounds on the free form workspace
    // to capture touch events in that area.
    static final int RESIZE_HANDLE_WIDTH_IN_DP = 30;

    private static final boolean DEBUG_DISABLE_SAVING_SURFACES = false ||
            ENABLE_TASK_SNAPSHOTS;

    final WindowManagerService mService;
    final WindowManagerPolicy mPolicy;
    final Context mContext;
    final Session mSession;
    final IWindow mClient;
    final int mAppOp;
    // UserId and appId of the owner. Don't display windows of non-current user.
    final int mOwnerUid;
    /** The owner has {@link android.Manifest.permission#INTERNAL_SYSTEM_WINDOW} */
    final boolean mOwnerCanAddInternalSystemWindow;
    final WindowId mWindowId;
    WindowToken mToken;
    // The same object as mToken if this is an app window and null for non-app windows.
    AppWindowToken mAppToken;

    // mAttrs.flags is tested in animation without being locked. If the bits tested are ever
    // modified they will need to be locked.
    final WindowManager.LayoutParams mAttrs = new WindowManager.LayoutParams();
    final DeathRecipient mDeathRecipient;
    private boolean mIsChildWindow;
    final int mBaseLayer;
    final int mSubLayer;
    final boolean mLayoutAttached;
    final boolean mIsImWindow;
    final boolean mIsWallpaper;
    private final boolean mIsFloatingLayer;
    int mSeq;
    boolean mEnforceSizeCompat;
    int mViewVisibility;
    int mSystemUiVisibility;
    /**
     * The visibility of the window based on policy like {@link WindowManagerPolicy}.
     * Normally set by calling {@link #showLw} and {@link #hideLw}.
     */
    boolean mPolicyVisibility = true;
    /**
     * What {@link #mPolicyVisibility} should be set to after a transition animation.
     * For example, {@link #mPolicyVisibility} might true during an exit animation to hide it and
     * then set to the value of {@link #mPolicyVisibilityAfterAnim} which is false after the exit
     * animation is done.
     */
    boolean mPolicyVisibilityAfterAnim = true;
    private boolean mAppOpVisibility = true;
    boolean mPermanentlyHidden; // the window should never be shown again
    // This is a non-system overlay window that is currently force hidden.
    private boolean mForceHideNonSystemOverlayWindow;
    boolean mAppFreezing;
    boolean mHidden;    // Used to determine if to show child windows.
    boolean mWallpaperVisible;  // for wallpaper, what was last vis report?
    private boolean mDragResizing;
    private boolean mDragResizingChangeReported = true;
    private int mResizeMode;

    private RemoteCallbackList<IWindowFocusObserver> mFocusCallbacks;

    /**
     * The window size that was requested by the application.  These are in
     * the application's coordinate space (without compatibility scale applied).
     */
    int mRequestedWidth;
    int mRequestedHeight;
    private int mLastRequestedWidth;
    private int mLastRequestedHeight;

    int mLayer;
    boolean mHaveFrame;
    boolean mObscured;
    boolean mTurnOnScreen;

    int mLayoutSeq = -1;

    /**
     * Used to store last reported to client configuration and check if we have newer available.
     * We'll send configuration to client only if it is different from the last applied one and
     * client won't perform unnecessary updates.
     */
    private final MergedConfiguration mLastReportedConfiguration = new MergedConfiguration();

    /**
     * Actual position of the surface shown on-screen (may be modified by animation). These are
     * in the screen's coordinate space (WITH the compatibility scale applied).
     */
    final Point mShownPosition = new Point();

    /**
     * Insets that determine the actually visible area.  These are in the application's
     * coordinate space (without compatibility scale applied).
     */
    final Rect mVisibleInsets = new Rect();
    private final Rect mLastVisibleInsets = new Rect();
    private boolean mVisibleInsetsChanged;

    /**
     * Insets that are covered by system windows (such as the status bar) and
     * transient docking windows (such as the IME).  These are in the application's
     * coordinate space (without compatibility scale applied).
     */
    final Rect mContentInsets = new Rect();
    final Rect mLastContentInsets = new Rect();

    /**
     * The last content insets returned to the client in relayout. We use
     * these in the bounds animation to ensure we only observe inset changes
     * at the same time that a client resizes it's surface so that we may use
     * the geometryAppliesWithResize synchronization mechanism to keep
     * the contents in place.
     */
    final Rect mLastRelayoutContentInsets = new Rect();

    private boolean mContentInsetsChanged;

    /**
     * Insets that determine the area covered by the display overscan region.  These are in the
     * application's coordinate space (without compatibility scale applied).
     */
    final Rect mOverscanInsets = new Rect();
    private final Rect mLastOverscanInsets = new Rect();
    private boolean mOverscanInsetsChanged;

    /**
     * Insets that determine the area covered by the stable system windows.  These are in the
     * application's coordinate space (without compatibility scale applied).
     */
    final Rect mStableInsets = new Rect();
    private final Rect mLastStableInsets = new Rect();
    private boolean mStableInsetsChanged;

    /**
     * Outsets determine the area outside of the surface where we want to pretend that it's possible
     * to draw anyway.
     */
    final Rect mOutsets = new Rect();
    private final Rect mLastOutsets = new Rect();
    private boolean mOutsetsChanged = false;

    /**
     * Set to true if we are waiting for this window to receive its
     * given internal insets before laying out other windows based on it.
     */
    boolean mGivenInsetsPending;

    /**
     * These are the content insets that were given during layout for
     * this window, to be applied to windows behind it.
     */
    final Rect mGivenContentInsets = new Rect();

    /**
     * These are the visible insets that were given during layout for
     * this window, to be applied to windows behind it.
     */
    final Rect mGivenVisibleInsets = new Rect();

    /**
     * This is the given touchable area relative to the window frame, or null if none.
     */
    final Region mGivenTouchableRegion = new Region();

    /**
     * Flag indicating whether the touchable region should be adjusted by
     * the visible insets; if false the area outside the visible insets is
     * NOT touchable, so we must use those to adjust the frame during hit
     * tests.
     */
    int mTouchableInsets = ViewTreeObserver.InternalInsetsInfo.TOUCHABLE_INSETS_FRAME;

    // Current transformation being applied.
    float mGlobalScale=1;
    float mInvGlobalScale=1;
    float mHScale=1, mVScale=1;
    float mLastHScale=1, mLastVScale=1;
    final Matrix mTmpMatrix = new Matrix();

    // "Real" frame that the application sees, in display coordinate space.
    final Rect mFrame = new Rect();
    final Rect mLastFrame = new Rect();
    private boolean mFrameSizeChanged = false;
    // Frame that is scaled to the application's coordinate space when in
    // screen size compatibility mode.
    final Rect mCompatFrame = new Rect();

    final Rect mContainingFrame = new Rect();

    private final Rect mParentFrame = new Rect();

    // The entire screen area of the {@link TaskStack} this window is in. Usually equal to the
    // screen area of the device.
    final Rect mDisplayFrame = new Rect();

    // The region of the display frame that the display type supports displaying content on. This
    // is mostly a special case for TV where some displays don’t have the entire display usable.
    // {@link WindowManager.LayoutParams#FLAG_LAYOUT_IN_OVERSCAN} flag can be used to allow
    // window display contents to extend into the overscan region.
    private final Rect mOverscanFrame = new Rect();

    // The display frame minus the stable insets. This value is always constant regardless of if
    // the status bar or navigation bar is visible.
    private final Rect mStableFrame = new Rect();

    // The area not occupied by the status and navigation bars. So, if both status and navigation
    // bars are visible, the decor frame is equal to the stable frame.
    final Rect mDecorFrame = new Rect();

    // Equal to the decor frame if the IME (e.g. keyboard) is not present. Equal to the decor frame
    // minus the area occupied by the IME if the IME is present.
    private final Rect mContentFrame = new Rect();

    // Legacy stuff. Generally equal to the content frame expect when the IME for older apps
    // displays hint text.
    final Rect mVisibleFrame = new Rect();

    // Frame that includes dead area outside of the surface but where we want to pretend that it's
    // possible to draw.
    private final Rect mOutsetFrame = new Rect();

    /**
     * Usually empty. Set to the task's tempInsetFrame. See
     *{@link android.app.IActivityManager#resizeDockedStack}.
     */
    private final Rect mInsetFrame = new Rect();

    boolean mContentChanged;

    // If a window showing a wallpaper: the requested offset for the
    // wallpaper; if a wallpaper window: the currently applied offset.
    float mWallpaperX = -1;
    float mWallpaperY = -1;

    // If a window showing a wallpaper: what fraction of the offset
    // range corresponds to a full virtual screen.
    float mWallpaperXStep = -1;
    float mWallpaperYStep = -1;

    // If a window showing a wallpaper: a raw pixel offset to forcibly apply
    // to its window; if a wallpaper window: not used.
    int mWallpaperDisplayOffsetX = Integer.MIN_VALUE;
    int mWallpaperDisplayOffsetY = Integer.MIN_VALUE;

    // Wallpaper windows: pixels offset based on above variables.
    int mXOffset;
    int mYOffset;

    /**
     * This is set after IWindowSession.relayout() has been called at
     * least once for the window.  It allows us to detect the situation
     * where we don't yet have a surface, but should have one soon, so
     * we can give the window focus before waiting for the relayout.
     */
    boolean mRelayoutCalled;

    boolean mInRelayout;

    /**
     * If the application has called relayout() with changes that can
     * impact its window's size, we need to perform a layout pass on it
     * even if it is not currently visible for layout.  This is set
     * when in that case until the layout is done.
     */
    boolean mLayoutNeeded;

    /** Currently running an exit animation? */
    boolean mAnimatingExit;

    /** Currently on the mDestroySurface list? */
    boolean mDestroying;

    /** Completely remove from window manager after exit animation? */
    boolean mRemoveOnExit;

    /**
     * Whether the app died while it was visible, if true we might need
     * to continue to show it until it's restarted.
     */
    boolean mAppDied;

    /**
     * Set when the orientation is changing and this window has not yet
     * been updated for the new orientation.
     */
    private boolean mOrientationChanging;

    /**
     * Sometimes in addition to the mOrientationChanging
     * flag we report that the orientation is changing
     * due to a mismatch in current and reported configuration.
     *
     * In the case of timeout we still need to make sure we
     * leave the orientation changing state though, so we
     * use this as a special time out escape hatch.
     */
    private boolean mOrientationChangeTimedOut;

    /**
     * The orientation during the last visible call to relayout. If our
     * current orientation is different, the window can't be ready
     * to be shown.
     */
    int mLastVisibleLayoutRotation = -1;

    /**
     * Set when we need to report the orientation change to client to trigger a relayout.
     */
    boolean mReportOrientationChanged;

    /**
     * How long we last kept the screen frozen.
     */
    int mLastFreezeDuration;

    /** Is this window now (or just being) removed? */
    boolean mRemoved;

    /**
     * It is save to remove the window and destroy the surface because the client requested removal
     * or some other higher level component said so (e.g. activity manager).
     * TODO: We should either have different booleans for the removal reason or use a bit-field.
     */
    boolean mWindowRemovalAllowed;

    // Input channel and input window handle used by the input dispatcher.
    final InputWindowHandle mInputWindowHandle;
    InputChannel mInputChannel;
    private InputChannel mClientChannel;

    // Used to improve performance of toString()
    private String mStringNameCache;
    private CharSequence mLastTitle;
    private boolean mWasExiting;

    final WindowStateAnimator mWinAnimator;

    boolean mHasSurface = false;

    /** When true this window can be displayed on screens owther than mOwnerUid's */
    private boolean mShowToOwnerOnly;

    // Whether the window has a saved surface from last pause, which can be
    // used to start an entering animation earlier.
    private boolean mSurfaceSaved = false;

    // Whether we're performing an entering animation with a saved surface. This flag is
    // true during the time we're showing a window with a previously saved surface. It's
    // cleared when surface is destroyed, saved, or re-drawn by the app.
    private boolean mAnimatingWithSavedSurface;

    // Whether the window was visible when we set the app to invisible last time. WM uses
    // this as a hint to restore the surface (if available) for early animation next time
    // the app is brought visible.
    private boolean mWasVisibleBeforeClientHidden;

    // This window will be replaced due to relaunch. This allows window manager
    // to differentiate between simple removal of a window and replacement. In the latter case it
    // will preserve the old window until the new one is drawn.
    boolean mWillReplaceWindow = false;
    // If true, the replaced window was already requested to be removed.
    private boolean mReplacingRemoveRequested = false;
    // Whether the replacement of the window should trigger app transition animation.
    private boolean mAnimateReplacingWindow = false;
    // If not null, the window that will be used to replace the old one. This is being set when
    // the window is added and unset when this window reports its first draw.
    private WindowState mReplacementWindow = null;
    // For the new window in the replacement transition, if we have
    // requested to replace without animation, then we should
    // make sure we also don't apply an enter animation for
    // the new window.
    boolean mSkipEnterAnimationForSeamlessReplacement = false;
    // Whether this window is being moved via the resize API
    private boolean mMovedByResize;

    /**
     * Wake lock for drawing.
     * Even though it's slightly more expensive to do so, we will use a separate wake lock
     * for each app that is requesting to draw while dozing so that we can accurately track
     * who is preventing the system from suspending.
     * This lock is only acquired on first use.
     */
    private PowerManager.WakeLock mDrawLock;

    final private Rect mTmpRect = new Rect();

    /**
     * Whether the window was resized by us while it was gone for layout.
     */
    boolean mResizedWhileGone = false;

    /** @see #isResizedWhileNotDragResizing(). */
    private boolean mResizedWhileNotDragResizing;

    /** @see #isResizedWhileNotDragResizingReported(). */
    private boolean mResizedWhileNotDragResizingReported;

    /**
     * During seamless rotation we have two phases, first the old window contents
     * are rotated to look as if they didn't move in the new coordinate system. Then we
     * have to freeze updates to this layer (to preserve the transformation) until
     * the resize actually occurs. This is true from when the transformation is set
     * and false until the transaction to resize is sent.
     */
    boolean mSeamlesslyRotated = false;

    private static final Region sEmptyRegion = new Region();

    /**
     * Surface insets from the previous call to relayout(), used to track
     * if we are changing the Surface insets.
     */
    final Rect mLastSurfaceInsets = new Rect();

    /**
     * A flag set by the {@link WindowState} parent to indicate that the parent has examined this
     * {@link WindowState} in its overall drawing context. This book-keeping allows the parent to
     * make sure all children have been considered.
     */
    private boolean mDrawnStateEvaluated;

    /**
     * Compares two window sub-layers and returns -1 if the first is lesser than the second in terms
     * of z-order and 1 otherwise.
     */
    private static final Comparator<WindowState> sWindowSubLayerComparator =
            new Comparator<WindowState>() {
                @Override
                public int compare(WindowState w1, WindowState w2) {
                    final int layer1 = w1.mSubLayer;
                    final int layer2 = w2.mSubLayer;
                    if (layer1 < layer2 || (layer1 == layer2 && layer2 < 0 )) {
                        // We insert the child window into the list ordered by
                        // the sub-layer.  For same sub-layers, the negative one
                        // should go below others; the positive one should go
                        // above others.
                        return -1;
                    }
                    return 1;
                };
            };

    WindowState(WindowManagerService service, Session s, IWindow c, WindowToken token,
           WindowState parentWindow, int appOp, int seq, WindowManager.LayoutParams a,
           int viewVisibility, int ownerId, boolean ownerCanAddInternalSystemWindow) {
        mService = service;
        mSession = s;
        mClient = c;
        mAppOp = appOp;
        mToken = token;
        mAppToken = mToken.asAppWindowToken();
        mOwnerUid = ownerId;
        mOwnerCanAddInternalSystemWindow = ownerCanAddInternalSystemWindow;
        mWindowId = new WindowId(this);
        mAttrs.copyFrom(a);
        mViewVisibility = viewVisibility;
        mPolicy = mService.mPolicy;
        mContext = mService.mContext;
        DeathRecipient deathRecipient = new DeathRecipient();
        mSeq = seq;
        mEnforceSizeCompat = (mAttrs.privateFlags & PRIVATE_FLAG_COMPATIBLE_WINDOW) != 0;
        if (localLOGV) Slog.v(
            TAG, "Window " + this + " client=" + c.asBinder()
            + " token=" + token + " (" + mAttrs.token + ")" + " params=" + a);
        try {
            c.asBinder().linkToDeath(deathRecipient, 0);
        } catch (RemoteException e) {
            mDeathRecipient = null;
            mIsChildWindow = false;
            mLayoutAttached = false;
            mIsImWindow = false;
            mIsWallpaper = false;
            mIsFloatingLayer = false;
            mBaseLayer = 0;
            mSubLayer = 0;
            mInputWindowHandle = null;
            mWinAnimator = null;
            return;
        }
        mDeathRecipient = deathRecipient;

        if (mAttrs.type >= FIRST_SUB_WINDOW && mAttrs.type <= LAST_SUB_WINDOW) {
            // The multiplier here is to reserve space for multiple
            // windows in the same type layer.
            mBaseLayer = mPolicy.getWindowLayerLw(parentWindow)
                    * TYPE_LAYER_MULTIPLIER + TYPE_LAYER_OFFSET;
            mSubLayer = mPolicy.getSubWindowLayerFromTypeLw(a.type);
            mIsChildWindow = true;

            if (DEBUG_ADD_REMOVE) Slog.v(TAG, "Adding " + this + " to " + parentWindow);
            parentWindow.addChild(this, sWindowSubLayerComparator);

            mLayoutAttached = mAttrs.type !=
                    WindowManager.LayoutParams.TYPE_APPLICATION_ATTACHED_DIALOG;
            mIsImWindow = parentWindow.mAttrs.type == TYPE_INPUT_METHOD
                    || parentWindow.mAttrs.type == TYPE_INPUT_METHOD_DIALOG;
            mIsWallpaper = parentWindow.mAttrs.type == TYPE_WALLPAPER;
        } else {
            // The multiplier here is to reserve space for multiple
            // windows in the same type layer.
            mBaseLayer = mPolicy.getWindowLayerLw(this)
                    * TYPE_LAYER_MULTIPLIER + TYPE_LAYER_OFFSET;
            mSubLayer = 0;
            mIsChildWindow = false;
            mLayoutAttached = false;
            mIsImWindow = mAttrs.type == TYPE_INPUT_METHOD
                    || mAttrs.type == TYPE_INPUT_METHOD_DIALOG;
            mIsWallpaper = mAttrs.type == TYPE_WALLPAPER;
        }
        mIsFloatingLayer = mIsImWindow || mIsWallpaper;

        if (mAppToken != null && mAppToken.mShowForAllUsers) {
            // Windows for apps that can show for all users should also show when the device is
            // locked.
            mAttrs.flags |= FLAG_SHOW_WHEN_LOCKED;
        }

        mWinAnimator = new WindowStateAnimator(this);
        mWinAnimator.mAlpha = a.alpha;

        mRequestedWidth = 0;
        mRequestedHeight = 0;
        mLastRequestedWidth = 0;
        mLastRequestedHeight = 0;
        mXOffset = 0;
        mYOffset = 0;
        mLayer = 0;
        mInputWindowHandle = new InputWindowHandle(
                mAppToken != null ? mAppToken.mInputApplicationHandle : null, this, c,
                    getDisplayId());
    }

    void attach() {
        if (localLOGV) Slog.v(TAG, "Attaching " + this + " token=" + mToken);
        mSession.windowAddedLocked(mAttrs.packageName);
    }

    /**
     * Returns whether this {@link WindowState} has been considered for drawing by its parent.
     */
    boolean getDrawnStateEvaluated() {
        return mDrawnStateEvaluated;
    }

    /**
     * Sets whether this {@link WindowState} has been considered for drawing by its parent. Should
     * be cleared when detached from parent.
     */
    void setDrawnStateEvaluated(boolean evaluated) {
        mDrawnStateEvaluated = evaluated;
    }

    @Override
    void onParentSet() {
        super.onParentSet();
        setDrawnStateEvaluated(false /*evaluated*/);
    }

    @Override
    public int getOwningUid() {
        return mOwnerUid;
    }

    @Override
    public String getOwningPackage() {
        return mAttrs.packageName;
    }

    @Override
    public boolean canAddInternalSystemWindow() {
        return mOwnerCanAddInternalSystemWindow;
    }

    @Override
    public boolean canAcquireSleepToken() {
        return mSession.mCanAcquireSleepToken;
    }

    /**
     * Subtracts the insets calculated by intersecting {@param layoutFrame} with {@param insetFrame}
     * from {@param frame}. In other words, it applies the insets that would result if
     * {@param frame} would be shifted to {@param layoutFrame} and then applying the insets from
     * {@param insetFrame}. Also it respects {@param displayFrame} in case window has minimum
     * width/height applied and insets should be overridden.
     */
    private void subtractInsets(Rect frame, Rect layoutFrame, Rect insetFrame, Rect displayFrame) {
        final int left = Math.max(0, insetFrame.left - Math.max(layoutFrame.left, displayFrame.left));
        final int top = Math.max(0, insetFrame.top - Math.max(layoutFrame.top, displayFrame.top));
        final int right = Math.max(0, Math.min(layoutFrame.right, displayFrame.right) - insetFrame.right);
        final int bottom = Math.max(0, Math.min(layoutFrame.bottom, displayFrame.bottom) - insetFrame.bottom);
        frame.inset(left, top, right, bottom);
    }

    @Override
    public void computeFrameLw(Rect parentFrame, Rect displayFrame, Rect overscanFrame,
            Rect contentFrame, Rect visibleFrame, Rect decorFrame, Rect stableFrame,
            Rect outsetFrame) {
        if (mWillReplaceWindow && (mAnimatingExit || !mReplacingRemoveRequested)) {
            // This window is being replaced and either already got information that it's being
            // removed or we are still waiting for some information. Because of this we don't
            // want to apply any more changes to it, so it remains in this state until new window
            // appears.
            return;
        }
        mHaveFrame = true;

        final Task task = getTask();
        final boolean inFullscreenContainer = inFullscreenContainer();
        final boolean windowsAreFloating = task != null && task.isFloating();
        final DisplayContent dc = getDisplayContent();

        // If the task has temp inset bounds set, we have to make sure all its windows uses
        // the temp inset frame. Otherwise different display frames get applied to the main
        // window and the child window, making them misaligned.
        if (inFullscreenContainer || isLetterboxedAppWindow()) {
            mInsetFrame.setEmpty();
        } else if (task != null && isInMultiWindowMode()) {
            task.getTempInsetBounds(mInsetFrame);
        }

        // Denotes the actual frame used to calculate the insets and to perform the layout. When
        // resizing in docked mode, we'd like to freeze the layout, so we also need to freeze the
        // insets temporarily. By the notion of a task having a different layout frame, we can
        // achieve that while still moving the task around.
        final Rect layoutContainingFrame;
        final Rect layoutDisplayFrame;

        // The offset from the layout containing frame to the actual containing frame.
        final int layoutXDiff;
        final int layoutYDiff;
        if (inFullscreenContainer || layoutInParentFrame()) {
            // We use the parent frame as the containing frame for fullscreen and child windows
            mContainingFrame.set(parentFrame);
            mDisplayFrame.set(displayFrame);
            layoutDisplayFrame = displayFrame;
            layoutContainingFrame = parentFrame;
            layoutXDiff = 0;
            layoutYDiff = 0;
        } else {
            getContainerBounds(mContainingFrame);
            if (mAppToken != null && !mAppToken.mFrozenBounds.isEmpty()) {

                // If the bounds are frozen, we still want to translate the window freely and only
                // freeze the size.
                Rect frozen = mAppToken.mFrozenBounds.peek();
                mContainingFrame.right = mContainingFrame.left + frozen.width();
                mContainingFrame.bottom = mContainingFrame.top + frozen.height();
            }
            final WindowState imeWin = mService.mInputMethodWindow;
            // IME is up and obscuring this window. Adjust the window position so it is visible.
            if (imeWin != null && imeWin.isVisibleNow() && mService.mInputMethodTarget == this) {
                final int stackId = getStackId();
                if (stackId == FREEFORM_WORKSPACE_STACK_ID
                        && mContainingFrame.bottom > contentFrame.bottom) {
                    // In freeform we want to move the top up directly.
                    // TODO: Investigate why this is contentFrame not parentFrame.
                    mContainingFrame.top -= mContainingFrame.bottom - contentFrame.bottom;
                } else if (stackId != PINNED_STACK_ID
                        && mContainingFrame.bottom > parentFrame.bottom) {
                    // But in docked we want to behave like fullscreen and behave as if the task
                    // were given smaller bounds for the purposes of layout. Skip adjustments for
                    // the pinned stack, they are handled separately in the PinnedStackController.
                    mContainingFrame.bottom = parentFrame.bottom;
                }
            }

            if (windowsAreFloating) {
                // In floating modes (e.g. freeform, pinned) we have only to set the rectangle
                // if it wasn't set already. No need to intersect it with the (visible)
                // "content frame" since it is allowed to be outside the visible desktop.
                if (mContainingFrame.isEmpty()) {
                    mContainingFrame.set(contentFrame);
                }
            }
            mDisplayFrame.set(mContainingFrame);
            layoutXDiff = !mInsetFrame.isEmpty() ? mInsetFrame.left - mContainingFrame.left : 0;
            layoutYDiff = !mInsetFrame.isEmpty() ? mInsetFrame.top - mContainingFrame.top : 0;
            layoutContainingFrame = !mInsetFrame.isEmpty() ? mInsetFrame : mContainingFrame;
            mTmpRect.set(0, 0, dc.getDisplayInfo().logicalWidth, dc.getDisplayInfo().logicalHeight);
            subtractInsets(mDisplayFrame, layoutContainingFrame, displayFrame, mTmpRect);
            if (!layoutInParentFrame()) {
                subtractInsets(mContainingFrame, layoutContainingFrame, parentFrame, mTmpRect);
                subtractInsets(mInsetFrame, layoutContainingFrame, parentFrame, mTmpRect);
            }
            layoutDisplayFrame = displayFrame;
            layoutDisplayFrame.intersect(layoutContainingFrame);
        }

        final int pw = mContainingFrame.width();
        final int ph = mContainingFrame.height();

        if (!mParentFrame.equals(parentFrame)) {
            //Slog.i(TAG_WM, "Window " + this + " content frame from " + mParentFrame
            //        + " to " + parentFrame);
            mParentFrame.set(parentFrame);
            mContentChanged = true;
        }
        if (mRequestedWidth != mLastRequestedWidth || mRequestedHeight != mLastRequestedHeight) {
            mLastRequestedWidth = mRequestedWidth;
            mLastRequestedHeight = mRequestedHeight;
            mContentChanged = true;
        }

        mOverscanFrame.set(overscanFrame);
        mContentFrame.set(contentFrame);
        mVisibleFrame.set(visibleFrame);
        mDecorFrame.set(decorFrame);
        mStableFrame.set(stableFrame);
        final boolean hasOutsets = outsetFrame != null;
        if (hasOutsets) {
            mOutsetFrame.set(outsetFrame);
        }

        final int fw = mFrame.width();
        final int fh = mFrame.height();

        applyGravityAndUpdateFrame(layoutContainingFrame, layoutDisplayFrame);

        // Calculate the outsets before the content frame gets shrinked to the window frame.
        if (hasOutsets) {
            mOutsets.set(Math.max(mContentFrame.left - mOutsetFrame.left, 0),
                    Math.max(mContentFrame.top - mOutsetFrame.top, 0),
                    Math.max(mOutsetFrame.right - mContentFrame.right, 0),
                    Math.max(mOutsetFrame.bottom - mContentFrame.bottom, 0));
        } else {
            mOutsets.set(0, 0, 0, 0);
        }

        // Make sure the content and visible frames are inside of the
        // final window frame.
        if (windowsAreFloating && !mFrame.isEmpty()) {
            // For pinned workspace the frame isn't limited in any particular
            // way since SystemUI controls the bounds. For freeform however
            // we want to keep things inside the content frame.
            final Rect limitFrame = task.inPinnedWorkspace() ? mFrame : mContentFrame;
            // Keep the frame out of the blocked system area, limit it in size to the content area
            // and make sure that there is always a minimum visible so that the user can drag it
            // into a usable area..
            final int height = Math.min(mFrame.height(), limitFrame.height());
            final int width = Math.min(limitFrame.width(), mFrame.width());
            final DisplayMetrics displayMetrics = getDisplayContent().getDisplayMetrics();
            final int minVisibleHeight = Math.min(height, WindowManagerService.dipToPixel(
                    MINIMUM_VISIBLE_HEIGHT_IN_DP, displayMetrics));
            final int minVisibleWidth = Math.min(width, WindowManagerService.dipToPixel(
                    MINIMUM_VISIBLE_WIDTH_IN_DP, displayMetrics));
            final int top = Math.max(limitFrame.top,
                    Math.min(mFrame.top, limitFrame.bottom - minVisibleHeight));
            final int left = Math.max(limitFrame.left + minVisibleWidth - width,
                    Math.min(mFrame.left, limitFrame.right - minVisibleWidth));
            mFrame.set(left, top, left + width, top + height);
            mContentFrame.set(mFrame);
            mVisibleFrame.set(mContentFrame);
            mStableFrame.set(mContentFrame);
        } else if (mAttrs.type == TYPE_DOCK_DIVIDER) {
            dc.getDockedDividerController().positionDockedStackedDivider(mFrame);
            mContentFrame.set(mFrame);
            if (!mFrame.equals(mLastFrame)) {
                mMovedByResize = true;
            }
        } else {
            mContentFrame.set(Math.max(mContentFrame.left, mFrame.left),
                    Math.max(mContentFrame.top, mFrame.top),
                    Math.min(mContentFrame.right, mFrame.right),
                    Math.min(mContentFrame.bottom, mFrame.bottom));

            mVisibleFrame.set(Math.max(mVisibleFrame.left, mFrame.left),
                    Math.max(mVisibleFrame.top, mFrame.top),
                    Math.min(mVisibleFrame.right, mFrame.right),
                    Math.min(mVisibleFrame.bottom, mFrame.bottom));

            mStableFrame.set(Math.max(mStableFrame.left, mFrame.left),
                    Math.max(mStableFrame.top, mFrame.top),
                    Math.min(mStableFrame.right, mFrame.right),
                    Math.min(mStableFrame.bottom, mFrame.bottom));
        }

        if (inFullscreenContainer && !windowsAreFloating) {
            // Windows that are not fullscreen can be positioned outside of the display frame,
            // but that is not a reason to provide them with overscan insets.
            mOverscanInsets.set(Math.max(mOverscanFrame.left - layoutContainingFrame.left, 0),
                    Math.max(mOverscanFrame.top - layoutContainingFrame.top, 0),
                    Math.max(layoutContainingFrame.right - mOverscanFrame.right, 0),
                    Math.max(layoutContainingFrame.bottom - mOverscanFrame.bottom, 0));
        }

        if (mAttrs.type == TYPE_DOCK_DIVIDER) {
            // For the docked divider, we calculate the stable insets like a full-screen window
            // so it can use it to calculate the snap positions.
            mStableInsets.set(Math.max(mStableFrame.left - mDisplayFrame.left, 0),
                    Math.max(mStableFrame.top - mDisplayFrame.top, 0),
                    Math.max(mDisplayFrame.right - mStableFrame.right, 0),
                    Math.max(mDisplayFrame.bottom - mStableFrame.bottom, 0));

            // The divider doesn't care about insets in any case, so set it to empty so we don't
            // trigger a relayout when moving it.
            mContentInsets.setEmpty();
            mVisibleInsets.setEmpty();
        } else {
            getDisplayContent().getLogicalDisplayRect(mTmpRect);
            // Override right and/or bottom insets in case if the frame doesn't fit the screen in
            // non-fullscreen mode.
            boolean overrideRightInset = !windowsAreFloating && !inFullscreenContainer
                    && mFrame.right > mTmpRect.right;
            boolean overrideBottomInset = !windowsAreFloating && !inFullscreenContainer
                    && mFrame.bottom > mTmpRect.bottom;
            mContentInsets.set(mContentFrame.left - mFrame.left,
                    mContentFrame.top - mFrame.top,
                    overrideRightInset ? mTmpRect.right - mContentFrame.right
                            : mFrame.right - mContentFrame.right,
                    overrideBottomInset ? mTmpRect.bottom - mContentFrame.bottom
                            : mFrame.bottom - mContentFrame.bottom);

            mVisibleInsets.set(mVisibleFrame.left - mFrame.left,
                    mVisibleFrame.top - mFrame.top,
                    overrideRightInset ? mTmpRect.right - mVisibleFrame.right
                            : mFrame.right - mVisibleFrame.right,
                    overrideBottomInset ? mTmpRect.bottom - mVisibleFrame.bottom
                            : mFrame.bottom - mVisibleFrame.bottom);

            mStableInsets.set(Math.max(mStableFrame.left - mFrame.left, 0),
                    Math.max(mStableFrame.top - mFrame.top, 0),
                    overrideRightInset ? Math.max(mTmpRect.right - mStableFrame.right, 0)
                            : Math.max(mFrame.right - mStableFrame.right, 0),
                    overrideBottomInset ? Math.max(mTmpRect.bottom - mStableFrame.bottom, 0)
                            :  Math.max(mFrame.bottom - mStableFrame.bottom, 0));
        }

        // Offset the actual frame by the amount layout frame is off.
        mFrame.offset(-layoutXDiff, -layoutYDiff);
        mCompatFrame.offset(-layoutXDiff, -layoutYDiff);
        mContentFrame.offset(-layoutXDiff, -layoutYDiff);
        mVisibleFrame.offset(-layoutXDiff, -layoutYDiff);
        mStableFrame.offset(-layoutXDiff, -layoutYDiff);

        mCompatFrame.set(mFrame);
        if (mEnforceSizeCompat) {
            // If there is a size compatibility scale being applied to the
            // window, we need to apply this to its insets so that they are
            // reported to the app in its coordinate space.
            mOverscanInsets.scale(mInvGlobalScale);
            mContentInsets.scale(mInvGlobalScale);
            mVisibleInsets.scale(mInvGlobalScale);
            mStableInsets.scale(mInvGlobalScale);
            mOutsets.scale(mInvGlobalScale);

            // Also the scaled frame that we report to the app needs to be
            // adjusted to be in its coordinate space.
            mCompatFrame.scale(mInvGlobalScale);
        }

        if (mIsWallpaper && (fw != mFrame.width() || fh != mFrame.height())) {
            final DisplayContent displayContent = getDisplayContent();
            if (displayContent != null) {
                final DisplayInfo displayInfo = displayContent.getDisplayInfo();
                getDisplayContent().mWallpaperController.updateWallpaperOffset(
                        this, displayInfo.logicalWidth, displayInfo.logicalHeight, false);
            }
        }

        if (DEBUG_LAYOUT || localLOGV) Slog.v(TAG,
                "Resolving (mRequestedWidth="
                + mRequestedWidth + ", mRequestedheight="
                + mRequestedHeight + ") to" + " (pw=" + pw + ", ph=" + ph
                + "): frame=" + mFrame.toShortString()
                + " ci=" + mContentInsets.toShortString()
                + " vi=" + mVisibleInsets.toShortString()
                + " si=" + mStableInsets.toShortString()
                + " of=" + mOutsets.toShortString());
    }

    @Override
    public Rect getFrameLw() {
        return mFrame;
    }

    @Override
    public Point getShownPositionLw() {
        return mShownPosition;
    }

    @Override
    public Rect getDisplayFrameLw() {
        return mDisplayFrame;
    }

    @Override
    public Rect getOverscanFrameLw() {
        return mOverscanFrame;
    }

    @Override
    public Rect getContentFrameLw() {
        return mContentFrame;
    }

    @Override
    public Rect getVisibleFrameLw() {
        return mVisibleFrame;
    }

    Rect getStableFrameLw() {
        return mStableFrame;
    }

    @Override
    public boolean getGivenInsetsPendingLw() {
        return mGivenInsetsPending;
    }

    @Override
    public Rect getGivenContentInsetsLw() {
        return mGivenContentInsets;
    }

    @Override
    public Rect getGivenVisibleInsetsLw() {
        return mGivenVisibleInsets;
    }

    @Override
    public WindowManager.LayoutParams getAttrs() {
        return mAttrs;
    }

    @Override
    public boolean getNeedsMenuLw(WindowManagerPolicy.WindowState bottom) {
        return getDisplayContent().getNeedsMenu(this, bottom);
    }

    @Override
    public int getSystemUiVisibility() {
        return mSystemUiVisibility;
    }

    @Override
    public int getSurfaceLayer() {
        return mLayer;
    }

    @Override
    public int getBaseType() {
        return getTopParentWindow().mAttrs.type;
    }

    @Override
    public IApplicationToken getAppToken() {
        return mAppToken != null ? mAppToken.appToken : null;
    }

    @Override
    public boolean isVoiceInteraction() {
        return mAppToken != null && mAppToken.mVoiceInteraction;
    }

    boolean setReportResizeHints() {
        mOverscanInsetsChanged |= !mLastOverscanInsets.equals(mOverscanInsets);
        mContentInsetsChanged |= !mLastContentInsets.equals(mContentInsets);
        mVisibleInsetsChanged |= !mLastVisibleInsets.equals(mVisibleInsets);
        mStableInsetsChanged |= !mLastStableInsets.equals(mStableInsets);
        mOutsetsChanged |= !mLastOutsets.equals(mOutsets);
        mFrameSizeChanged |= (mLastFrame.width() != mFrame.width()) ||
                (mLastFrame.height() != mFrame.height());
        return mOverscanInsetsChanged || mContentInsetsChanged || mVisibleInsetsChanged
                || mOutsetsChanged || mFrameSizeChanged;
    }

    /**
     * Adds the window to the resizing list if any of the parameters we use to track the window
     * dimensions or insets have changed.
     */
    void updateResizingWindowIfNeeded() {
        final WindowStateAnimator winAnimator = mWinAnimator;
        if (!mHasSurface || mService.mLayoutSeq != mLayoutSeq || isGoneForLayoutLw()) {
            return;
        }

        final Task task = getTask();
        // In the case of stack bound animations, the window frames will update (unlike other
        // animations which just modify various transformation properties). We don't want to
        // notify the client of frame changes in this case. Not only is it a lot of churn, but
        // the frame may not correspond to the surface size or the onscreen area at various
        // phases in the animation, and the client will become sad and confused.
        if (task != null && task.mStack.isAnimatingBounds()) {
            return;
        }

        setReportResizeHints();
        boolean configChanged = isConfigChanged();
        if (DEBUG_CONFIGURATION && configChanged) {
            Slog.v(TAG_WM, "Win " + this + " config changed: " + getConfiguration());
        }

        final boolean dragResizingChanged = isDragResizeChanged()
                && !isDragResizingChangeReported();

        if (localLOGV) Slog.v(TAG_WM, "Resizing " + this + ": configChanged=" + configChanged
                + " dragResizingChanged=" + dragResizingChanged + " last=" + mLastFrame
                + " frame=" + mFrame);

        // We update mLastFrame always rather than in the conditional with the last inset
        // variables, because mFrameSizeChanged only tracks the width and height changing.
        mLastFrame.set(mFrame);

        if (mContentInsetsChanged
                || mVisibleInsetsChanged
                || winAnimator.mSurfaceResized
                || mOutsetsChanged
                || mFrameSizeChanged
                || configChanged
                || dragResizingChanged
                || !isResizedWhileNotDragResizingReported()
                || mReportOrientationChanged) {
            if (DEBUG_RESIZE || DEBUG_ORIENTATION) {
                Slog.v(TAG_WM, "Resize reasons for w=" + this + ": "
                        + " contentInsetsChanged=" + mContentInsetsChanged
                        + " " + mContentInsets.toShortString()
                        + " visibleInsetsChanged=" + mVisibleInsetsChanged
                        + " " + mVisibleInsets.toShortString()
                        + " stableInsetsChanged=" + mStableInsetsChanged
                        + " " + mStableInsets.toShortString()
                        + " outsetsChanged=" + mOutsetsChanged
                        + " " + mOutsets.toShortString()
                        + " surfaceResized=" + winAnimator.mSurfaceResized
                        + " configChanged=" + configChanged
                        + " dragResizingChanged=" + dragResizingChanged
                        + " resizedWhileNotDragResizingReported="
                        + isResizedWhileNotDragResizingReported()
                        + " reportOrientationChanged=" + mReportOrientationChanged);
            }

            // If it's a dead window left on screen, and the configuration changed, there is nothing
            // we can do about it. Remove the window now.
            if (mAppToken != null && mAppDied) {
                mAppToken.removeDeadWindows();
                return;
            }

            updateLastInsetValues();
            mService.makeWindowFreezingScreenIfNeededLocked(this);

            // If the orientation is changing, or we're starting or ending a drag resizing action,
            // then we need to hold off on unfreezing the display until this window has been
            // redrawn; to do that, we need to go through the process of getting informed by the
            // application when it has finished drawing.
            if (getOrientationChanging() || dragResizingChanged
                    || isResizedWhileNotDragResizing()) {
                if (DEBUG_SURFACE_TRACE || DEBUG_ANIM || DEBUG_ORIENTATION || DEBUG_RESIZE) {
                    Slog.v(TAG_WM, "Orientation or resize start waiting for draw"
                            + ", mDrawState=DRAW_PENDING in " + this
                            + ", surfaceController " + winAnimator.mSurfaceController);
                }
                winAnimator.mDrawState = DRAW_PENDING;
                if (mAppToken != null) {
                    mAppToken.clearAllDrawn();
                }
            }
            if (!mService.mResizingWindows.contains(this)) {
                if (DEBUG_RESIZE || DEBUG_ORIENTATION) Slog.v(TAG_WM, "Resizing window " + this);
                mService.mResizingWindows.add(this);
            }
        } else if (getOrientationChanging()) {
            if (isDrawnLw()) {
                if (DEBUG_ORIENTATION) Slog.v(TAG_WM, "Orientation not waiting for draw in "
                        + this + ", surfaceController " + winAnimator.mSurfaceController);
                setOrientationChanging(false);
                mLastFreezeDuration = (int)(SystemClock.elapsedRealtime()
                        - mService.mDisplayFreezeTime);
            }
        }
    }

    boolean getOrientationChanging() {
        // In addition to the local state flag, we must also consider the difference in the last
        // reported configuration vs. the current state. If the client code has not been informed of
        // the change, logic dependent on having finished processing the orientation, such as
        // unfreezing, could be improperly triggered.
        // TODO(b/62846907): Checking against {@link mLastReportedConfiguration} could be flaky as
        //                   this is not necessarily what the client has processed yet. Find a
        //                   better indicator consistent with the client.
        return (mOrientationChanging || (isVisible()
                && getConfiguration().orientation != getLastReportedConfiguration().orientation))
                && !mSeamlesslyRotated
                && !mOrientationChangeTimedOut;
    }

    void setOrientationChanging(boolean changing) {
        mOrientationChanging = changing;
        mOrientationChangeTimedOut = false;
    }

    void orientationChangeTimedOut() {
        mOrientationChangeTimedOut = true;
    }

    DisplayContent getDisplayContent() {
        return mToken.getDisplayContent();
    }

    DisplayInfo getDisplayInfo() {
        final DisplayContent displayContent = getDisplayContent();
        return displayContent != null ? displayContent.getDisplayInfo() : null;
    }

    @Override
    public int getDisplayId() {
        final DisplayContent displayContent = getDisplayContent();
        if (displayContent == null) {
            return -1;
        }
        return displayContent.getDisplayId();
    }

    Task getTask() {
        return mAppToken != null ? mAppToken.getTask() : null;
    }

    TaskStack getStack() {
        Task task = getTask();
        if (task != null) {
            if (task.mStack != null) {
                return task.mStack;
            }
        }
        // Some system windows (e.g. "Power off" dialog) don't have a task, but we would still
        // associate them with some stack to enable dimming.
        final DisplayContent dc = getDisplayContent();
        return mAttrs.type >= FIRST_SYSTEM_WINDOW && dc != null ? dc.getHomeStack() : null;
    }

    /**
     * Retrieves the visible bounds of the window.
     * @param bounds The rect which gets the bounds.
     */
    void getVisibleBounds(Rect bounds) {
        final Task task = getTask();
        boolean intersectWithStackBounds = task != null && task.cropWindowsToStackBounds();
        bounds.setEmpty();
        mTmpRect.setEmpty();
        if (intersectWithStackBounds) {
            final TaskStack stack = task.mStack;
            if (stack != null) {
                stack.getDimBounds(mTmpRect);
            } else {
                intersectWithStackBounds = false;
            }
        }

        bounds.set(mVisibleFrame);
        if (intersectWithStackBounds) {
            bounds.intersect(mTmpRect);
        }

        if (bounds.isEmpty()) {
            bounds.set(mFrame);
            if (intersectWithStackBounds) {
                bounds.intersect(mTmpRect);
            }
            return;
        }
    }

    public long getInputDispatchingTimeoutNanos() {
        return mAppToken != null
                ? mAppToken.mInputDispatchingTimeoutNanos
                : WindowManagerService.DEFAULT_INPUT_DISPATCHING_TIMEOUT_NANOS;
    }

    @Override
    public boolean hasAppShownWindows() {
        return mAppToken != null && (mAppToken.firstWindowDrawn || mAppToken.startingDisplayed);
    }

    boolean isIdentityMatrix(float dsdx, float dtdx, float dsdy, float dtdy) {
        if (dsdx < .99999f || dsdx > 1.00001f) return false;
        if (dtdy < .99999f || dtdy > 1.00001f) return false;
        if (dtdx < -.000001f || dtdx > .000001f) return false;
        if (dsdy < -.000001f || dsdy > .000001f) return false;
        return true;
    }

    void prelayout() {
        if (mEnforceSizeCompat) {
            mGlobalScale = getDisplayContent().mCompatibleScreenScale;
            mInvGlobalScale = 1 / mGlobalScale;
        } else {
            mGlobalScale = mInvGlobalScale = 1;
        }
    }

    @Override
    boolean hasContentToDisplay() {
        // If we're animating with a saved surface, we're already visible.
        // Return true so that the alpha doesn't get cleared.
        if (!mAppFreezing && isDrawnLw()
                && (mViewVisibility == View.VISIBLE || isAnimatingWithSavedSurface()
                || (mWinAnimator.isAnimationSet() && !mService.mAppTransition.isTransitionSet()))) {
            return true;
        }

        return super.hasContentToDisplay();
    }

    @Override
    boolean isVisible() {
        return wouldBeVisibleIfPolicyIgnored() && mPolicyVisibility;
    }

    /**
     * @return True if the window would be visible if we'd ignore policy visibility, false
     *         otherwise.
     */
    boolean wouldBeVisibleIfPolicyIgnored() {
        return mHasSurface && !isParentWindowHidden()
                && !mAnimatingExit && !mDestroying && (!mIsWallpaper || mWallpaperVisible);
    }

    @Override
    public boolean isVisibleLw() {
        return isVisible();
    }

    /**
     * Is this window visible, ignoring its app token? It is not visible if there is no surface,
     * or we are in the process of running an exit animation that will remove the surface.
     */
    // TODO: Can we consolidate this with #isVisible() or have a more appropriate name for this?
    boolean isWinVisibleLw() {
        return (mAppToken == null || !mAppToken.hiddenRequested || mAppToken.mAppAnimator.animating)
                && isVisible();
    }

    /**
     * The same as isVisible(), but follows the current hidden state of the associated app token,
     * not the pending requested hidden state.
     */
    boolean isVisibleNow() {
        return (!mToken.hidden || mAttrs.type == TYPE_APPLICATION_STARTING)
                && isVisible();
    }

    /**
     * Can this window possibly be a drag/drop target?  The test here is
     * a combination of the above "visible now" with the check that the
     * Input Manager uses when discarding windows from input consideration.
     */
    boolean isPotentialDragTarget() {
        return isVisibleNow() && !mRemoved
                && mInputChannel != null && mInputWindowHandle != null;
    }

    /**
     * Same as isVisible(), but we also count it as visible between the
     * call to IWindowSession.add() and the first relayout().
     */
    boolean isVisibleOrAdding() {
        final AppWindowToken atoken = mAppToken;
        return (mHasSurface || (!mRelayoutCalled && mViewVisibility == View.VISIBLE))
                && mPolicyVisibility && !isParentWindowHidden()
                && (atoken == null || !atoken.hiddenRequested)
                && !mAnimatingExit && !mDestroying;
    }

    /**
     * Is this window currently on-screen?  It is on-screen either if it
     * is visible or it is currently running an animation before no longer
     * being visible.
     */
    boolean isOnScreen() {
        if (!mHasSurface || mDestroying || !mPolicyVisibility) {
            return false;
        }
        final AppWindowToken atoken = mAppToken;
        if (atoken != null) {
            return ((!isParentWindowHidden() && !atoken.hiddenRequested)
                    || mWinAnimator.mAnimation != null || atoken.mAppAnimator.animation != null);
        }
        return !isParentWindowHidden() || mWinAnimator.mAnimation != null;
    }

    /**
     * Whether this window's drawn state might affect the drawn states of the app token.
     *
     * @param visibleOnly Whether we should consider only the windows that's currently
     *                    visible in layout. If true, windows that has not relayout to VISIBLE
     *                    would always return false.
     *
     * @return true if the window should be considered while evaluating allDrawn flags.
     */
    boolean mightAffectAllDrawn(boolean visibleOnly) {
        final boolean isViewVisible = (mAppToken == null || !mAppToken.isClientHidden())
                && (mViewVisibility == View.VISIBLE) && !mWindowRemovalAllowed;
        return (isOnScreen() && (!visibleOnly || isViewVisible)
                || mWinAnimator.mAttrType == TYPE_BASE_APPLICATION
                || mWinAnimator.mAttrType == TYPE_DRAWN_APPLICATION)
                && !mAnimatingExit && !mDestroying;
    }

    /**
     * Whether this window is "interesting" when evaluating allDrawn. If it's interesting,
     * it must be drawn before allDrawn can become true.
     */
    boolean isInteresting() {
        return mAppToken != null && !mAppDied
                && (!mAppToken.mAppAnimator.freezingScreen || !mAppFreezing);
    }

    /**
     * Like isOnScreen(), but we don't return true if the window is part
     * of a transition that has not yet been started.
     */
    boolean isReadyForDisplay() {
        if (mToken.waitingToShow && mService.mAppTransition.isTransitionSet()) {
            return false;
        }
        return mHasSurface && mPolicyVisibility && !mDestroying
                && ((!isParentWindowHidden() && mViewVisibility == View.VISIBLE && !mToken.hidden)
                        || mWinAnimator.mAnimation != null
                        || ((mAppToken != null) && (mAppToken.mAppAnimator.animation != null)));
    }

    // TODO: Another visibility method that was added late in the release to minimize risk.
    @Override
    public boolean canAffectSystemUiFlags() {
        final boolean shown = mWinAnimator.getShown();

        // We only consider the app to be exiting when the animation has started. After the app
        // transition is executed the windows are marked exiting before the new windows have been
        // shown. Thus, wait considering a window to be exiting after the animation has actually
        // started.
        final boolean appAnimationStarting = mAppToken != null
                && mAppToken.mAppAnimator.isAnimationStarting();
        final boolean exitingSelf = mAnimatingExit && (!mWinAnimator.isAnimationStarting()
                && !appAnimationStarting);
        final boolean appExiting = mAppToken != null && mAppToken.hidden && !appAnimationStarting;

        final boolean exiting = exitingSelf || mDestroying || appExiting;
        final boolean translucent = mAttrs.alpha == 0.0f;

        // If we are entering with a dummy animation, avoid affecting SystemUI flags until the
        // transition is starting.
        final boolean enteringWithDummyAnimation =
                mWinAnimator.isDummyAnimation() && mWinAnimator.mShownAlpha == 0f;
        return shown && !exiting && !translucent && !enteringWithDummyAnimation;
    }

    /**
     * Like isOnScreen, but returns false if the surface hasn't yet
     * been drawn.
     */
    @Override
    public boolean isDisplayedLw() {
        final AppWindowToken atoken = mAppToken;
        return isDrawnLw() && mPolicyVisibility
            && ((!isParentWindowHidden() &&
                    (atoken == null || !atoken.hiddenRequested))
                        || mWinAnimator.mAnimating
                        || (atoken != null && atoken.mAppAnimator.animation != null));
    }

    /**
     * Return true if this window or its app token is currently animating.
     */
    @Override
    public boolean isAnimatingLw() {
        return mWinAnimator.mAnimation != null
                || (mAppToken != null && mAppToken.mAppAnimator.animation != null);
    }

    @Override
    public boolean isGoneForLayoutLw() {
        final AppWindowToken atoken = mAppToken;
        return mViewVisibility == View.GONE
                || !mRelayoutCalled
                || (atoken == null && mToken.hidden)
                || (atoken != null && atoken.hiddenRequested)
                || isParentWindowHidden()
                || (mAnimatingExit && !isAnimatingLw())
                || mDestroying;
    }

    /**
     * Returns true if the window has a surface that it has drawn a
     * complete UI in to.
     */
    public boolean isDrawFinishedLw() {
        return mHasSurface && !mDestroying &&
                (mWinAnimator.mDrawState == COMMIT_DRAW_PENDING
                || mWinAnimator.mDrawState == READY_TO_SHOW
                || mWinAnimator.mDrawState == HAS_DRAWN);
    }

    /**
     * Returns true if the window has a surface that it has drawn a
     * complete UI in to.
     */
    @Override
    public boolean isDrawnLw() {
        return mHasSurface && !mDestroying &&
                (mWinAnimator.mDrawState == READY_TO_SHOW || mWinAnimator.mDrawState == HAS_DRAWN);
    }

    /**
     * Return true if the window is opaque and fully drawn.  This indicates
     * it may obscure windows behind it.
     */
    private boolean isOpaqueDrawn() {
        // When there is keyguard, wallpaper could be placed over the secure app
        // window but invisible. We need to check wallpaper visibility explicitly
        // to determine if it's occluding apps.
        return ((!mIsWallpaper && mAttrs.format == PixelFormat.OPAQUE)
                || (mIsWallpaper && mWallpaperVisible))
                && isDrawnLw() && mWinAnimator.mAnimation == null
                && (mAppToken == null || mAppToken.mAppAnimator.animation == null);
    }

    @Override
    void onMovedByResize() {
        if (DEBUG_RESIZE) Slog.d(TAG, "onMovedByResize: Moving " + this);
        mMovedByResize = true;
        super.onMovedByResize();
    }

    boolean onAppVisibilityChanged(boolean visible, boolean runningAppAnimation) {
        boolean changed = false;

        for (int i = mChildren.size() - 1; i >= 0; --i) {
            final WindowState c = mChildren.get(i);
            changed |= c.onAppVisibilityChanged(visible, runningAppAnimation);
        }

        if (mAttrs.type == TYPE_APPLICATION_STARTING) {
            // Starting window that's exiting will be removed when the animation finishes.
            // Mark all relevant flags for that onExitAnimationDone will proceed all the way
            // to actually remove it.
            if (!visible && isVisibleNow() && mAppToken.mAppAnimator.isAnimating()) {
                mAnimatingExit = true;
                mRemoveOnExit = true;
                mWindowRemovalAllowed = true;
            }
            return changed;
        }

        // Next up we will notify the client that it's visibility has changed.
        // We need to prevent it from destroying child surfaces until
        // the animation has finished.
        if (!visible && isVisibleNow()) {
            mWinAnimator.detachChildren();
        }

        if (visible != isVisibleNow()) {
            if (!runningAppAnimation) {
                final AccessibilityController accessibilityController =
                        mService.mAccessibilityController;
                final int winTransit = visible ? TRANSIT_ENTER : TRANSIT_EXIT;
                mWinAnimator.applyAnimationLocked(winTransit, visible);
                //TODO (multidisplay): Magnification is supported only for the default
                if (accessibilityController != null && getDisplayId() == DEFAULT_DISPLAY) {
                    accessibilityController.onWindowTransitionLocked(this, winTransit);
                }
            }
            changed = true;
            setDisplayLayoutNeeded();
        }

        return changed;
    }

    boolean onSetAppExiting() {
        final DisplayContent displayContent = getDisplayContent();
        boolean changed = false;

        if (isVisibleNow()) {
            mWinAnimator.applyAnimationLocked(TRANSIT_EXIT, false);
            //TODO (multidisplay): Magnification is supported only for the default
            if (mService.mAccessibilityController != null && isDefaultDisplay()) {
                mService.mAccessibilityController.onWindowTransitionLocked(this, TRANSIT_EXIT);
            }
            changed = true;
            if (displayContent != null) {
                displayContent.setLayoutNeeded();
            }
        }

        for (int i = mChildren.size() - 1; i >= 0; --i) {
            final WindowState c = mChildren.get(i);
            changed |= c.onSetAppExiting();
        }

        return changed;
    }

    @Override
    void onResize() {
        // Some windows won't go through the resizing process, if they don't have a surface, so
        // destroy all saved surfaces here.
        destroySavedSurface();

        final ArrayList<WindowState> resizingWindows = mService.mResizingWindows;
        if (mHasSurface && !resizingWindows.contains(this)) {
            if (DEBUG_RESIZE) Slog.d(TAG, "onResize: Resizing " + this);
            resizingWindows.add(this);

            // If we are not drag resizing, force recreating of a new surface so updating
            // the content and positioning that surface will be in sync.
            //
            // As we use this flag as a hint to freeze surface boundary updates, we'd like to only
            // apply this to TYPE_BASE_APPLICATION, windows of TYPE_APPLICATION like dialogs, could
            // appear to not be drag resizing while they resize, but we'd still like to manipulate
            // their frame to update crop, etc...
            //
            // Anyway we don't need to synchronize position and content updates for these
            // windows since they aren't at the base layer and could be moved around anyway.
            if (!computeDragResizing() && mAttrs.type == TYPE_BASE_APPLICATION &&
                    !mWinAnimator.isForceScaled() && !isGoneForLayoutLw() &&
                    !getTask().inPinnedWorkspace()) {
                setResizedWhileNotDragResizing(true);
            }
        }
        if (isGoneForLayoutLw()) {
            mResizedWhileGone = true;
        }

        super.onResize();
    }

    void onUnfreezeBounds() {
        for (int i = mChildren.size() - 1; i >= 0; --i) {
            final WindowState c = mChildren.get(i);
            c.onUnfreezeBounds();
        }

        if (!mHasSurface) {
            return;
        }

        mLayoutNeeded = true;
        setDisplayLayoutNeeded();
        if (!mService.mResizingWindows.contains(this)) {
            mService.mResizingWindows.add(this);
        }
    }

    /**
     * If the window has moved due to its containing content frame changing, then notify the
     * listeners and optionally animate it. Simply checking a change of position is not enough,
     * because being move due to dock divider is not a trigger for animation.
     */
    void handleWindowMovedIfNeeded() {
        if (!hasMoved()) {
            return;
        }

        // Frame has moved, containing content frame has also moved, and we're not currently
        // animating... let's do something.
        final int left = mFrame.left;
        final int top = mFrame.top;
        final Task task = getTask();
        final boolean adjustedForMinimizedDockOrIme = task != null
                && (task.mStack.isAdjustedForMinimizedDockedStack()
                || task.mStack.isAdjustedForIme());
        if (mToken.okToAnimate()
                && (mAttrs.privateFlags & PRIVATE_FLAG_NO_MOVE_ANIMATION) == 0
                && !isDragResizing() && !adjustedForMinimizedDockOrIme
                && (task == null || getTask().mStack.hasMovementAnimations())
                && !mWinAnimator.mLastHidden) {
            mWinAnimator.setMoveAnimation(left, top);
        }

        //TODO (multidisplay): Accessibility supported only for the default display.
        if (mService.mAccessibilityController != null
                && getDisplayContent().getDisplayId() == DEFAULT_DISPLAY) {
            mService.mAccessibilityController.onSomeWindowResizedOrMovedLocked();
        }

        try {
            mClient.moved(left, top);
        } catch (RemoteException e) {
        }
        mMovedByResize = false;
    }

    /**
     * Return whether this window has moved. (Only makes
     * sense to call from performLayoutAndPlaceSurfacesLockedInner().)
     */
    private boolean hasMoved() {
        return mHasSurface && (mContentChanged || mMovedByResize)
                && !mAnimatingExit
                && (mFrame.top != mLastFrame.top || mFrame.left != mLastFrame.left)
                && (!mIsChildWindow || !getParentWindow().hasMoved());
    }

    boolean isObscuringDisplay() {
        Task task = getTask();
        if (task != null && task.mStack != null && !task.mStack.fillsParent()) {
            return false;
        }
        return isOpaqueDrawn() && fillsDisplay();
    }

    boolean fillsDisplay() {
        final DisplayInfo displayInfo = getDisplayInfo();
        return mFrame.left <= 0 && mFrame.top <= 0
                && mFrame.right >= displayInfo.appWidth && mFrame.bottom >= displayInfo.appHeight;
    }

    /** Returns true if last applied config was not yet requested by client. */
    boolean isConfigChanged() {
        return !getLastReportedConfiguration().equals(getConfiguration());
    }

    void onWindowReplacementTimeout() {
        if (mWillReplaceWindow) {
            // Since the window already timed out, remove it immediately now.
            // Use WindowState#removeImmediately() instead of WindowState#removeIfPossible(), as the latter
            // delays removal on certain conditions, which will leave the stale window in the
            // stack and marked mWillReplaceWindow=false, so the window will never be removed.
            //
            // Also removes child windows.
            removeImmediately();
        } else {
            for (int i = mChildren.size() - 1; i >= 0; --i) {
                final WindowState c = mChildren.get(i);
                c.onWindowReplacementTimeout();
            }
        }
    }

    @Override
    void forceWindowsScaleableInTransaction(boolean force) {
        if (mWinAnimator != null && mWinAnimator.hasSurface()) {
            mWinAnimator.mSurfaceController.forceScaleableInTransaction(force);
        }

        super.forceWindowsScaleableInTransaction(force);
    }

    @Override
    void removeImmediately() {
        super.removeImmediately();

        if (mRemoved) {
            // Nothing to do.
            if (DEBUG_ADD_REMOVE) Slog.v(TAG_WM,
                    "WS.removeImmediately: " + this + " Already removed...");
            return;
        }

        mRemoved = true;

        mWillReplaceWindow = false;
        if (mReplacementWindow != null) {
            mReplacementWindow.mSkipEnterAnimationForSeamlessReplacement = false;
        }

        final DisplayContent dc = getDisplayContent();
        if (mService.mInputMethodTarget == this) {
            dc.computeImeTarget(true /* updateImeTarget */);
        }

        final int type = mAttrs.type;
        if (WindowManagerService.excludeWindowTypeFromTapOutTask(type)) {
            dc.mTapExcludedWindows.remove(this);
        }
        mPolicy.removeWindowLw(this);

        disposeInputChannel();

        mWinAnimator.destroyDeferredSurfaceLocked();
        mWinAnimator.destroySurfaceLocked();
        mSession.windowRemovedLocked();
        try {
            mClient.asBinder().unlinkToDeath(mDeathRecipient, 0);
        } catch (RuntimeException e) {
            // Ignore if it has already been removed (usually because
            // we are doing this as part of processing a death note.)
        }

        mService.postWindowRemoveCleanupLocked(this);
    }

    @Override
    void removeIfPossible() {
        super.removeIfPossible();
        removeIfPossible(false /*keepVisibleDeadWindow*/);
    }

    private void removeIfPossible(boolean keepVisibleDeadWindow) {
        mWindowRemovalAllowed = true;
        if (DEBUG_ADD_REMOVE) Slog.v(TAG,
                "removeIfPossible: " + this + " callers=" + Debug.getCallers(5));

        final boolean startingWindow = mAttrs.type == TYPE_APPLICATION_STARTING;
        if (startingWindow && DEBUG_STARTING_WINDOW) Slog.d(TAG_WM,
                "Starting window removed " + this);

        if (localLOGV || DEBUG_FOCUS || DEBUG_FOCUS_LIGHT && this == mService.mCurrentFocus)
            Slog.v(TAG_WM, "Remove " + this + " client="
                        + Integer.toHexString(System.identityHashCode(mClient.asBinder()))
                        + ", surfaceController=" + mWinAnimator.mSurfaceController + " Callers="
                        + Debug.getCallers(5));

        final long origId = Binder.clearCallingIdentity();

        disposeInputChannel();

        if (DEBUG_APP_TRANSITIONS) Slog.v(TAG_WM, "Remove " + this
                + ": mSurfaceController=" + mWinAnimator.mSurfaceController
                + " mAnimatingExit=" + mAnimatingExit
                + " mRemoveOnExit=" + mRemoveOnExit
                + " mHasSurface=" + mHasSurface
                + " surfaceShowing=" + mWinAnimator.getShown()
                + " isAnimationSet=" + mWinAnimator.isAnimationSet()
                + " app-animation="
                + (mAppToken != null ? mAppToken.mAppAnimator.animation : null)
                + " mWillReplaceWindow=" + mWillReplaceWindow
                + " inPendingTransaction="
                + (mAppToken != null ? mAppToken.inPendingTransaction : false)
                + " mDisplayFrozen=" + mService.mDisplayFrozen
                + " callers=" + Debug.getCallers(6));

        // Visibility of the removed window. Will be used later to update orientation later on.
        boolean wasVisible = false;

        final int displayId = getDisplayId();

        // First, see if we need to run an animation. If we do, we have to hold off on removing the
        // window until the animation is done. If the display is frozen, just remove immediately,
        // since the animation wouldn't be seen.
        if (mHasSurface && mToken.okToAnimate()) {
            if (mWillReplaceWindow) {
                // This window is going to be replaced. We need to keep it around until the new one
                // gets added, then we will get rid of this one.
                if (DEBUG_ADD_REMOVE) Slog.v(TAG_WM,
                        "Preserving " + this + " until the new one is " + "added");
                // TODO: We are overloading mAnimatingExit flag to prevent the window state from
                // been removed. We probably need another flag to indicate that window removal
                // should be deffered vs. overloading the flag that says we are playing an exit
                // animation.
                mAnimatingExit = true;
                mReplacingRemoveRequested = true;
                Binder.restoreCallingIdentity(origId);
                return;
            }

            if (isAnimatingWithSavedSurface() && !mAppToken.allDrawnExcludingSaved) {
                // We started enter animation early with a saved surface, now the app asks to remove
                // this window. If we remove it now and the app is not yet drawn, we'll show a
                // flicker. Delay the removal now until it's really drawn.
                if (DEBUG_ADD_REMOVE) Slog.d(TAG_WM,
                        "removeWindowLocked: delay removal of " + this + " due to early animation");
                // Do not set mAnimatingExit to true here, it will cause the surface to be hidden
                // immediately after the enter animation is done. If the app is not yet drawn then
                // it will show up as a flicker.
                setupWindowForRemoveOnExit();
                Binder.restoreCallingIdentity(origId);
                return;
            }
            // If we are not currently running the exit animation, we need to see about starting one
            wasVisible = isWinVisibleLw();

            if (keepVisibleDeadWindow) {
                if (DEBUG_ADD_REMOVE) Slog.v(TAG_WM,
                        "Not removing " + this + " because app died while it's visible");

                mAppDied = true;
                setDisplayLayoutNeeded();
                mService.mWindowPlacerLocked.performSurfacePlacement();

                // Set up a replacement input channel since the app is now dead.
                // We need to catch tapping on the dead window to restart the app.
                openInputChannel(null);
                mService.mInputMonitor.updateInputWindowsLw(true /*force*/);

                Binder.restoreCallingIdentity(origId);
                return;
            }

            if (wasVisible) {
                final int transit = (!startingWindow) ? TRANSIT_EXIT : TRANSIT_PREVIEW_DONE;

                // Try starting an animation.
                if (mWinAnimator.applyAnimationLocked(transit, false)) {
                    mAnimatingExit = true;
                }
                //TODO (multidisplay): Magnification is supported only for the default display.
                if (mService.mAccessibilityController != null && displayId == DEFAULT_DISPLAY) {
                    mService.mAccessibilityController.onWindowTransitionLocked(this, transit);
                }
            }
            final boolean isAnimating =
                    mWinAnimator.isAnimationSet() && !mWinAnimator.isDummyAnimation();
            final boolean lastWindowIsStartingWindow = startingWindow && mAppToken != null
                    && mAppToken.isLastWindow(this);
            // We delay the removal of a window if it has a showing surface that can be used to run
            // exit animation and it is marked as exiting.
            // Also, If isn't the an animating starting window that is the last window in the app.
            // We allow the removal of the non-animating starting window now as there is no
            // additional window or animation that will trigger its removal.
            if (mWinAnimator.getShown() && mAnimatingExit
                    && (!lastWindowIsStartingWindow || isAnimating)) {
                // The exit animation is running or should run... wait for it!
                if (DEBUG_ADD_REMOVE) Slog.v(TAG_WM,
                        "Not removing " + this + " due to exit animation ");
                setupWindowForRemoveOnExit();
                if (mAppToken != null) {
                    mAppToken.updateReportedVisibilityLocked();
                }
                Binder.restoreCallingIdentity(origId);
                return;
            }
        }

        removeImmediately();
        // Removing a visible window will effect the computed orientation
        // So just update orientation if needed.
        if (wasVisible && mService.updateOrientationFromAppTokensLocked(false, displayId)) {
            mService.mH.obtainMessage(SEND_NEW_CONFIGURATION, displayId).sendToTarget();
        }
        mService.updateFocusedWindowLocked(UPDATE_FOCUS_NORMAL, true /*updateInputWindows*/);
        Binder.restoreCallingIdentity(origId);
    }

    private void setupWindowForRemoveOnExit() {
        mRemoveOnExit = true;
        setDisplayLayoutNeeded();
        // Request a focus update as this window's input channel is already gone. Otherwise
        // we could have no focused window in input manager.
        final boolean focusChanged = mService.updateFocusedWindowLocked(
                UPDATE_FOCUS_WILL_PLACE_SURFACES, false /*updateInputWindows*/);
        mService.mWindowPlacerLocked.performSurfacePlacement();
        if (focusChanged) {
            mService.mInputMonitor.updateInputWindowsLw(false /*force*/);
        }
    }

    void setHasSurface(boolean hasSurface) {
        mHasSurface = hasSurface;
    }

    int getAnimLayerAdjustment() {
        if (mIsImWindow && mService.mInputMethodTarget != null) {
            final AppWindowToken appToken = mService.mInputMethodTarget.mAppToken;
            if (appToken != null) {
                return appToken.getAnimLayerAdjustment();
            }
        }

        return mToken.getAnimLayerAdjustment();
    }

    int getSpecialWindowAnimLayerAdjustment() {
        int specialAdjustment = 0;
        if (mIsImWindow) {
            specialAdjustment = getDisplayContent().mInputMethodAnimLayerAdjustment;
        } else if (mIsWallpaper) {
            specialAdjustment = getDisplayContent().mWallpaperController.getAnimLayerAdjustment();
        }

        return mLayer + specialAdjustment;
    }

    boolean canBeImeTarget() {
        if (mIsImWindow) {
            // IME windows can't be IME targets. IME targets are required to be below the IME
            // windows and that wouldn't be possible if the IME window is its own target...silly.
            return false;
        }

        final boolean windowsAreFocusable = mAppToken == null || mAppToken.windowsAreFocusable();
        if (!windowsAreFocusable) {
            // This window can't be an IME target if the app's windows should not be focusable.
            return false;
        }

        final int fl = mAttrs.flags & (FLAG_NOT_FOCUSABLE | FLAG_ALT_FOCUSABLE_IM);
        final int type = mAttrs.type;

        // Can only be an IME target if both FLAG_NOT_FOCUSABLE and FLAG_ALT_FOCUSABLE_IM are set or
        // both are cleared...and not a starting window.
        if (fl != 0 && fl != (FLAG_NOT_FOCUSABLE | FLAG_ALT_FOCUSABLE_IM)
                && type != TYPE_APPLICATION_STARTING) {
            return false;
        }

        if (DEBUG_INPUT_METHOD) {
            Slog.i(TAG_WM, "isVisibleOrAdding " + this + ": " + isVisibleOrAdding());
            if (!isVisibleOrAdding()) {
                Slog.i(TAG_WM, "  mSurfaceController=" + mWinAnimator.mSurfaceController
                        + " relayoutCalled=" + mRelayoutCalled
                        + " viewVis=" + mViewVisibility
                        + " policyVis=" + mPolicyVisibility
                        + " policyVisAfterAnim=" + mPolicyVisibilityAfterAnim
                        + " parentHidden=" + isParentWindowHidden()
                        + " exiting=" + mAnimatingExit + " destroying=" + mDestroying);
                if (mAppToken != null) {
                    Slog.i(TAG_WM, "  mAppToken.hiddenRequested=" + mAppToken.hiddenRequested);
                }
            }
        }
        return isVisibleOrAdding();
    }

    void scheduleAnimationIfDimming() {
        final DisplayContent dc = getDisplayContent();
        if (dc == null) {
            return;
        }

        // If layout is currently deferred, we want to hold of with updating the layers.
        if (mService.mWindowPlacerLocked.isLayoutDeferred()) {
            return;
        }
        final DimLayer.DimLayerUser dimLayerUser = getDimLayerUser();
        if (dimLayerUser != null && dc.mDimLayerController.isDimming(dimLayerUser, mWinAnimator)) {
            // Force an animation pass just to update the mDimLayer layer.
            mService.scheduleAnimationLocked();
        }
    }

    private final class DeadWindowEventReceiver extends InputEventReceiver {
        DeadWindowEventReceiver(InputChannel inputChannel) {
            super(inputChannel, mService.mH.getLooper());
        }
        @Override
        public void onInputEvent(InputEvent event, int displayId) {
            finishInputEvent(event, true);
        }
    }
    /**
     *  Dummy event receiver for windows that died visible.
     */
    private DeadWindowEventReceiver mDeadWindowEventReceiver;

    void openInputChannel(InputChannel outInputChannel) {
        if (mInputChannel != null) {
            throw new IllegalStateException("Window already has an input channel.");
        }
        String name = getName();
        InputChannel[] inputChannels = InputChannel.openInputChannelPair(name);
        mInputChannel = inputChannels[0];
        mClientChannel = inputChannels[1];
        mInputWindowHandle.inputChannel = inputChannels[0];
        if (outInputChannel != null) {
            mClientChannel.transferTo(outInputChannel);
            mClientChannel.dispose();
            mClientChannel = null;
        } else {
            // If the window died visible, we setup a dummy input channel, so that taps
            // can still detected by input monitor channel, and we can relaunch the app.
            // Create dummy event receiver that simply reports all events as handled.
            mDeadWindowEventReceiver = new DeadWindowEventReceiver(mClientChannel);
        }
        mService.mInputManager.registerInputChannel(mInputChannel, mInputWindowHandle);
    }

    void disposeInputChannel() {
        if (mDeadWindowEventReceiver != null) {
            mDeadWindowEventReceiver.dispose();
            mDeadWindowEventReceiver = null;
        }

        // unregister server channel first otherwise it complains about broken channel
        if (mInputChannel != null) {
            mService.mInputManager.unregisterInputChannel(mInputChannel);
            mInputChannel.dispose();
            mInputChannel = null;
        }
        if (mClientChannel != null) {
            mClientChannel.dispose();
            mClientChannel = null;
        }
        mInputWindowHandle.inputChannel = null;
    }

    void applyDimLayerIfNeeded() {
        // When the app is terminated (eg. from Recents), the task might have already been
        // removed with the window pending removal. Don't apply dim in such cases, as there
        // will be no more updateDimLayer() calls, which leaves the dimlayer invalid.
        final AppWindowToken token = mAppToken;
        if (token != null && token.removed) {
            return;
        }

        final DisplayContent dc = getDisplayContent();
        if (!mAnimatingExit && mAppDied) {
            // If app died visible, apply a dim over the window to indicate that it's inactive
            dc.mDimLayerController.applyDimAbove(getDimLayerUser(), mWinAnimator);
        } else if ((mAttrs.flags & FLAG_DIM_BEHIND) != 0
                && dc != null && !mAnimatingExit && isVisible()) {
            dc.mDimLayerController.applyDimBehind(getDimLayerUser(), mWinAnimator);
        }
    }

    private DimLayer.DimLayerUser getDimLayerUser() {
        Task task = getTask();
        if (task != null) {
            return task;
        }
        return getStack();
    }

    /** Returns true if the replacement window was removed. */
    boolean removeReplacedWindowIfNeeded(WindowState replacement) {
        if (mWillReplaceWindow && mReplacementWindow == replacement && replacement.hasDrawnLw()) {
            replacement.mSkipEnterAnimationForSeamlessReplacement = false;
            removeReplacedWindow();
            return true;
        }

        for (int i = mChildren.size() - 1; i >= 0; --i) {
            final WindowState c = mChildren.get(i);
            if (c.removeReplacedWindowIfNeeded(replacement)) {
                return true;
            }
        }
        return false;
    }

    private void removeReplacedWindow() {
        if (DEBUG_ADD_REMOVE) Slog.d(TAG, "Removing replaced window: " + this);
        if (isDimming()) {
            transferDimToReplacement();
        }
        mWillReplaceWindow = false;
        mAnimateReplacingWindow = false;
        mReplacingRemoveRequested = false;
        mReplacementWindow = null;
        if (mAnimatingExit || !mAnimateReplacingWindow) {
            removeImmediately();
        }
    }

    boolean setReplacementWindowIfNeeded(WindowState replacementCandidate) {
        boolean replacementSet = false;

        if (mWillReplaceWindow && mReplacementWindow == null
                && getWindowTag().toString().equals(replacementCandidate.getWindowTag().toString())) {

            mReplacementWindow = replacementCandidate;
            replacementCandidate.mSkipEnterAnimationForSeamlessReplacement = !mAnimateReplacingWindow;
            replacementSet = true;
        }

        for (int i = mChildren.size() - 1; i >= 0; --i) {
            final WindowState c = mChildren.get(i);
            replacementSet |= c.setReplacementWindowIfNeeded(replacementCandidate);
        }

        return replacementSet;
    }

    void setDisplayLayoutNeeded() {
        final DisplayContent dc = getDisplayContent();
        if (dc != null) {
            dc.setLayoutNeeded();
        }
    }

    // TODO: Strange usage of word workspace here and above.
    boolean inPinnedWorkspace() {
        final Task task = getTask();
        return task != null && task.inPinnedWorkspace();
    }

    void applyAdjustForImeIfNeeded() {
        final Task task = getTask();
        if (task != null && task.mStack != null && task.mStack.isAdjustedForIme()) {
            task.mStack.applyAdjustForImeIfNeeded(task);
        }
    }

    @Override
    void switchUser() {
        super.switchUser();
        if (isHiddenFromUserLocked()) {
            if (DEBUG_VISIBILITY) Slog.w(TAG_WM, "user changing, hiding " + this
                    + ", attrs=" + mAttrs.type + ", belonging to " + mOwnerUid);
            hideLw(false);
        }
    }

    int getTouchableRegion(Region region, int flags) {
        final boolean modal = (flags & (FLAG_NOT_TOUCH_MODAL | FLAG_NOT_FOCUSABLE)) == 0;
        if (modal && mAppToken != null) {
            // Limit the outer touch to the activity stack region.
            flags |= FLAG_NOT_TOUCH_MODAL;
            // If this is a modal window we need to dismiss it if it's not full screen and the
            // touch happens outside of the frame that displays the content. This means we
            // need to intercept touches outside of that window. The dim layer user
            // associated with the window (task or stack) will give us the good bounds, as
            // they would be used to display the dim layer.
            final DimLayer.DimLayerUser dimLayerUser = getDimLayerUser();
            if (dimLayerUser != null) {
                dimLayerUser.getDimBounds(mTmpRect);
            } else {
                getVisibleBounds(mTmpRect);
            }
            if (inFreeformWorkspace()) {
                // For freeform windows we the touch region to include the whole surface for the
                // shadows.
                final DisplayMetrics displayMetrics = getDisplayContent().getDisplayMetrics();
                final int delta = WindowManagerService.dipToPixel(
                        RESIZE_HANDLE_WIDTH_IN_DP, displayMetrics);
                mTmpRect.inset(-delta, -delta);
            }
            region.set(mTmpRect);
            cropRegionToStackBoundsIfNeeded(region);
        } else {
            // Not modal or full screen modal
            getTouchableRegion(region);
        }
        return flags;
    }

    void checkPolicyVisibilityChange() {
        if (mPolicyVisibility != mPolicyVisibilityAfterAnim) {
            if (DEBUG_VISIBILITY) {
                Slog.v(TAG, "Policy visibility changing after anim in " +
                        mWinAnimator + ": " + mPolicyVisibilityAfterAnim);
            }
            mPolicyVisibility = mPolicyVisibilityAfterAnim;
            setDisplayLayoutNeeded();
            if (!mPolicyVisibility) {
                if (mService.mCurrentFocus == this) {
                    if (DEBUG_FOCUS_LIGHT) Slog.i(TAG,
                            "setAnimationLocked: setting mFocusMayChange true");
                    mService.mFocusMayChange = true;
                }
                // Window is no longer visible -- make sure if we were waiting
                // for it to be displayed before enabling the display, that
                // we allow the display to be enabled now.
                mService.enableScreenIfNeededLocked();
            }
        }
    }

    void setRequestedSize(int requestedWidth, int requestedHeight) {
        if ((mRequestedWidth != requestedWidth || mRequestedHeight != requestedHeight)) {
            mLayoutNeeded = true;
            mRequestedWidth = requestedWidth;
            mRequestedHeight = requestedHeight;
        }
    }

    void prepareWindowToDisplayDuringRelayout(boolean wasVisible) {
        // We need to turn on screen regardless of visibility.
        if ((mAttrs.flags & FLAG_TURN_SCREEN_ON) != 0) {
            if (DEBUG_VISIBILITY) Slog.v(TAG, "Relayout window turning screen on: " + this);
            mTurnOnScreen = true;
        }

        // If we were already visible, skip rest of preparation.
        if (wasVisible) {
            if (DEBUG_VISIBILITY) Slog.v(TAG,
                    "Already visible and does not turn on screen, skip preparing: " + this);
            return;
        }

        if ((mAttrs.softInputMode & SOFT_INPUT_MASK_ADJUST)
                == SOFT_INPUT_ADJUST_RESIZE) {
            mLayoutNeeded = true;
        }

        if (isDrawnLw() && mToken.okToAnimate()) {
            mWinAnimator.applyEnterAnimationLocked();
        }
    }

    void getMergedConfiguration(MergedConfiguration outConfiguration) {
        final Configuration globalConfig = mService.mRoot.getConfiguration();
        final Configuration overrideConfig = getMergedOverrideConfiguration();
        outConfiguration.setConfiguration(globalConfig, overrideConfig);
    }

    void setLastReportedMergedConfiguration(MergedConfiguration config) {
        mLastReportedConfiguration.setTo(config);
    }

    void getLastReportedMergedConfiguration(MergedConfiguration config) {
        config.setTo(mLastReportedConfiguration);
    }

    private Configuration getLastReportedConfiguration() {
        return mLastReportedConfiguration.getMergedConfiguration();
    }

    void adjustStartingWindowFlags() {
        if (mAttrs.type == TYPE_BASE_APPLICATION && mAppToken != null
                && mAppToken.startingWindow != null) {
            // Special handling of starting window over the base
            // window of the app: propagate lock screen flags to it,
            // to provide the correct semantics while starting.
            final int mask = FLAG_SHOW_WHEN_LOCKED | FLAG_DISMISS_KEYGUARD
                    | FLAG_ALLOW_LOCK_WHILE_SCREEN_ON;
            WindowManager.LayoutParams sa = mAppToken.startingWindow.mAttrs;
            sa.flags = (sa.flags & ~mask) | (mAttrs.flags & mask);
        }
    }

    void setWindowScale(int requestedWidth, int requestedHeight) {
        final boolean scaledWindow = (mAttrs.flags & FLAG_SCALED) != 0;

        if (scaledWindow) {
            // requested{Width|Height} Surface's physical size
            // attrs.{width|height} Size on screen
            // TODO: We don't check if attrs != null here. Is it implicitly checked?
            mHScale = (mAttrs.width  != requestedWidth)  ?
                    (mAttrs.width  / (float)requestedWidth) : 1.0f;
            mVScale = (mAttrs.height != requestedHeight) ?
                    (mAttrs.height / (float)requestedHeight) : 1.0f;
        } else {
            mHScale = mVScale = 1;
        }
    }

    private class DeathRecipient implements IBinder.DeathRecipient {
        @Override
        public void binderDied() {
            try {
                synchronized(mService.mWindowMap) {
                    final WindowState win = mService.windowForClientLocked(mSession, mClient, false);
                    Slog.i(TAG, "WIN DEATH: " + win);
                    if (win != null) {
                        final DisplayContent dc = getDisplayContent();
                        if (win.mAppToken != null && win.mAppToken.findMainWindow() == win) {
                            mService.mTaskSnapshotController.onAppDied(win.mAppToken);
                        }
                        win.removeIfPossible(shouldKeepVisibleDeadAppWindow());
                        if (win.mAttrs.type == TYPE_DOCK_DIVIDER) {
                            // The owner of the docked divider died :( We reset the docked stack,
                            // just in case they have the divider at an unstable position. Better
                            // also reset drag resizing state, because the owner can't do it
                            // anymore.
                            final TaskStack stack = dc.getDockedStackIgnoringVisibility();
                            if (stack != null) {
                                stack.resetDockedStackToMiddle();
                            }
                            mService.setDockedStackResizing(false);
                        }
                    } else if (mHasSurface) {
                        Slog.e(TAG, "!!! LEAK !!! Window removed but surface still valid.");
                        WindowState.this.removeIfPossible();
                    }
                }
            } catch (IllegalArgumentException ex) {
                // This will happen if the window has already been removed.
            }
        }
    }

    /**
     * Returns true if this window is visible and belongs to a dead app and shouldn't be removed,
     * because we want to preserve its location on screen to be re-activated later when the user
     * interacts with it.
     */
    boolean shouldKeepVisibleDeadAppWindow() {
        if (!isWinVisibleLw() || mAppToken == null || mAppToken.isClientHidden()) {
            // Not a visible app window or the app isn't dead.
            return false;
        }

        if (mAttrs.token != mClient.asBinder()) {
            // The window was add by a client using another client's app token. We don't want to
            // keep the dead window around for this case since this is meant for 'real' apps.
            return false;
        }

        if (mAttrs.type == TYPE_APPLICATION_STARTING) {
            // We don't keep starting windows since they were added by the window manager before
            // the app even launched.
            return false;
        }

        final TaskStack stack = getStack();
        return stack != null && StackId.keepVisibleDeadAppWindowOnScreen(stack.mStackId);
    }

    /** @return true if this window desires key events. */
    boolean canReceiveKeys() {
        return isVisibleOrAdding()
                && (mViewVisibility == View.VISIBLE) && !mRemoveOnExit
                && ((mAttrs.flags & WindowManager.LayoutParams.FLAG_NOT_FOCUSABLE) == 0)
                && (mAppToken == null || mAppToken.windowsAreFocusable())
                && !canReceiveTouchInput();
    }

    /** @return true if this window desires touch events. */
    boolean canReceiveTouchInput() {
        return mAppToken != null && mAppToken.getTask() != null
                && mAppToken.getTask().mStack.shouldIgnoreInput();
    }

    @Override
    public boolean hasDrawnLw() {
        return mWinAnimator.mDrawState == WindowStateAnimator.HAS_DRAWN;
    }

    @Override
    public boolean showLw(boolean doAnimation) {
        return showLw(doAnimation, true);
    }

    boolean showLw(boolean doAnimation, boolean requestAnim) {
        if (isHiddenFromUserLocked()) {
            return false;
        }
        if (!mAppOpVisibility) {
            // Being hidden due to app op request.
            return false;
        }
        if (mPermanentlyHidden) {
            // Permanently hidden until the app exists as apps aren't prepared
            // to handle their windows being removed from under them.
            return false;
        }
        if (mForceHideNonSystemOverlayWindow) {
            // This is an alert window that is currently force hidden.
            return false;
        }
        if (mPolicyVisibility && mPolicyVisibilityAfterAnim) {
            // Already showing.
            return false;
        }
        if (DEBUG_VISIBILITY) Slog.v(TAG, "Policy visibility true: " + this);
        if (doAnimation) {
            if (DEBUG_VISIBILITY) Slog.v(TAG, "doAnimation: mPolicyVisibility="
                    + mPolicyVisibility + " mAnimation=" + mWinAnimator.mAnimation);
            if (!mToken.okToAnimate()) {
                doAnimation = false;
            } else if (mPolicyVisibility && mWinAnimator.mAnimation == null) {
                // Check for the case where we are currently visible and
                // not animating; we do not want to do animation at such a
                // point to become visible when we already are.
                doAnimation = false;
            }
        }
        mPolicyVisibility = true;
        mPolicyVisibilityAfterAnim = true;
        if (doAnimation) {
            mWinAnimator.applyAnimationLocked(WindowManagerPolicy.TRANSIT_ENTER, true);
        }
        if (requestAnim) {
            mService.scheduleAnimationLocked();
        }
        if ((mAttrs.flags & FLAG_NOT_FOCUSABLE) == 0) {
            mService.updateFocusedWindowLocked(UPDATE_FOCUS_NORMAL, false /* updateImWindows */);
        }
        return true;
    }

    @Override
    public boolean hideLw(boolean doAnimation) {
        return hideLw(doAnimation, true);
    }

    boolean hideLw(boolean doAnimation, boolean requestAnim) {
        if (doAnimation) {
            if (!mToken.okToAnimate()) {
                doAnimation = false;
            }
        }
        boolean current = doAnimation ? mPolicyVisibilityAfterAnim : mPolicyVisibility;
        if (!current) {
            // Already hiding.
            return false;
        }
        if (doAnimation) {
            mWinAnimator.applyAnimationLocked(WindowManagerPolicy.TRANSIT_EXIT, false);
            if (mWinAnimator.mAnimation == null) {
                doAnimation = false;
            }
        }
        mPolicyVisibilityAfterAnim = false;
        if (!doAnimation) {
            if (DEBUG_VISIBILITY) Slog.v(TAG, "Policy visibility false: " + this);
            mPolicyVisibility = false;
            // Window is no longer visible -- make sure if we were waiting
            // for it to be displayed before enabling the display, that
            // we allow the display to be enabled now.
            mService.enableScreenIfNeededLocked();
            if (mService.mCurrentFocus == this) {
                if (DEBUG_FOCUS_LIGHT) Slog.i(TAG,
                        "WindowState.hideLw: setting mFocusMayChange true");
                mService.mFocusMayChange = true;
            }
        }
        if (requestAnim) {
            mService.scheduleAnimationLocked();
        }
        if (mService.mCurrentFocus == this) {
            mService.updateFocusedWindowLocked(UPDATE_FOCUS_NORMAL, false /* updateImWindows */);
        }
        return true;
    }

    void setForceHideNonSystemOverlayWindowIfNeeded(boolean forceHide) {
        if (mOwnerCanAddInternalSystemWindow
                || (!isSystemAlertWindowType(mAttrs.type) && mAttrs.type != TYPE_TOAST)) {
            return;
        }
        if (mForceHideNonSystemOverlayWindow == forceHide) {
            return;
        }
        mForceHideNonSystemOverlayWindow = forceHide;
        if (forceHide) {
            hideLw(true /* doAnimation */, true /* requestAnim */);
        } else {
            showLw(true /* doAnimation */, true /* requestAnim */);
        }
    }

    public void setAppOpVisibilityLw(boolean state) {
        if (mAppOpVisibility != state) {
            mAppOpVisibility = state;
            if (state) {
                // If the policy visibility had last been to hide, then this
                // will incorrectly show at this point since we lost that
                // information.  Not a big deal -- for the windows that have app
                // ops modifies they should only be hidden by policy due to the
                // lock screen, and the user won't be changing this if locked.
                // Plus it will quickly be fixed the next time we do a layout.
                showLw(true, true);
            } else {
                hideLw(true, true);
            }
        }
    }

    public void hidePermanentlyLw() {
        if (!mPermanentlyHidden) {
            mPermanentlyHidden = true;
            hideLw(true, true);
        }
    }

    public void pokeDrawLockLw(long timeout) {
        if (isVisibleOrAdding()) {
            if (mDrawLock == null) {
                // We want the tag name to be somewhat stable so that it is easier to correlate
                // in wake lock statistics.  So in particular, we don't want to include the
                // window's hash code as in toString().
                final CharSequence tag = getWindowTag();
                mDrawLock = mService.mPowerManager.newWakeLock(
                        PowerManager.DRAW_WAKE_LOCK, "Window:" + tag);
                mDrawLock.setReferenceCounted(false);
                mDrawLock.setWorkSource(new WorkSource(mOwnerUid, mAttrs.packageName));
            }
            // Each call to acquire resets the timeout.
            if (DEBUG_POWER) {
                Slog.d(TAG, "pokeDrawLock: poking draw lock on behalf of visible window owned by "
                        + mAttrs.packageName);
            }
            mDrawLock.acquire(timeout);
        } else if (DEBUG_POWER) {
            Slog.d(TAG, "pokeDrawLock: suppressed draw lock request for invisible window "
                    + "owned by " + mAttrs.packageName);
        }
    }

    @Override
    public boolean isAlive() {
        return mClient.asBinder().isBinderAlive();
    }

    boolean isClosing() {
        return mAnimatingExit || (mService.mClosingApps.contains(mAppToken));
    }

    boolean isAnimatingWithSavedSurface() {
        return mAnimatingWithSavedSurface;
    }

    @Override
    boolean isAnimating() {
        if (mWinAnimator.isAnimationSet() || mAnimatingExit) {
            return true;
        }
        return super.isAnimating();
    }

    boolean isAnimatingInvisibleWithSavedSurface() {
        if (mAnimatingWithSavedSurface
                && (mViewVisibility != View.VISIBLE || mWindowRemovalAllowed)) {
            return true;
        }
        for (int i = mChildren.size() - 1; i >= 0; --i) {
            final WindowState c = mChildren.get(i);
            if (c.isAnimatingInvisibleWithSavedSurface()) {
                return true;
            }
        }
        return false;
    }

    void stopUsingSavedSurface() {
        for (int i = mChildren.size() - 1; i >= 0; --i) {
            final WindowState c = mChildren.get(i);
            c.stopUsingSavedSurface();
        }

        if (!isAnimatingInvisibleWithSavedSurface()) {
            return;
        }

        if (DEBUG_APP_TRANSITIONS || DEBUG_ANIM) Slog.d(TAG, "stopUsingSavedSurface: " + this);
        clearAnimatingWithSavedSurface();
        mDestroying = true;
        mWinAnimator.hide("stopUsingSavedSurface");
        getDisplayContent().mWallpaperController.hideWallpapers(this);
    }

    void markSavedSurfaceExiting() {
        if (isAnimatingInvisibleWithSavedSurface()) {
            mAnimatingExit = true;
            mWinAnimator.mAnimating = true;
        }
        for (int i = mChildren.size() - 1; i >= 0; --i) {
            final WindowState c = mChildren.get(i);
            c.markSavedSurfaceExiting();
        }
    }

    void addWinAnimatorToList(ArrayList<WindowStateAnimator> animators) {
        animators.add(mWinAnimator);

        for (int i = mChildren.size() - 1; i >= 0; --i) {
            final WindowState c = mChildren.get(i);
            c.addWinAnimatorToList(animators);
        }
    }

    void sendAppVisibilityToClients() {
        super.sendAppVisibilityToClients();

        final boolean clientHidden = mAppToken.isClientHidden();
        if (mAttrs.type == TYPE_APPLICATION_STARTING && clientHidden) {
            // Don't hide the starting window.
            return;
        }

        if (clientHidden) {
            // Once we are notifying the client that it's visibility has changed, we need to prevent
            // it from destroying child surfaces until the animation has finished. We do this by
            // detaching any surface control the client added from the client.
            for (int i = mChildren.size() - 1; i >= 0; --i) {
                final WindowState c = mChildren.get(i);
                c.mWinAnimator.detachChildren();
            }

            mWinAnimator.detachChildren();
        }

        try {
            if (DEBUG_VISIBILITY) Slog.v(TAG,
                    "Setting visibility of " + this + ": " + (!clientHidden));
            mClient.dispatchAppVisibility(!clientHidden);
        } catch (RemoteException e) {
        }
    }

    public void setVisibleBeforeClientHidden() {
        mWasVisibleBeforeClientHidden |=
                (mViewVisibility == View.VISIBLE || mAnimatingWithSavedSurface);

        super.setVisibleBeforeClientHidden();
    }

    public void clearWasVisibleBeforeClientHidden() {
        mWasVisibleBeforeClientHidden = false;
        for (int i = mChildren.size() - 1; i >= 0; --i) {
            final WindowState c = mChildren.get(i);
            c.clearWasVisibleBeforeClientHidden();
        }
    }

    public boolean wasVisibleBeforeClientHidden() {
        return mWasVisibleBeforeClientHidden;
    }

    void onStartFreezingScreen() {
        mAppFreezing = true;
        for (int i = mChildren.size() - 1; i >= 0; --i) {
            final WindowState c = mChildren.get(i);
            c.onStartFreezingScreen();
        }
    }

    boolean onStopFreezingScreen() {
        boolean unfrozeWindows = false;
        for (int i = mChildren.size() - 1; i >= 0; --i) {
            final WindowState c = mChildren.get(i);
            unfrozeWindows |= c.onStopFreezingScreen();
        }

        if (!mAppFreezing) {
            return unfrozeWindows;
        }

        mAppFreezing = false;

        if (mHasSurface && !getOrientationChanging()
                && mService.mWindowsFreezingScreen != WINDOWS_FREEZING_SCREENS_TIMEOUT) {
            if (DEBUG_ORIENTATION) Slog.v(TAG_WM, "set mOrientationChanging of " + this);
            setOrientationChanging(true);
            mService.mRoot.mOrientationChangeComplete = false;
        }
        mLastFreezeDuration = 0;
        setDisplayLayoutNeeded();
        return true;
    }

    private boolean shouldSaveSurface() {
        if (mWinAnimator.mSurfaceController == null) {
            // Don't bother if the surface controller is gone for any reason.
            return false;
        }

        if (!mWasVisibleBeforeClientHidden) {
            return false;
        }

        if ((mAttrs.flags & FLAG_SECURE) != 0) {
            // We don't save secure surfaces since their content shouldn't be shown while the app
            // isn't on screen and content might leak through during the transition animation with
            // saved surface.
            return false;
        }

        if (isLowRamDeviceStatic()) {
            // Don't save surfaces on Svelte devices.
            return false;
        }

        final Task task = getTask();
        final AppWindowToken taskTop = task.getTopVisibleAppToken();
        if (taskTop != null && taskTop != mAppToken) {
            // Don't save if the window is not the topmost window.
            return false;
        }

        if (mResizedWhileGone) {
            // Somebody resized our window while we were gone for layout, which means that the
            // client got an old size, so we have an outdated surface here.
            return false;
        }

        if (DEBUG_DISABLE_SAVING_SURFACES) {
            return false;
        }

        return mAppToken.shouldSaveSurface();
    }

    boolean destroySurface(boolean cleanupOnResume, boolean appStopped) {
        boolean destroyedSomething = false;
        for (int i = mChildren.size() - 1; i >= 0; --i) {
            final WindowState c = mChildren.get(i);
            destroyedSomething |= c.destroySurface(cleanupOnResume, appStopped);
        }

        if (!(appStopped || mWindowRemovalAllowed || cleanupOnResume)) {
            return destroyedSomething;
        }

        if (appStopped || mWindowRemovalAllowed) {
            mWinAnimator.destroyPreservedSurfaceLocked();
        }

        if (mDestroying) {
            if (DEBUG_ADD_REMOVE) Slog.e(TAG_WM, "win=" + this
                    + " destroySurfaces: appStopped=" + appStopped
                    + " win.mWindowRemovalAllowed=" + mWindowRemovalAllowed
                    + " win.mRemoveOnExit=" + mRemoveOnExit);
            if (!cleanupOnResume || mRemoveOnExit) {
                destroyOrSaveSurfaceUnchecked();
            }
            if (mRemoveOnExit) {
                removeImmediately();
            }
            if (cleanupOnResume) {
                requestUpdateWallpaperIfNeeded();
            }
            mDestroying = false;
            destroyedSomething = true;
        }

        return destroyedSomething;
    }

    // Destroy or save the application surface without checking
    // various indicators of whether the client has released the surface.
    // This is in general unsafe, and most callers should use {@link #destroySurface}
    void destroyOrSaveSurfaceUnchecked() {
        mSurfaceSaved = shouldSaveSurface();
        if (mSurfaceSaved) {
            if (DEBUG_APP_TRANSITIONS || DEBUG_ANIM) {
                Slog.v(TAG, "Saving surface: " + this);
            }
            // Previous user of the surface may have set a transparent region signaling a portion
            // doesn't need to be composited, so reset to default empty state.
            mSession.setTransparentRegion(mClient, sEmptyRegion);

            mWinAnimator.hide("saved surface");
            mWinAnimator.mDrawState = WindowStateAnimator.NO_SURFACE;
            setHasSurface(false);
            // The client should have disconnected at this point, but if it doesn't,
            // we need to make sure it's disconnected. Otherwise when we reuse the surface
            // the client can't reconnect to the buffer queue, and rendering will fail.
            if (mWinAnimator.mSurfaceController != null) {
                mWinAnimator.mSurfaceController.disconnectInTransaction();
            }
            mAnimatingWithSavedSurface = false;
        } else {
            mWinAnimator.destroySurfaceLocked();
        }
        // Clear animating flags now, since the surface is now gone. (Note this is true even
        // if the surface is saved, to outside world the surface is still NO_SURFACE.)
        mAnimatingExit = false;
    }

    void destroySavedSurface() {
        for (int i = mChildren.size() - 1; i >= 0; --i) {
            final WindowState c = mChildren.get(i);
            c.destroySavedSurface();
        }

        if (mSurfaceSaved) {
            if (DEBUG_APP_TRANSITIONS || DEBUG_ANIM) Slog.v(TAG, "Destroying saved surface: " + this);
            mWinAnimator.destroySurfaceLocked();
            mSurfaceSaved = false;
        }
        mWasVisibleBeforeClientHidden = false;
    }

    /** Returns -1 if there are no interesting windows or number of interesting windows not drawn.*/
    int restoreSavedSurfaceForInterestingWindow() {
        int interestingNotDrawn = -1;
        for (int i = mChildren.size() - 1; i >= 0; --i) {
            final WindowState c = mChildren.get(i);
            final int childInterestingNotDrawn = c.restoreSavedSurfaceForInterestingWindow();
            if (childInterestingNotDrawn != -1) {
                if (interestingNotDrawn == -1) {
                    interestingNotDrawn = childInterestingNotDrawn;
                } else {
                    interestingNotDrawn += childInterestingNotDrawn;
                }
            }
        }

        if (mAttrs.type == TYPE_APPLICATION_STARTING
                || mAppDied || !wasVisibleBeforeClientHidden()
                || (mAppToken.mAppAnimator.freezingScreen && mAppFreezing)) {
            // Window isn't interesting...
            return interestingNotDrawn;
        }

        restoreSavedSurface();

        if (!isDrawnLw()) {
            if (interestingNotDrawn == -1) {
                interestingNotDrawn = 1;
            } else {
                interestingNotDrawn++;
            }
        }
        return interestingNotDrawn;
    }

    /** Returns true if the saved surface was restored. */
    boolean restoreSavedSurface() {
        if (!mSurfaceSaved) {
            return false;
        }

        // Sometimes we save surfaces due to layout invisible directly after rotation occurs.
        // However this means the surface was never laid out in the new orientation.
        // We can only restore to the last rotation we were laid out as visible in.
        if (mLastVisibleLayoutRotation != getDisplayContent().getRotation()) {
            destroySavedSurface();
            return false;
        }
        mSurfaceSaved = false;

        if (mWinAnimator.mSurfaceController != null) {
            setHasSurface(true);
            mWinAnimator.mDrawState = READY_TO_SHOW;
            mAnimatingWithSavedSurface = true;

            requestUpdateWallpaperIfNeeded();

            if (DEBUG_APP_TRANSITIONS || DEBUG_ANIM) {
                Slog.v(TAG, "Restoring saved surface: " + this);
            }
        } else {
            // mSurfaceController shouldn't be null if mSurfaceSaved was still true at
            // this point. Even if we destroyed the saved surface because of rotation
            // or resize, mSurfaceSaved flag should have been cleared. So this is a wtf.
            Slog.wtf(TAG, "Failed to restore saved surface: surface gone! " + this);
        }

        return true;
    }

    boolean canRestoreSurface() {
        if (mWasVisibleBeforeClientHidden && mSurfaceSaved) {
            return true;
        }

        for (int i = mChildren.size() - 1; i >= 0; --i) {
            final WindowState c = mChildren.get(i);
            if (c.canRestoreSurface()) {
                return true;
            }
        }

        return false;
    }

    boolean hasSavedSurface() {
        return mSurfaceSaved;
    }

    void clearHasSavedSurface() {
        mSurfaceSaved = false;
        mAnimatingWithSavedSurface = false;
        if (mWasVisibleBeforeClientHidden) {
            mAppToken.destroySavedSurfaces();
        }
    }

    boolean clearAnimatingWithSavedSurface() {
        if (mAnimatingWithSavedSurface) {
            // App has drawn something to its windows, we're no longer animating with
            // the saved surfaces.
            if (DEBUG_ANIM) Slog.d(TAG,
                    "clearAnimatingWithSavedSurface(): win=" + this);
            mAnimatingWithSavedSurface = false;
            return true;
        }
        return false;
    }

    @Override
    public boolean isDefaultDisplay() {
        final DisplayContent displayContent = getDisplayContent();
        if (displayContent == null) {
            // Only a window that was on a non-default display can be detached from it.
            return false;
        }
        return displayContent.isDefaultDisplay;
    }

    @Override
    public boolean isDimming() {
        final DimLayer.DimLayerUser dimLayerUser = getDimLayerUser();
        final DisplayContent dc = getDisplayContent();
        return dimLayerUser != null && dc != null
                && dc.mDimLayerController.isDimming(dimLayerUser, mWinAnimator);
    }

    void setShowToOwnerOnlyLocked(boolean showToOwnerOnly) {
        mShowToOwnerOnly = showToOwnerOnly;
    }

    private boolean isHiddenFromUserLocked() {
        // Child windows are evaluated based on their parent window.
        final WindowState win = getTopParentWindow();
        if (win.mAttrs.type < FIRST_SYSTEM_WINDOW
                && win.mAppToken != null && win.mAppToken.mShowForAllUsers) {

            // All window frames that are fullscreen extend above status bar, but some don't extend
            // below navigation bar. Thus, check for display frame for top/left and stable frame for
            // bottom right.
            if (win.mFrame.left <= win.mDisplayFrame.left
                    && win.mFrame.top <= win.mDisplayFrame.top
                    && win.mFrame.right >= win.mStableFrame.right
                    && win.mFrame.bottom >= win.mStableFrame.bottom) {
                // Is a fullscreen window, like the clock alarm. Show to everyone.
                return false;
            }
        }

        return win.mShowToOwnerOnly
                && !mService.isCurrentProfileLocked(UserHandle.getUserId(win.mOwnerUid));
    }

    private static void applyInsets(Region outRegion, Rect frame, Rect inset) {
        outRegion.set(
                frame.left + inset.left, frame.top + inset.top,
                frame.right - inset.right, frame.bottom - inset.bottom);
    }

    void getTouchableRegion(Region outRegion) {
        final Rect frame = mFrame;
        switch (mTouchableInsets) {
            default:
            case TOUCHABLE_INSETS_FRAME:
                outRegion.set(frame);
                break;
            case TOUCHABLE_INSETS_CONTENT:
                applyInsets(outRegion, frame, mGivenContentInsets);
                break;
            case TOUCHABLE_INSETS_VISIBLE:
                applyInsets(outRegion, frame, mGivenVisibleInsets);
                break;
            case TOUCHABLE_INSETS_REGION: {
                outRegion.set(mGivenTouchableRegion);
                outRegion.translate(frame.left, frame.top);
                break;
            }
        }
        cropRegionToStackBoundsIfNeeded(outRegion);
    }

    private void cropRegionToStackBoundsIfNeeded(Region region) {
        final Task task = getTask();
        if (task == null || !task.cropWindowsToStackBounds()) {
            return;
        }

        final TaskStack stack = task.mStack;
        if (stack == null) {
            return;
        }

        stack.getDimBounds(mTmpRect);
        region.op(mTmpRect, Region.Op.INTERSECT);
    }

    /**
     * Report a focus change.  Must be called with no locks held, and consistently
     * from the same serialized thread (such as dispatched from a handler).
     */
    void reportFocusChangedSerialized(boolean focused, boolean inTouchMode) {
        try {
            mClient.windowFocusChanged(focused, inTouchMode);
        } catch (RemoteException e) {
        }
        if (mFocusCallbacks != null) {
            final int N = mFocusCallbacks.beginBroadcast();
            for (int i=0; i<N; i++) {
                IWindowFocusObserver obs = mFocusCallbacks.getBroadcastItem(i);
                try {
                    if (focused) {
                        obs.focusGained(mWindowId.asBinder());
                    } else {
                        obs.focusLost(mWindowId.asBinder());
                    }
                } catch (RemoteException e) {
                }
            }
            mFocusCallbacks.finishBroadcast();
        }
    }

    @Override
    public Configuration getConfiguration() {
        if (mAppToken != null && mAppToken.mFrozenMergedConfig.size() > 0) {
            return mAppToken.mFrozenMergedConfig.peek();
        }

        return super.getConfiguration();
    }

    void reportResized() {
        Trace.traceBegin(TRACE_TAG_WINDOW_MANAGER, "wm.reportResized_" + getWindowTag());
        try {
            if (DEBUG_RESIZE || DEBUG_ORIENTATION) Slog.v(TAG, "Reporting new frame to " + this
                    + ": " + mCompatFrame);
            final MergedConfiguration mergedConfiguration =
                    new MergedConfiguration(mService.mRoot.getConfiguration(),
                    getMergedOverrideConfiguration());

            setLastReportedMergedConfiguration(mergedConfiguration);

            if (DEBUG_ORIENTATION && mWinAnimator.mDrawState == DRAW_PENDING)
                Slog.i(TAG, "Resizing " + this + " WITH DRAW PENDING");

            final Rect frame = mFrame;
            final Rect overscanInsets = mLastOverscanInsets;
            final Rect contentInsets = mLastContentInsets;
            final Rect visibleInsets = mLastVisibleInsets;
            final Rect stableInsets = mLastStableInsets;
            final Rect outsets = mLastOutsets;
            final boolean reportDraw = mWinAnimator.mDrawState == DRAW_PENDING;
            final boolean reportOrientation = mReportOrientationChanged;
            final int displayId = getDisplayId();
            if (mAttrs.type != WindowManager.LayoutParams.TYPE_APPLICATION_STARTING
                    && mClient instanceof IWindow.Stub) {
                // To prevent deadlock simulate one-way call if win.mClient is a local object.
                mService.mH.post(new Runnable() {
                    @Override
                    public void run() {
                        try {
                            dispatchResized(frame, overscanInsets, contentInsets, visibleInsets,
                                    stableInsets, outsets, reportDraw, mergedConfiguration,
                                    reportOrientation, displayId);
                        } catch (RemoteException e) {
                            // Not a remote call, RemoteException won't be raised.
                        }
                    }
                });
            } else {
                dispatchResized(frame, overscanInsets, contentInsets, visibleInsets, stableInsets,
                        outsets, reportDraw, mergedConfiguration, reportOrientation, displayId);
            }

            //TODO (multidisplay): Accessibility supported only for the default display.
            if (mService.mAccessibilityController != null && getDisplayId() == DEFAULT_DISPLAY) {
                mService.mAccessibilityController.onSomeWindowResizedOrMovedLocked();
            }

            mOverscanInsetsChanged = false;
            mContentInsetsChanged = false;
            mVisibleInsetsChanged = false;
            mStableInsetsChanged = false;
            mOutsetsChanged = false;
            mFrameSizeChanged = false;
            mResizedWhileNotDragResizingReported = true;
            mWinAnimator.mSurfaceResized = false;
            mReportOrientationChanged = false;
        } catch (RemoteException e) {
            setOrientationChanging(false);
            mLastFreezeDuration = (int)(SystemClock.elapsedRealtime()
                    - mService.mDisplayFreezeTime);
            // We are assuming the hosting process is dead or in a zombie state.
            Slog.w(TAG, "Failed to report 'resized' to the client of " + this
                    + ", removing this window.");
            mService.mPendingRemove.add(this);
            mService.mWindowPlacerLocked.requestTraversal();
        }
        Trace.traceEnd(TRACE_TAG_WINDOW_MANAGER);
    }

    Rect getBackdropFrame(Rect frame) {
        // When the task is docked, we send fullscreen sized backDropFrame as soon as resizing
        // start even if we haven't received the relayout window, so that the client requests
        // the relayout sooner. When dragging stops, backDropFrame needs to stay fullscreen
        // until the window to small size, otherwise the multithread renderer will shift last
        // one or more frame to wrong offset. So here we send fullscreen backdrop if either
        // isDragResizing() or isDragResizeChanged() is true.
        boolean resizing = isDragResizing() || isDragResizeChanged();
        if (StackId.useWindowFrameForBackdrop(getStackId()) || !resizing) {
            return frame;
        }
        final DisplayInfo displayInfo = getDisplayInfo();
        mTmpRect.set(0, 0, displayInfo.logicalWidth, displayInfo.logicalHeight);
        return mTmpRect;
    }

    @Override
    public int getStackId() {
        final TaskStack stack = getStack();
        if (stack == null) {
            return INVALID_STACK_ID;
        }
        return stack.mStackId;
    }

    private void dispatchResized(Rect frame, Rect overscanInsets, Rect contentInsets,
            Rect visibleInsets, Rect stableInsets, Rect outsets, boolean reportDraw,
            MergedConfiguration mergedConfiguration, boolean reportOrientation, int displayId)
            throws RemoteException {
        final boolean forceRelayout = isDragResizeChanged() || mResizedWhileNotDragResizing
                || reportOrientation;

        mClient.resized(frame, overscanInsets, contentInsets, visibleInsets, stableInsets, outsets,
                reportDraw, mergedConfiguration, getBackdropFrame(frame), forceRelayout,
                mPolicy.isNavBarForcedShownLw(this), displayId);
        mDragResizingChangeReported = true;
    }

    public void registerFocusObserver(IWindowFocusObserver observer) {
        synchronized(mService.mWindowMap) {
            if (mFocusCallbacks == null) {
                mFocusCallbacks = new RemoteCallbackList<IWindowFocusObserver>();
            }
            mFocusCallbacks.register(observer);
        }
    }

    public void unregisterFocusObserver(IWindowFocusObserver observer) {
        synchronized(mService.mWindowMap) {
            if (mFocusCallbacks != null) {
                mFocusCallbacks.unregister(observer);
            }
        }
    }

    public boolean isFocused() {
        synchronized(mService.mWindowMap) {
            return mService.mCurrentFocus == this;
        }
    }

    boolean inFreeformWorkspace() {
        final Task task = getTask();
        return task != null && task.inFreeformWorkspace();
    }

    @Override
    public boolean isInMultiWindowMode() {
        final Task task = getTask();
        return task != null && !task.isFullscreen();
    }

    /** Is this window in a container that takes up the entire screen space? */
    private boolean inFullscreenContainer() {
        if (mAppToken == null) {
            return true;
        }
        if (mAppToken.hasBounds()) {
            return false;
        }
        return !isInMultiWindowMode();
    }

    /** @return true when the window is in fullscreen task, but has non-fullscreen bounds set. */
    boolean isLetterboxedAppWindow() {
        final Task task = getTask();
        final boolean taskIsFullscreen = task != null && task.isFullscreen();
        final boolean appWindowIsFullscreen = mAppToken != null && !mAppToken.hasBounds();

        return taskIsFullscreen && !appWindowIsFullscreen;
    }

    /** Returns the appropriate bounds to use for computing frames. */
    private void getContainerBounds(Rect outBounds) {
        if (isInMultiWindowMode()) {
            getTask().getBounds(outBounds);
        } else if (mAppToken != null){
            mAppToken.getBounds(outBounds);
        } else {
            outBounds.setEmpty();
        }
    }

    boolean isDragResizeChanged() {
        return mDragResizing != computeDragResizing();
    }

    @Override
    void setWaitingForDrawnIfResizingChanged() {
        if (isDragResizeChanged()) {
            mService.mWaitingForDrawn.add(this);
        }
        super.setWaitingForDrawnIfResizingChanged();
    }

    /**
     * @return Whether we reported a drag resize change to the application or not already.
     */
    private boolean isDragResizingChangeReported() {
        return mDragResizingChangeReported;
    }

    /**
     * Resets the state whether we reported a drag resize change to the app.
     */
    @Override
    void resetDragResizingChangeReported() {
        mDragResizingChangeReported = false;
        super.resetDragResizingChangeReported();
    }

    /**
     * Set whether we got resized but drag resizing flag was false.
     * @see #isResizedWhileNotDragResizing().
     */
    private void setResizedWhileNotDragResizing(boolean resizedWhileNotDragResizing) {
        mResizedWhileNotDragResizing = resizedWhileNotDragResizing;
        mResizedWhileNotDragResizingReported = !resizedWhileNotDragResizing;
    }

    /**
     * Indicates whether we got resized but drag resizing flag was false. In this case, we also
     * need to recreate the surface and defer surface bound updates in order to make sure the
     * buffer contents and the positioning/size stay in sync.
     */
    boolean isResizedWhileNotDragResizing() {
        return mResizedWhileNotDragResizing;
    }

    /**
     * @return Whether we reported "resize while not drag resizing" to the application.
     * @see #isResizedWhileNotDragResizing()
     */
    private boolean isResizedWhileNotDragResizingReported() {
        return mResizedWhileNotDragResizingReported;
    }

    int getResizeMode() {
        return mResizeMode;
    }

    private boolean computeDragResizing() {
        final Task task = getTask();
        if (task == null) {
            return false;
        }
        if (!StackId.isStackAffectedByDragResizing(getStackId())) {
            return false;
        }
        if (mAttrs.width != MATCH_PARENT || mAttrs.height != MATCH_PARENT) {
            // Floating windows never enter drag resize mode.
            return false;
        }
        if (task.isDragResizing()) {
            return true;
        }

        // If the bounds are currently frozen, it means that the layout size that the app sees
        // and the bounds we clip this window to might be different. In order to avoid holes, we
        // simulate that we are still resizing so the app fills the hole with the resizing
        // background.
        return (getDisplayContent().mDividerControllerLocked.isResizing()
                        || mAppToken != null && !mAppToken.mFrozenBounds.isEmpty()) &&
                !task.inFreeformWorkspace() && !isGoneForLayoutLw();

    }

    void setDragResizing() {
        final boolean resizing = computeDragResizing();
        if (resizing == mDragResizing) {
            return;
        }
        mDragResizing = resizing;
        final Task task = getTask();
        if (task != null && task.isDragResizing()) {
            mResizeMode = task.getDragResizeMode();
        } else {
            mResizeMode = mDragResizing && getDisplayContent().mDividerControllerLocked.isResizing()
                    ? DRAG_RESIZE_MODE_DOCKED_DIVIDER
                    : DRAG_RESIZE_MODE_FREEFORM;
        }
    }

    boolean isDragResizing() {
        return mDragResizing;
    }

    boolean isDockedResizing() {
        return (mDragResizing && getResizeMode() == DRAG_RESIZE_MODE_DOCKED_DIVIDER)
                || (isChildWindow() && getParentWindow().isDockedResizing());
    }

    void dump(PrintWriter pw, String prefix, boolean dumpAll) {
        final TaskStack stack = getStack();
        pw.print(prefix); pw.print("mDisplayId="); pw.print(getDisplayId());
                if (stack != null) {
                    pw.print(" stackId="); pw.print(stack.mStackId);
                }
                pw.print(" mSession="); pw.print(mSession);
                pw.print(" mClient="); pw.println(mClient.asBinder());
        pw.print(prefix); pw.print("mOwnerUid="); pw.print(mOwnerUid);
                pw.print(" mShowToOwnerOnly="); pw.print(mShowToOwnerOnly);
                pw.print(" package="); pw.print(mAttrs.packageName);
                pw.print(" appop="); pw.println(AppOpsManager.opToName(mAppOp));
        pw.print(prefix); pw.print("mAttrs="); pw.println(mAttrs);
        pw.print(prefix); pw.print("Requested w="); pw.print(mRequestedWidth);
                pw.print(" h="); pw.print(mRequestedHeight);
                pw.print(" mLayoutSeq="); pw.println(mLayoutSeq);
        if (mRequestedWidth != mLastRequestedWidth || mRequestedHeight != mLastRequestedHeight) {
            pw.print(prefix); pw.print("LastRequested w="); pw.print(mLastRequestedWidth);
                    pw.print(" h="); pw.println(mLastRequestedHeight);
        }
        if (mIsChildWindow || mLayoutAttached) {
            pw.print(prefix); pw.print("mParentWindow="); pw.print(getParentWindow());
                    pw.print(" mLayoutAttached="); pw.println(mLayoutAttached);
        }
        if (mIsImWindow || mIsWallpaper || mIsFloatingLayer) {
            pw.print(prefix); pw.print("mIsImWindow="); pw.print(mIsImWindow);
                    pw.print(" mIsWallpaper="); pw.print(mIsWallpaper);
                    pw.print(" mIsFloatingLayer="); pw.print(mIsFloatingLayer);
                    pw.print(" mWallpaperVisible="); pw.println(mWallpaperVisible);
        }
        if (dumpAll) {
            pw.print(prefix); pw.print("mBaseLayer="); pw.print(mBaseLayer);
                    pw.print(" mSubLayer="); pw.print(mSubLayer);
                    pw.print(" mAnimLayer="); pw.print(mLayer); pw.print("+");
                    pw.print(getAnimLayerAdjustment());
                    pw.print("="); pw.print(mWinAnimator.mAnimLayer);
                    pw.print(" mLastLayer="); pw.println(mWinAnimator.mLastLayer);
        }
        if (dumpAll) {
            pw.print(prefix); pw.print("mToken="); pw.println(mToken);
            if (mAppToken != null) {
                pw.print(prefix); pw.print("mAppToken="); pw.println(mAppToken);
                pw.print(prefix); pw.print(" isAnimatingWithSavedSurface()=");
                pw.print(isAnimatingWithSavedSurface());
                pw.print(" mAppDied=");pw.print(mAppDied);
                pw.print(prefix); pw.print("drawnStateEvaluated=");
                        pw.print(getDrawnStateEvaluated());
                pw.print(prefix); pw.print("mightAffectAllDrawn=");
                        pw.println(mightAffectAllDrawn(false /*visibleOnly*/));
            }
            pw.print(prefix); pw.print("mViewVisibility=0x");
            pw.print(Integer.toHexString(mViewVisibility));
            pw.print(" mHaveFrame="); pw.print(mHaveFrame);
            pw.print(" mObscured="); pw.println(mObscured);
            pw.print(prefix); pw.print("mSeq="); pw.print(mSeq);
            pw.print(" mSystemUiVisibility=0x");
            pw.println(Integer.toHexString(mSystemUiVisibility));
        }
        if (!mPolicyVisibility || !mPolicyVisibilityAfterAnim || !mAppOpVisibility
                || isParentWindowHidden()|| mPermanentlyHidden || mForceHideNonSystemOverlayWindow) {
            pw.print(prefix); pw.print("mPolicyVisibility=");
                    pw.print(mPolicyVisibility);
                    pw.print(" mPolicyVisibilityAfterAnim=");
                    pw.print(mPolicyVisibilityAfterAnim);
                    pw.print(" mAppOpVisibility=");
                    pw.print(mAppOpVisibility);
                    pw.print(" parentHidden="); pw.print(isParentWindowHidden());
<<<<<<< HEAD
                    pw.print(" mForceHideNonSystemOverlayWindow="); pw.println(
                    mForceHideNonSystemOverlayWindow);        }
=======
                    pw.print(" mPermanentlyHidden="); pw.print(mPermanentlyHidden);
                    pw.print(" mForceHideNonSystemOverlayWindow="); pw.println(
                    mForceHideNonSystemOverlayWindow);
        }
>>>>>>> 05c1a640
        if (!mRelayoutCalled || mLayoutNeeded) {
            pw.print(prefix); pw.print("mRelayoutCalled="); pw.print(mRelayoutCalled);
                    pw.print(" mLayoutNeeded="); pw.println(mLayoutNeeded);
        }
        if (mXOffset != 0 || mYOffset != 0) {
            pw.print(prefix); pw.print("Offsets x="); pw.print(mXOffset);
                    pw.print(" y="); pw.println(mYOffset);
        }
        if (dumpAll) {
            pw.print(prefix); pw.print("mGivenContentInsets=");
                    mGivenContentInsets.printShortString(pw);
                    pw.print(" mGivenVisibleInsets=");
                    mGivenVisibleInsets.printShortString(pw);
                    pw.println();
            if (mTouchableInsets != 0 || mGivenInsetsPending) {
                pw.print(prefix); pw.print("mTouchableInsets="); pw.print(mTouchableInsets);
                        pw.print(" mGivenInsetsPending="); pw.println(mGivenInsetsPending);
                Region region = new Region();
                getTouchableRegion(region);
                pw.print(prefix); pw.print("touchable region="); pw.println(region);
            }
            pw.print(prefix); pw.print("mFullConfiguration="); pw.println(getConfiguration());
            pw.print(prefix); pw.print("mLastReportedConfiguration=");
                    pw.println(getLastReportedConfiguration());
        }
        pw.print(prefix); pw.print("mHasSurface="); pw.print(mHasSurface);
                pw.print(" mShownPosition="); mShownPosition.printShortString(pw);
                pw.print(" isReadyForDisplay()="); pw.print(isReadyForDisplay());
                pw.print(" hasSavedSurface()="); pw.print(hasSavedSurface());
                pw.print(" mWindowRemovalAllowed="); pw.println(mWindowRemovalAllowed);
        if (dumpAll) {
            pw.print(prefix); pw.print("mFrame="); mFrame.printShortString(pw);
                    pw.print(" last="); mLastFrame.printShortString(pw);
                    pw.println();
        }
        if (mEnforceSizeCompat) {
            pw.print(prefix); pw.print("mCompatFrame="); mCompatFrame.printShortString(pw);
                    pw.println();
        }
        if (dumpAll) {
            pw.print(prefix); pw.print("Frames: containing=");
                    mContainingFrame.printShortString(pw);
                    pw.print(" parent="); mParentFrame.printShortString(pw);
                    pw.println();
            pw.print(prefix); pw.print("    display="); mDisplayFrame.printShortString(pw);
                    pw.print(" overscan="); mOverscanFrame.printShortString(pw);
                    pw.println();
            pw.print(prefix); pw.print("    content="); mContentFrame.printShortString(pw);
                    pw.print(" visible="); mVisibleFrame.printShortString(pw);
                    pw.println();
            pw.print(prefix); pw.print("    decor="); mDecorFrame.printShortString(pw);
                    pw.println();
            pw.print(prefix); pw.print("    outset="); mOutsetFrame.printShortString(pw);
                    pw.println();
            pw.print(prefix); pw.print("Cur insets: overscan=");
                    mOverscanInsets.printShortString(pw);
                    pw.print(" content="); mContentInsets.printShortString(pw);
                    pw.print(" visible="); mVisibleInsets.printShortString(pw);
                    pw.print(" stable="); mStableInsets.printShortString(pw);
                    pw.print(" surface="); mAttrs.surfaceInsets.printShortString(pw);
                    pw.print(" outsets="); mOutsets.printShortString(pw);
                    pw.println();
            pw.print(prefix); pw.print("Lst insets: overscan=");
                    mLastOverscanInsets.printShortString(pw);
                    pw.print(" content="); mLastContentInsets.printShortString(pw);
                    pw.print(" visible="); mLastVisibleInsets.printShortString(pw);
                    pw.print(" stable="); mLastStableInsets.printShortString(pw);
                    pw.print(" physical="); mLastOutsets.printShortString(pw);
                    pw.print(" outset="); mLastOutsets.printShortString(pw);
                    pw.println();
        }
        pw.print(prefix); pw.print(mWinAnimator); pw.println(":");
        mWinAnimator.dump(pw, prefix + "  ", dumpAll);
        if (mAnimatingExit || mRemoveOnExit || mDestroying || mRemoved) {
            pw.print(prefix); pw.print("mAnimatingExit="); pw.print(mAnimatingExit);
                    pw.print(" mRemoveOnExit="); pw.print(mRemoveOnExit);
                    pw.print(" mDestroying="); pw.print(mDestroying);
                    pw.print(" mRemoved="); pw.println(mRemoved);
        }
        if (getOrientationChanging() || mAppFreezing || mTurnOnScreen
                || mReportOrientationChanged) {
            pw.print(prefix); pw.print("mOrientationChanging=");
                    pw.print(mOrientationChanging);
                    pw.print(" configOrientationChanging=");
                    pw.print(getLastReportedConfiguration().orientation
                            != getConfiguration().orientation);
                    pw.print(" mAppFreezing="); pw.print(mAppFreezing);
                    pw.print(" mTurnOnScreen="); pw.print(mTurnOnScreen);
                    pw.print(" mReportOrientationChanged="); pw.println(mReportOrientationChanged);
        }
        if (mLastFreezeDuration != 0) {
            pw.print(prefix); pw.print("mLastFreezeDuration=");
                    TimeUtils.formatDuration(mLastFreezeDuration, pw); pw.println();
        }
        if (mHScale != 1 || mVScale != 1) {
            pw.print(prefix); pw.print("mHScale="); pw.print(mHScale);
                    pw.print(" mVScale="); pw.println(mVScale);
        }
        if (mWallpaperX != -1 || mWallpaperY != -1) {
            pw.print(prefix); pw.print("mWallpaperX="); pw.print(mWallpaperX);
                    pw.print(" mWallpaperY="); pw.println(mWallpaperY);
        }
        if (mWallpaperXStep != -1 || mWallpaperYStep != -1) {
            pw.print(prefix); pw.print("mWallpaperXStep="); pw.print(mWallpaperXStep);
                    pw.print(" mWallpaperYStep="); pw.println(mWallpaperYStep);
        }
        if (mWallpaperDisplayOffsetX != Integer.MIN_VALUE
                || mWallpaperDisplayOffsetY != Integer.MIN_VALUE) {
            pw.print(prefix); pw.print("mWallpaperDisplayOffsetX=");
                    pw.print(mWallpaperDisplayOffsetX);
                    pw.print(" mWallpaperDisplayOffsetY=");
                    pw.println(mWallpaperDisplayOffsetY);
        }
        if (mDrawLock != null) {
            pw.print(prefix); pw.println("mDrawLock=" + mDrawLock);
        }
        if (isDragResizing()) {
            pw.print(prefix); pw.println("isDragResizing=" + isDragResizing());
        }
        if (computeDragResizing()) {
            pw.print(prefix); pw.println("computeDragResizing=" + computeDragResizing());
        }
        pw.print(prefix); pw.println("isOnScreen=" + isOnScreen());
        pw.print(prefix); pw.println("isVisible=" + isVisible());
    }

    @Override
    String getName() {
        return Integer.toHexString(System.identityHashCode(this))
            + " " + getWindowTag();
    }

    CharSequence getWindowTag() {
        CharSequence tag = mAttrs.getTitle();
        if (tag == null || tag.length() <= 0) {
            tag = mAttrs.packageName;
        }
        return tag;
    }

    @Override
    public String toString() {
        final CharSequence title = getWindowTag();
        if (mStringNameCache == null || mLastTitle != title || mWasExiting != mAnimatingExit) {
            mLastTitle = title;
            mWasExiting = mAnimatingExit;
            mStringNameCache = "Window{" + Integer.toHexString(System.identityHashCode(this))
                    + " u" + UserHandle.getUserId(mOwnerUid)
                    + " " + mLastTitle + (mAnimatingExit ? " EXITING}" : "}");
        }
        return mStringNameCache;
    }

    void transformClipRectFromScreenToSurfaceSpace(Rect clipRect) {
         if (mHScale >= 0) {
            clipRect.left = (int) (clipRect.left / mHScale);
            clipRect.right = (int) Math.ceil(clipRect.right / mHScale);
        }
        if (mVScale >= 0) {
            clipRect.top = (int) (clipRect.top / mVScale);
            clipRect.bottom = (int) Math.ceil(clipRect.bottom / mVScale);
        }
    }

    void applyGravityAndUpdateFrame(Rect containingFrame, Rect displayFrame) {
        final int pw = containingFrame.width();
        final int ph = containingFrame.height();
        final Task task = getTask();
        final boolean inNonFullscreenContainer = !inFullscreenContainer();
        final boolean noLimits = (mAttrs.flags & FLAG_LAYOUT_NO_LIMITS) != 0;

        // We need to fit it to the display if either
        // a) The window is in a fullscreen container, or we don't have a task (we assume fullscreen
        // for the taskless windows)
        // b) If it's a secondary app window, we also need to fit it to the display unless
        // FLAG_LAYOUT_NO_LIMITS is set. This is so we place Popups, dialogs, and similar windows on
        // screen, but SurfaceViews want to be always at a specific location so we don't fit it to
        // the display.
        final boolean fitToDisplay = (task == null || !inNonFullscreenContainer)
                || ((mAttrs.type != TYPE_BASE_APPLICATION) && !noLimits);
        float x, y;
        int w,h;

        if ((mAttrs.flags & FLAG_SCALED) != 0) {
            if (mAttrs.width < 0) {
                w = pw;
            } else if (mEnforceSizeCompat) {
                w = (int)(mAttrs.width * mGlobalScale + .5f);
            } else {
                w = mAttrs.width;
            }
            if (mAttrs.height < 0) {
                h = ph;
            } else if (mEnforceSizeCompat) {
                h = (int)(mAttrs.height * mGlobalScale + .5f);
            } else {
                h = mAttrs.height;
            }
        } else {
            if (mAttrs.width == MATCH_PARENT) {
                w = pw;
            } else if (mEnforceSizeCompat) {
                w = (int)(mRequestedWidth * mGlobalScale + .5f);
            } else {
                w = mRequestedWidth;
            }
            if (mAttrs.height == MATCH_PARENT) {
                h = ph;
            } else if (mEnforceSizeCompat) {
                h = (int)(mRequestedHeight * mGlobalScale + .5f);
            } else {
                h = mRequestedHeight;
            }
        }

        if (mEnforceSizeCompat) {
            x = mAttrs.x * mGlobalScale;
            y = mAttrs.y * mGlobalScale;
        } else {
            x = mAttrs.x;
            y = mAttrs.y;
        }

        if (inNonFullscreenContainer && !layoutInParentFrame()) {
            // Make sure window fits in containing frame since it is in a non-fullscreen task as
            // required by {@link Gravity#apply} call.
            w = Math.min(w, pw);
            h = Math.min(h, ph);
        }

        // Set mFrame
        Gravity.apply(mAttrs.gravity, w, h, containingFrame,
                (int) (x + mAttrs.horizontalMargin * pw),
                (int) (y + mAttrs.verticalMargin * ph), mFrame);

        // Now make sure the window fits in the overall display frame.
        if (fitToDisplay) {
            Gravity.applyDisplay(mAttrs.gravity, displayFrame, mFrame);
        }

        // We need to make sure we update the CompatFrame as it is used for
        // cropping decisions, etc, on systems where we lack a decor layer.
        mCompatFrame.set(mFrame);
        if (mEnforceSizeCompat) {
            // See comparable block in computeFrameLw.
            mCompatFrame.scale(mInvGlobalScale);
        }
    }

    boolean isChildWindow() {
        return mIsChildWindow;
    }

    boolean layoutInParentFrame() {
        return mIsChildWindow
                && (mAttrs.privateFlags & PRIVATE_FLAG_LAYOUT_CHILD_WINDOW_IN_PARENT_FRAME) != 0;
    }

    /**
     * Returns true if any window added by an application process that if of type
     * {@link android.view.WindowManager.LayoutParams#TYPE_TOAST} or that requires that requires
     * {@link android.app.AppOpsManager#OP_SYSTEM_ALERT_WINDOW} permission should be hidden when
     * this window is visible.
     */
    boolean hideNonSystemOverlayWindowsWhenVisible() {
        return (mAttrs.privateFlags & PRIVATE_FLAG_HIDE_NON_SYSTEM_OVERLAY_WINDOWS) != 0
                && mSession.mCanHideNonSystemOverlayWindows;
    }

    /** Returns the parent window if this is a child of another window, else null. */
    WindowState getParentWindow() {
        // NOTE: We are not calling getParent() directly as the WindowState might be a child of a
        // WindowContainer that isn't a WindowState.
        return (mIsChildWindow) ? ((WindowState) super.getParent()) : null;
    }

    /** Returns the topmost parent window if this is a child of another window, else this. */
    WindowState getTopParentWindow() {
        WindowState current = this;
        WindowState topParent = current;
        while (current != null && current.mIsChildWindow) {
            current = current.getParentWindow();
            // Parent window can be null if the child is detached from it's parent already, but
            // someone still has a reference to access it. So, we return the top parent value we
            // already have instead of null.
            if (current != null) {
                topParent = current;
            }
        }
        return topParent;
    }

    boolean isParentWindowHidden() {
        final WindowState parent = getParentWindow();
        return parent != null && parent.mHidden;
    }

    void setWillReplaceWindow(boolean animate) {
        for (int i = mChildren.size() - 1; i >= 0; i--) {
            final WindowState c = mChildren.get(i);
            c.setWillReplaceWindow(animate);
        }

        if ((mAttrs.privateFlags & PRIVATE_FLAG_WILL_NOT_REPLACE_ON_RELAUNCH) != 0
                || mAttrs.type == TYPE_APPLICATION_STARTING) {
            // We don't set replacing on starting windows since they are added by window manager and
            // not the client so won't be replaced by the client.
            return;
        }

        mWillReplaceWindow = true;
        mReplacementWindow = null;
        mAnimateReplacingWindow = animate;
    }

    void clearWillReplaceWindow() {
        mWillReplaceWindow = false;
        mReplacementWindow = null;
        mAnimateReplacingWindow = false;

        for (int i = mChildren.size() - 1; i >= 0; i--) {
            final WindowState c = mChildren.get(i);
            c.clearWillReplaceWindow();
        }
    }

    boolean waitingForReplacement() {
        if (mWillReplaceWindow) {
            return true;
        }

        for (int i = mChildren.size() - 1; i >= 0; i--) {
            final WindowState c = mChildren.get(i);
            if (c.waitingForReplacement()) {
                return true;
            }
        }
        return false;
    }

    void requestUpdateWallpaperIfNeeded() {
        final DisplayContent dc = getDisplayContent();
        if (dc != null && (mAttrs.flags & FLAG_SHOW_WALLPAPER) != 0) {
            dc.pendingLayoutChanges |= FINISH_LAYOUT_REDO_WALLPAPER;
            dc.setLayoutNeeded();
            mService.mWindowPlacerLocked.requestTraversal();
        }

        for (int i = mChildren.size() - 1; i >= 0; i--) {
            final WindowState c = mChildren.get(i);
            c.requestUpdateWallpaperIfNeeded();
        }
    }

    float translateToWindowX(float x) {
        float winX = x - mFrame.left;
        if (mEnforceSizeCompat) {
            winX *= mGlobalScale;
        }
        return winX;
    }

    float translateToWindowY(float y) {
        float winY = y - mFrame.top;
        if (mEnforceSizeCompat) {
            winY *= mGlobalScale;
        }
        return winY;
    }

    private void transferDimToReplacement() {
        final DimLayer.DimLayerUser dimLayerUser = getDimLayerUser();
        final DisplayContent dc = getDisplayContent();
        if (dimLayerUser != null && dc != null) {
            dc.mDimLayerController.applyDim(dimLayerUser,
                    mReplacementWindow.mWinAnimator, (mAttrs.flags & FLAG_DIM_BEHIND) != 0);
        }
    }

    // During activity relaunch due to resize, we sometimes use window replacement
    // for only child windows (as the main window is handled by window preservation)
    // and the big surface.
    //
    // Though windows of TYPE_APPLICATION or TYPE_DRAWN_APPLICATION (as opposed to
    // TYPE_BASE_APPLICATION) are not children in the sense of an attached window,
    // we also want to replace them at such phases, as they won't be covered by window
    // preservation, and in general we expect them to return following relaunch.
    boolean shouldBeReplacedWithChildren() {
        return mIsChildWindow || mAttrs.type == TYPE_APPLICATION
                || mAttrs.type == TYPE_DRAWN_APPLICATION;
    }

    void setWillReplaceChildWindows() {
        if (shouldBeReplacedWithChildren()) {
            setWillReplaceWindow(false /* animate */);
        }
        for (int i = mChildren.size() - 1; i >= 0; i--) {
            final WindowState c = mChildren.get(i);
            c.setWillReplaceChildWindows();
        }
    }

    WindowState getReplacingWindow() {
        if (mAnimatingExit && mWillReplaceWindow && mAnimateReplacingWindow) {
            return this;
        }
        for (int i = mChildren.size() - 1; i >= 0; i--) {
            final WindowState c = mChildren.get(i);
            final WindowState replacing = c.getReplacingWindow();
            if (replacing != null) {
                return replacing;
            }
        }
        return null;
    }

    @Override
    public int getRotationAnimationHint() {
        if (mAppToken != null) {
            return mAppToken.mRotationAnimationHint;
        } else {
            return -1;
        }
    }

    @Override
    public boolean isInputMethodWindow() {
        return mIsImWindow;
    }

    // This must be called while inside a transaction.
    boolean performShowLocked() {
        if (isHiddenFromUserLocked()) {
            if (DEBUG_VISIBILITY) Slog.w(TAG, "hiding " + this + ", belonging to " + mOwnerUid);
            hideLw(false);
            return false;
        }

        logPerformShow("performShow on ");

        final int drawState = mWinAnimator.mDrawState;
        if ((drawState == HAS_DRAWN || drawState == READY_TO_SHOW)
                && mAttrs.type != TYPE_APPLICATION_STARTING && mAppToken != null) {
            mAppToken.onFirstWindowDrawn(this, mWinAnimator);
        }

        if (mWinAnimator.mDrawState != READY_TO_SHOW || !isReadyForDisplay()) {
            return false;
        }

        logPerformShow("Showing ");

        mService.enableScreenIfNeededLocked();
        mWinAnimator.applyEnterAnimationLocked();

        // Force the show in the next prepareSurfaceLocked() call.
        mWinAnimator.mLastAlpha = -1;
        if (DEBUG_SURFACE_TRACE || DEBUG_ANIM) Slog.v(TAG,
                "performShowLocked: mDrawState=HAS_DRAWN in " + this);
        mWinAnimator.mDrawState = HAS_DRAWN;
        mService.scheduleAnimationLocked();

        if (mHidden) {
            mHidden = false;
            final DisplayContent displayContent = getDisplayContent();

            for (int i = mChildren.size() - 1; i >= 0; --i) {
                final WindowState c = mChildren.get(i);
                if (c.mWinAnimator.mSurfaceController != null) {
                    c.performShowLocked();
                    // It hadn't been shown, which means layout not performed on it, so now we
                    // want to make sure to do a layout.  If called from within the transaction
                    // loop, this will cause it to restart with a new layout.
                    if (displayContent != null) {
                        displayContent.setLayoutNeeded();
                    }
                }
            }
        }

        if (mAttrs.type == TYPE_INPUT_METHOD) {
            getDisplayContent().mDividerControllerLocked.resetImeHideRequested();
        }

        return true;
    }

    private void logPerformShow(String prefix) {
        if (DEBUG_VISIBILITY
                || (DEBUG_STARTING_WINDOW_VERBOSE && mAttrs.type == TYPE_APPLICATION_STARTING)) {
            Slog.v(TAG, prefix + this
                    + ": mDrawState=" + mWinAnimator.drawStateToString()
                    + " readyForDisplay=" + isReadyForDisplay()
                    + " starting=" + (mAttrs.type == TYPE_APPLICATION_STARTING)
                    + " during animation: policyVis=" + mPolicyVisibility
                    + " parentHidden=" + isParentWindowHidden()
                    + " tok.hiddenRequested="
                    + (mAppToken != null && mAppToken.hiddenRequested)
                    + " tok.hidden=" + (mAppToken != null && mAppToken.hidden)
                    + " animating=" + mWinAnimator.mAnimating
                    + " tok animating="
                    + (mWinAnimator.mAppAnimator != null && mWinAnimator.mAppAnimator.animating)
                    + " Callers=" + Debug.getCallers(4));
        }
    }

    WindowInfo getWindowInfo() {
        WindowInfo windowInfo = WindowInfo.obtain();
        windowInfo.type = mAttrs.type;
        windowInfo.layer = mLayer;
        windowInfo.token = mClient.asBinder();
        if (mAppToken != null) {
            windowInfo.activityToken = mAppToken.appToken.asBinder();
        }
        windowInfo.title = mAttrs.accessibilityTitle;
        windowInfo.accessibilityIdOfAnchor = mAttrs.accessibilityIdOfAnchor;
        windowInfo.focused = isFocused();
        Task task = getTask();
        windowInfo.inPictureInPicture = (task != null) && task.inPinnedWorkspace();

        if (mIsChildWindow) {
            windowInfo.parentToken = getParentWindow().mClient.asBinder();
        }

        final int childCount = mChildren.size();
        if (childCount > 0) {
            if (windowInfo.childTokens == null) {
                windowInfo.childTokens = new ArrayList(childCount);
            }
            for (int j = 0; j < childCount; j++) {
                final WindowState child = mChildren.get(j);
                windowInfo.childTokens.add(child.mClient.asBinder());
            }
        }
        return windowInfo;
    }

    int getHighestAnimLayer() {
        int highest = mWinAnimator.mAnimLayer;
        for (int i = mChildren.size() - 1; i >= 0; i--) {
            final WindowState c = mChildren.get(i);
            final int childLayer = c.getHighestAnimLayer();
            if (childLayer > highest) {
                highest = childLayer;
            }
        }
        return highest;
    }

    @Override
    boolean forAllWindows(ToBooleanFunction<WindowState> callback, boolean traverseTopToBottom) {
        if (mChildren.isEmpty()) {
            // The window has no children so we just return it.
            return applyInOrderWithImeWindows(callback, traverseTopToBottom);
        }

        if (traverseTopToBottom) {
            return forAllWindowTopToBottom(callback);
        } else {
            return forAllWindowBottomToTop(callback);
        }
    }

    private boolean forAllWindowBottomToTop(ToBooleanFunction<WindowState> callback) {
        // We want to consume the negative sublayer children first because they need to appear
        // below the parent, then this window (the parent), and then the positive sublayer children
        // because they need to appear above the parent.
        int i = 0;
        final int count = mChildren.size();
        WindowState child = mChildren.get(i);

        while (i < count && child.mSubLayer < 0) {
            if (child.applyInOrderWithImeWindows(callback, false /* traverseTopToBottom */)) {
                return true;
            }
            i++;
            if (i >= count) {
                break;
            }
            child = mChildren.get(i);
        }

        if (applyInOrderWithImeWindows(callback, false /* traverseTopToBottom */)) {
            return true;
        }

        while (i < count) {
            if (child.applyInOrderWithImeWindows(callback, false /* traverseTopToBottom */)) {
                return true;
            }
            i++;
            if (i >= count) {
                break;
            }
            child = mChildren.get(i);
        }

        return false;
    }

    private boolean forAllWindowTopToBottom(ToBooleanFunction<WindowState> callback) {
        // We want to consume the positive sublayer children first because they need to appear
        // above the parent, then this window (the parent), and then the negative sublayer children
        // because they need to appear above the parent.
        int i = mChildren.size() - 1;
        WindowState child = mChildren.get(i);

        while (i >= 0 && child.mSubLayer >= 0) {
            if (child.applyInOrderWithImeWindows(callback, true /* traverseTopToBottom */)) {
                return true;
            }
            --i;
            if (i < 0) {
                break;
            }
            child = mChildren.get(i);
        }

        if (applyInOrderWithImeWindows(callback, true /* traverseTopToBottom */)) {
            return true;
        }

        while (i >= 0) {
            if (child.applyInOrderWithImeWindows(callback, true /* traverseTopToBottom */)) {
                return true;
            }
            --i;
            if (i < 0) {
                break;
            }
            child = mChildren.get(i);
        }

        return false;
    }

    private boolean applyInOrderWithImeWindows(ToBooleanFunction<WindowState> callback,
            boolean traverseTopToBottom) {
        if (traverseTopToBottom) {
            if (mService.mInputMethodTarget == this) {
                // This window is the current IME target, so we need to process the IME windows
                // directly above it.
                if (getDisplayContent().forAllImeWindows(callback, traverseTopToBottom)) {
                    return true;
                }
            }
            if (callback.apply(this)) {
                return true;
            }
        } else {
            if (callback.apply(this)) {
                return true;
            }
            if (mService.mInputMethodTarget == this) {
                // This window is the current IME target, so we need to process the IME windows
                // directly above it.
                if (getDisplayContent().forAllImeWindows(callback, traverseTopToBottom)) {
                    return true;
                }
            }
        }

        return false;
    }

    WindowState getWindow(Predicate<WindowState> callback) {
        if (mChildren.isEmpty()) {
            return callback.test(this) ? this : null;
        }

        // We want to consume the positive sublayer children first because they need to appear
        // above the parent, then this window (the parent), and then the negative sublayer children
        // because they need to appear above the parent.
        int i = mChildren.size() - 1;
        WindowState child = mChildren.get(i);

        while (i >= 0 && child.mSubLayer >= 0) {
            if (callback.test(child)) {
                return child;
            }
            --i;
            if (i < 0) {
                break;
            }
            child = mChildren.get(i);
        }

        if (callback.test(this)) {
            return this;
        }

        while (i >= 0) {
            if (callback.test(child)) {
                return child;
            }
            --i;
            if (i < 0) {
                break;
            }
            child = mChildren.get(i);
        }

        return null;
    }

    boolean isWindowAnimationSet() {
        if (mWinAnimator.isWindowAnimationSet()) {
            return true;
        }
        for (int i = mChildren.size() - 1; i >= 0; --i) {
            final WindowState c = mChildren.get(i);
            if (c.isWindowAnimationSet()) {
                return true;
            }
        }
        return false;
    }

    void onExitAnimationDone() {
        if (DEBUG_ANIM) Slog.v(TAG, "onExitAnimationDone in " + this
                + ": exiting=" + mAnimatingExit + " remove=" + mRemoveOnExit
                + " windowAnimating=" + mWinAnimator.isWindowAnimationSet());

        if (!mChildren.isEmpty()) {
            // Copying to a different list as multiple children can be removed.
            // TODO: Not sure if we really need to copy this into a different list.
            final LinkedList<WindowState> childWindows = new LinkedList(mChildren);
            for (int i = childWindows.size() - 1; i >= 0; i--) {
                childWindows.get(i).onExitAnimationDone();
            }
        }

        if (mWinAnimator.mEnteringAnimation) {
            mWinAnimator.mEnteringAnimation = false;
            mService.requestTraversal();
            // System windows don't have an activity and an app token as a result, but need a way
            // to be informed about their entrance animation end.
            if (mAppToken == null) {
                try {
                    mClient.dispatchWindowShown();
                } catch (RemoteException e) {
                }
            }
        }

        if (!mWinAnimator.isWindowAnimationSet()) {
            //TODO (multidisplay): Accessibility is supported only for the default display.
            if (mService.mAccessibilityController != null && getDisplayId() == DEFAULT_DISPLAY) {
                mService.mAccessibilityController.onSomeWindowResizedOrMovedLocked();
            }
        }

        if (!mAnimatingExit) {
            return;
        }

        if (mWinAnimator.isWindowAnimationSet()) {
            return;
        }

        if (localLOGV || DEBUG_ADD_REMOVE) Slog.v(TAG,
                "Exit animation finished in " + this + ": remove=" + mRemoveOnExit);

        mDestroying = true;

        final boolean hasSurface = mWinAnimator.hasSurface();
        if (hasSurface) {
            mWinAnimator.hide("onExitAnimationDone");
        }

        // If we have an app token, we ask it to destroy the surface for us, so that it can take
        // care to ensure the activity has actually stopped and the surface is not still in use.
        // Otherwise we add the service to mDestroySurface and allow it to be processed in our next
        // transaction.
        if (mAppToken != null) {
            mAppToken.destroySurfaces();
        } else {
            if (hasSurface) {
                mService.mDestroySurface.add(this);
            }
            if (mRemoveOnExit) {
                mService.mPendingRemove.add(this);
                mRemoveOnExit = false;
            }
        }
        mAnimatingExit = false;
        getDisplayContent().mWallpaperController.hideWallpapers(this);
    }

    boolean clearAnimatingFlags() {
        boolean didSomething = false;
        // We don't want to clear it out for windows that get replaced, because the
        // animation depends on the flag to remove the replaced window.
        //
        // We also don't clear the mAnimatingExit flag for windows which have the
        // mRemoveOnExit flag. This indicates an explicit remove request has been issued
        // by the client. We should let animation proceed and not clear this flag or
        // they won't eventually be removed by WindowStateAnimator#finishExit.
        if (!mWillReplaceWindow && !mRemoveOnExit) {
            // Clear mAnimating flag together with mAnimatingExit. When animation
            // changes from exiting to entering, we need to clear this flag until the
            // new animation gets applied, so that isAnimationStarting() becomes true
            // until then.
            // Otherwise applySurfaceChangesTransaction will fail to skip surface
            // placement for this window during this period, one or more frame will
            // show up with wrong position or scale.
            if (mAnimatingExit) {
                mAnimatingExit = false;
                didSomething = true;
            }
            if (mWinAnimator.mAnimating) {
                mWinAnimator.mAnimating = false;
                didSomething = true;
            }
            if (mDestroying) {
                mDestroying = false;
                mService.mDestroySurface.remove(this);
                didSomething = true;
            }
        }

        for (int i = mChildren.size() - 1; i >= 0; --i) {
            didSomething |= (mChildren.get(i)).clearAnimatingFlags();
        }

        return didSomething;
    }

    public boolean isRtl() {
        return getConfiguration().getLayoutDirection() == View.LAYOUT_DIRECTION_RTL;
    }

    void hideWallpaperWindow(boolean wasDeferred, String reason) {
        for (int j = mChildren.size() - 1; j >= 0; --j) {
            final WindowState c = mChildren.get(j);
            c.hideWallpaperWindow(wasDeferred, reason);
        }
        if (!mWinAnimator.mLastHidden || wasDeferred) {
            mWinAnimator.hide(reason);
            dispatchWallpaperVisibility(false);
            final DisplayContent displayContent = getDisplayContent();
            if (displayContent != null) {
                displayContent.pendingLayoutChanges |= FINISH_LAYOUT_REDO_WALLPAPER;
            }
        }
    }

    /**
     * Check wallpaper window for visibility change and notify window if so.
     * @param visible Current visibility.
     */
    void dispatchWallpaperVisibility(final boolean visible) {
        final boolean hideAllowed =
                getDisplayContent().mWallpaperController.mDeferredHideWallpaper == null;

        // Only send notification if the visibility actually changed and we are not trying to hide
        // the wallpaper when we are deferring hiding of the wallpaper.
        if (mWallpaperVisible != visible && (hideAllowed || visible)) {
            mWallpaperVisible = visible;
            try {
                if (DEBUG_VISIBILITY || DEBUG_WALLPAPER_LIGHT) Slog.v(TAG,
                        "Updating vis of wallpaper " + this
                                + ": " + visible + " from:\n" + Debug.getCallers(4, "  "));
                mClient.dispatchAppVisibility(visible);
            } catch (RemoteException e) {
            }
        }
    }

    boolean hasVisibleNotDrawnWallpaper() {
        if (mWallpaperVisible && !isDrawnLw()) {
            return true;
        }
        for (int j = mChildren.size() - 1; j >= 0; --j) {
            final WindowState c = mChildren.get(j);
            if (c.hasVisibleNotDrawnWallpaper()) {
                return true;
            }
        }
        return false;
    }

    void updateReportedVisibility(UpdateReportedVisibilityResults results) {
        for (int i = mChildren.size() - 1; i >= 0; --i) {
            final WindowState c = mChildren.get(i);
            c.updateReportedVisibility(results);
        }

        if (mAppFreezing || mViewVisibility != View.VISIBLE
                || mAttrs.type == TYPE_APPLICATION_STARTING
                || mDestroying) {
            return;
        }
        if (DEBUG_VISIBILITY) {
            Slog.v(TAG, "Win " + this + ": isDrawn=" + isDrawnLw()
                    + ", isAnimationSet=" + mWinAnimator.isAnimationSet());
            if (!isDrawnLw()) {
                Slog.v(TAG, "Not displayed: s=" + mWinAnimator.mSurfaceController
                        + " pv=" + mPolicyVisibility
                        + " mDrawState=" + mWinAnimator.mDrawState
                        + " ph=" + isParentWindowHidden()
                        + " th=" + (mAppToken != null ? mAppToken.hiddenRequested : false)
                        + " a=" + mWinAnimator.mAnimating);
            }
        }

        results.numInteresting++;
        if (isDrawnLw()) {
            results.numDrawn++;
            if (!mWinAnimator.isAnimationSet()) {
                results.numVisible++;
            }
            results.nowGone = false;
        } else if (mWinAnimator.isAnimationSet()) {
            results.nowGone = false;
        }
    }

    /**
     * Calculate the window crop according to system decor policy. In general this is
     * the system decor rect (see #calculateSystemDecorRect), but we also have some
     * special cases. This rectangle is in screen space.
     */
    void calculatePolicyCrop(Rect policyCrop) {
        final DisplayContent displayContent = getDisplayContent();
        final DisplayInfo displayInfo = displayContent.getDisplayInfo();

        if (!isDefaultDisplay()) {
            // On a different display there is no system decor. Crop the window
            // by the screen boundaries.
            // TODO(multi-display)
            policyCrop.set(0, 0, mCompatFrame.width(), mCompatFrame.height());
            policyCrop.intersect(-mCompatFrame.left, -mCompatFrame.top,
                    displayInfo.logicalWidth - mCompatFrame.left,
                    displayInfo.logicalHeight - mCompatFrame.top);
        } else if (mLayer >= mService.mSystemDecorLayer) {
            // Above the decor layer is easy, just use the entire window
            policyCrop.set(0, 0, mCompatFrame.width(), mCompatFrame.height());
        } else if (mDecorFrame.isEmpty()) {
            // Windows without policy decor aren't cropped.
            policyCrop.set(0, 0, mCompatFrame.width(), mCompatFrame.height());
        } else {
            // Crop to the system decor specified by policy.
            calculateSystemDecorRect(policyCrop);
        }
    }

    /**
     * The system decor rect is the region of the window which is not covered
     * by system decorations.
     */
    private void calculateSystemDecorRect(Rect systemDecorRect) {
        final Rect decorRect = mDecorFrame;
        final int width = mFrame.width();
        final int height = mFrame.height();

        // Compute the offset of the window in relation to the decor rect.
        final int left = mXOffset + mFrame.left;
        final int top = mYOffset + mFrame.top;

        // Initialize the decor rect to the entire frame.
        if (isDockedResizing()) {
            // If we are resizing with the divider, the task bounds might be smaller than the
            // stack bounds. The system decor is used to clip to the task bounds, which we don't
            // want in this case in order to avoid holes.
            //
            // We take care to not shrink the width, for surfaces which are larger than
            // the display region. Of course this area will not eventually be visible
            // but if we truncate the width now, we will calculate incorrectly
            // when adjusting to the stack bounds.
            final DisplayInfo displayInfo = getDisplayContent().getDisplayInfo();
            systemDecorRect.set(0, 0,
                    Math.max(width, displayInfo.logicalWidth),
                    Math.max(height, displayInfo.logicalHeight));
        } else {
            systemDecorRect.set(0, 0, width, height);
        }

        // If a freeform window is animating from a position where it would be cutoff, it would be
        // cutoff during the animation. We don't want that, so for the duration of the animation
        // we ignore the decor cropping and depend on layering to position windows correctly.
        final boolean cropToDecor = !(inFreeformWorkspace() && isAnimatingLw());
        if (cropToDecor) {
            // Intersect with the decor rect, offsetted by window position.
            systemDecorRect.intersect(decorRect.left - left, decorRect.top - top,
                    decorRect.right - left, decorRect.bottom - top);
        }

        // If size compatibility is being applied to the window, the
        // surface is scaled relative to the screen.  Also apply this
        // scaling to the crop rect.  We aren't using the standard rect
        // scale function because we want to round things to make the crop
        // always round to a larger rect to ensure we don't crop too
        // much and hide part of the window that should be seen.
        if (mEnforceSizeCompat && mInvGlobalScale != 1.0f) {
            final float scale = mInvGlobalScale;
            systemDecorRect.left = (int) (systemDecorRect.left * scale - 0.5f);
            systemDecorRect.top = (int) (systemDecorRect.top * scale - 0.5f);
            systemDecorRect.right = (int) ((systemDecorRect.right + 1) * scale - 0.5f);
            systemDecorRect.bottom = (int) ((systemDecorRect.bottom + 1) * scale - 0.5f);
        }

    }

    /**
     * Expand the given rectangle by this windows surface insets. This
     * takes you from the 'window size' to the 'surface size'.
     * The surface insets are positive in each direction, so we inset by
     * the inverse.
     */
    void expandForSurfaceInsets(Rect r) {
        r.inset(-mAttrs.surfaceInsets.left,
                -mAttrs.surfaceInsets.top,
                -mAttrs.surfaceInsets.right,
                -mAttrs.surfaceInsets.bottom);
    }

    boolean surfaceInsetsChanging() {
        return !mLastSurfaceInsets.equals(mAttrs.surfaceInsets);
    }

    int relayoutVisibleWindow(int result, int attrChanges, int oldVisibility) {
        final boolean wasVisible = isVisibleLw();

        result |= (!wasVisible || !isDrawnLw()) ? RELAYOUT_RES_FIRST_TIME : 0;
        if (mAnimatingExit) {
            Slog.d(TAG, "relayoutVisibleWindow: " + this + " mAnimatingExit=true, mRemoveOnExit="
                    + mRemoveOnExit + ", mDestroying=" + mDestroying);

            mWinAnimator.cancelExitAnimationForNextAnimationLocked();
            mAnimatingExit = false;
        }
        if (mDestroying) {
            mDestroying = false;
            mService.mDestroySurface.remove(this);
        }
        if (oldVisibility == View.GONE) {
            mWinAnimator.mEnterAnimationPending = true;
        }

        mLastVisibleLayoutRotation = getDisplayContent().getRotation();

        mWinAnimator.mEnteringAnimation = true;

        prepareWindowToDisplayDuringRelayout(wasVisible);

        if ((attrChanges & FORMAT_CHANGED) != 0) {
            // If the format can't be changed in place, preserve the old surface until the app draws
            // on the new one. This prevents blinking when we change elevation of freeform and
            // pinned windows.
            if (!mWinAnimator.tryChangeFormatInPlaceLocked()) {
                mWinAnimator.preserveSurfaceLocked();
                result |= RELAYOUT_RES_SURFACE_CHANGED
                        | RELAYOUT_RES_FIRST_TIME;
            }
        }

        // When we change the Surface size, in scenarios which may require changing
        // the surface position in sync with the resize, we use a preserved surface
        // so we can freeze it while waiting for the client to report draw on the newly
        // sized surface.  Don't preserve surfaces if the insets change while animating the pinned
        // stack since it can lead to issues if a new surface is created while calculating the
        // scale for the animation using the source hint rect
        // (see WindowStateAnimator#setSurfaceBoundariesLocked()).
        if (isDragResizeChanged() || isResizedWhileNotDragResizing()
                || (surfaceInsetsChanging() && !inPinnedWorkspace())) {
            mLastSurfaceInsets.set(mAttrs.surfaceInsets);

            setDragResizing();
            setResizedWhileNotDragResizing(false);
            // We can only change top level windows to the full-screen surface when
            // resizing (as we only have one full-screen surface). So there is no need
            // to preserve and destroy windows which are attached to another, they
            // will keep their surface and its size may change over time.
            if (mHasSurface && !isChildWindow()) {
                mWinAnimator.preserveSurfaceLocked();
                result |= RELAYOUT_RES_SURFACE_CHANGED |
                    RELAYOUT_RES_FIRST_TIME;
            }
        }
        final boolean freeformResizing = isDragResizing()
                && getResizeMode() == DRAG_RESIZE_MODE_FREEFORM;
        final boolean dockedResizing = isDragResizing()
                && getResizeMode() == DRAG_RESIZE_MODE_DOCKED_DIVIDER;
        result |= freeformResizing ? RELAYOUT_RES_DRAG_RESIZING_FREEFORM : 0;
        result |= dockedResizing ? RELAYOUT_RES_DRAG_RESIZING_DOCKED : 0;
        if (isAnimatingWithSavedSurface()) {
            // If we're animating with a saved surface now, request client to report draw.
            // We still need to know when the real thing is drawn.
            result |= RELAYOUT_RES_FIRST_TIME;
        }
        return result;
    }

    /**
     * @return True if this window has been laid out at least once; false otherwise.
     */
    boolean isLaidOut() {
        return mLayoutSeq != -1;
    }

    /**
     * Updates the last inset values to the current ones.
     */
    void updateLastInsetValues() {
        mLastOverscanInsets.set(mOverscanInsets);
        mLastContentInsets.set(mContentInsets);
        mLastVisibleInsets.set(mVisibleInsets);
        mLastStableInsets.set(mStableInsets);
        mLastOutsets.set(mOutsets);
    }

    // TODO: Hack to work around the number of states AppWindowToken needs to access without having
    // access to its windows children. Need to investigate re-writing
    // {@link AppWindowToken#updateReportedVisibilityLocked} so this can be removed.
    static final class UpdateReportedVisibilityResults {
        int numInteresting;
        int numVisible;
        int numDrawn;
        boolean nowGone = true;

        void reset() {
            numInteresting = 0;
            numVisible = 0;
            numDrawn = 0;
            nowGone = true;
        }
    }

    private static final class WindowId extends IWindowId.Stub {
        private final WeakReference<WindowState> mOuter;

        private WindowId(WindowState outer) {

            // Use a weak reference for the outer class. This is important to prevent the following
            // leak: Since we send this class to the client process, binder will keep it alive as
            // long as the client keeps it alive. Now, if the window is removed, we need to clear
            // out our reference so even though this class is kept alive we don't leak WindowState,
            // which can keep a whole lot of classes alive.
            mOuter = new WeakReference<>(outer);
        }

        @Override
        public void registerFocusObserver(IWindowFocusObserver observer) {
            final WindowState outer = mOuter.get();
            if (outer != null) {
                outer.registerFocusObserver(observer);
            }
        }
        @Override
        public void unregisterFocusObserver(IWindowFocusObserver observer) {
            final WindowState outer = mOuter.get();
            if (outer != null) {
                outer.unregisterFocusObserver(observer);
            }
        }
        @Override
        public boolean isFocused() {
            final WindowState outer = mOuter.get();
            return outer != null && outer.isFocused();
        }
    }

    boolean usesRelativeZOrdering() {
        if (!isChildWindow()) {
            return false;
        } else if (mAttrs.type == TYPE_APPLICATION_MEDIA_OVERLAY) {
            return true;
        } else {
            return false;
        }
    }
}<|MERGE_RESOLUTION|>--- conflicted
+++ resolved
@@ -3475,15 +3475,10 @@
                     pw.print(" mAppOpVisibility=");
                     pw.print(mAppOpVisibility);
                     pw.print(" parentHidden="); pw.print(isParentWindowHidden());
-<<<<<<< HEAD
-                    pw.print(" mForceHideNonSystemOverlayWindow="); pw.println(
-                    mForceHideNonSystemOverlayWindow);        }
-=======
                     pw.print(" mPermanentlyHidden="); pw.print(mPermanentlyHidden);
                     pw.print(" mForceHideNonSystemOverlayWindow="); pw.println(
                     mForceHideNonSystemOverlayWindow);
         }
->>>>>>> 05c1a640
         if (!mRelayoutCalled || mLayoutNeeded) {
             pw.print(prefix); pw.print("mRelayoutCalled="); pw.print(mRelayoutCalled);
                     pw.print(" mLayoutNeeded="); pw.println(mLayoutNeeded);
