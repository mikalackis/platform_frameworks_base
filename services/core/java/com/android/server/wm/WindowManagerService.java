--- conflicted
+++ resolved
@@ -2994,10 +2994,9 @@
     }
 
     public void setKeyguardGoingAway(boolean keyguardGoingAway) {
-// TODO: Use of this can be removed. Revert ag/I8369723d6a77f2c602f1ef080371fa7cd9ee094e
-//        synchronized (mWindowMap) {
-//            mKeyguardGoingAway = keyguardGoingAway;
-//        }
+        synchronized (mWindowMap) {
+            mKeyguardGoingAway = keyguardGoingAway;
+        }
     }
 
     // -------------------------------------------------------------
@@ -7673,14 +7672,11 @@
         }
     }
 
-<<<<<<< HEAD
-=======
     boolean hasWideColorGamutSupport() {
         return mHasWideColorGamutSupport &&
                 !SystemProperties.getBoolean("persist.sys.sf.native_mode", false);
     }
 
->>>>>>> 05c1a640
     void updateNonSystemOverlayWindowsVisibilityIfNeeded(WindowState win, boolean surfaceShown) {
         if (!win.hideNonSystemOverlayWindowsWhenVisible()) {
             return;
