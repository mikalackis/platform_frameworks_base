--- conflicted
+++ resolved
@@ -791,10 +791,7 @@
                 return isEnabled();
             }
         };
-<<<<<<< HEAD
-=======
         mGnssMetrics = new GnssMetrics();
->>>>>>> 05c1a640
 
         /*
         * A cycle of native_init() and native_cleanup() is needed so that callbacks are registered
