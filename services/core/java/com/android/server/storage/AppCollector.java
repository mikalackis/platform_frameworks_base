/*
 * Copyright (C) 2016 The Android Open Source Project
 *
 * Licensed under the Apache License, Version 2.0 (the "License");
 * you may not use this file except in compliance with the License.
 * You may obtain a copy of the License at
 *
 *      http://www.apache.org/licenses/LICENSE-2.0
 *
 * Unless required by applicable law or agreed to in writing, software
 * distributed under the License is distributed on an "AS IS" BASIS,
 * WITHOUT WARRANTIES OR CONDITIONS OF ANY KIND, either express or implied.
 * See the License for the specific language governing permissions and
 * limitations under the License.
 */

package com.android.server.storage;

import android.annotation.NonNull;
<<<<<<< HEAD
=======
import android.app.usage.StorageStats;
import android.app.usage.StorageStatsManager;
>>>>>>> 97e51302
import android.content.Context;
import android.content.pm.ApplicationInfo;
import android.content.pm.PackageManager;
import android.content.pm.PackageManager.NameNotFoundException;
import android.content.pm.PackageStats;
import android.content.pm.UserInfo;
import android.os.Handler;
import android.os.Looper;
import android.os.Message;
import android.os.UserManager;
import android.os.storage.VolumeInfo;
import android.util.Log;

import com.android.internal.os.BackgroundThread;
import com.android.internal.util.Preconditions;

import java.io.IOException;
import java.util.ArrayList;
import java.util.List;
import java.util.Objects;
import java.util.concurrent.CompletableFuture;
import java.util.concurrent.ExecutionException;
import java.util.concurrent.TimeUnit;
import java.util.concurrent.TimeoutException;

/**
 * AppCollector asynchronously collects package sizes.
 */
public class AppCollector {
    private static String TAG = "AppCollector";

    private CompletableFuture<List<PackageStats>> mStats;
    private final BackgroundHandler mBackgroundHandler;

    /**
     * Constrcuts a new AppCollector which runs on the provided volume.
     * @param context Android context used to get
     * @param volume Volume to check for apps.
     */
    public AppCollector(Context context, @NonNull VolumeInfo volume) {
        Preconditions.checkNotNull(volume);

        mBackgroundHandler = new BackgroundHandler(BackgroundThread.get().getLooper(),
                volume,
                context.getPackageManager(),
                (UserManager) context.getSystemService(Context.USER_SERVICE),
                (StorageStatsManager) context.getSystemService(Context.STORAGE_STATS_SERVICE));
    }

    /**
     * Returns a list of package stats for the context and volume. Note that in a multi-user
     * environment, this may return stats for the same package multiple times. These "duplicate"
     * entries will have the package stats for the package for a given user, not the package in
     * aggregate.
     * @param timeoutMillis Milliseconds before timing out and returning early with null.
     */
    public List<PackageStats> getPackageStats(long timeoutMillis) {
        synchronized(this) {
            if (mStats == null) {
                mStats = new CompletableFuture<>();
                mBackgroundHandler.sendEmptyMessage(BackgroundHandler.MSG_START_LOADING_SIZES);
            }
        }

        List<PackageStats> value = null;
        try {
            value = mStats.get(timeoutMillis, TimeUnit.MILLISECONDS);
        } catch (InterruptedException | ExecutionException e) {
            Log.e(TAG, "An exception occurred while getting app storage", e);
        } catch (TimeoutException e) {
            Log.e(TAG, "AppCollector timed out");
        }
        return value;
    }

    private class BackgroundHandler extends Handler {
        static final int MSG_START_LOADING_SIZES = 0;
        private final VolumeInfo mVolume;
        private final PackageManager mPm;
        private final UserManager mUm;
        private final StorageStatsManager mStorageStatsManager;

<<<<<<< HEAD
        BackgroundHandler(Looper looper, @NonNull VolumeInfo volume, PackageManager pm, UserManager um) {
=======
        BackgroundHandler(Looper looper, @NonNull VolumeInfo volume,
                PackageManager pm, UserManager um, StorageStatsManager storageStatsManager) {
>>>>>>> 97e51302
            super(looper);
            mVolume = volume;
            mPm = pm;
            mUm = um;
            mStorageStatsManager = storageStatsManager;
        }

        @Override
        public void handleMessage(Message msg) {
            switch (msg.what) {
                case MSG_START_LOADING_SIZES: {
                    List<PackageStats> stats = new ArrayList<>();
                    List<UserInfo> users = mUm.getUsers();
                    for (int userCount = 0, userSize = users.size();
                            userCount < userSize; userCount++) {
                        UserInfo user = users.get(userCount);
                        final List<ApplicationInfo> apps = mPm.getInstalledApplicationsAsUser(
                                PackageManager.MATCH_DISABLED_COMPONENTS, user.id);

                        for (int appCount = 0, size = apps.size(); appCount < size; appCount++) {
                            ApplicationInfo app = apps.get(appCount);
                            if (!Objects.equals(app.volumeUuid, mVolume.getFsUuid())) {
                                continue;
                            }

                            try {
                                StorageStats storageStats =
                                        mStorageStatsManager.queryStatsForPackage(app.storageUuid,
                                                app.packageName, user.getUserHandle());
                                PackageStats packageStats = new PackageStats(app.packageName,
                                        user.id);
                                packageStats.cacheSize = storageStats.getCacheBytes();
                                packageStats.codeSize = storageStats.getCodeBytes();
                                packageStats.dataSize = storageStats.getDataBytes();
                                stats.add(packageStats);
                            } catch (NameNotFoundException | IOException e) {
                                Log.e(TAG, "An exception occurred while fetching app size", e);
                            }
                        }
                    }

                    mStats.complete(stats);
                }
            }
        }
    }
}<|MERGE_RESOLUTION|>--- conflicted
+++ resolved
@@ -17,11 +17,8 @@
 package com.android.server.storage;
 
 import android.annotation.NonNull;
-<<<<<<< HEAD
-=======
 import android.app.usage.StorageStats;
 import android.app.usage.StorageStatsManager;
->>>>>>> 97e51302
 import android.content.Context;
 import android.content.pm.ApplicationInfo;
 import android.content.pm.PackageManager;
@@ -104,12 +101,8 @@
         private final UserManager mUm;
         private final StorageStatsManager mStorageStatsManager;
 
-<<<<<<< HEAD
-        BackgroundHandler(Looper looper, @NonNull VolumeInfo volume, PackageManager pm, UserManager um) {
-=======
         BackgroundHandler(Looper looper, @NonNull VolumeInfo volume,
                 PackageManager pm, UserManager um, StorageStatsManager storageStatsManager) {
->>>>>>> 97e51302
             super(looper);
             mVolume = volume;
             mPm = pm;
