--- conflicted
+++ resolved
@@ -500,25 +500,6 @@
     }
 
     class ClientDeathRecipient implements IBinder.DeathRecipient {
-<<<<<<< HEAD
-        public void binderDied() {
-            if (DBG) Slog.d(TAG, "Binder is dead - unregister Ble App");
-            if (mBleAppCount > 0) --mBleAppCount;
-
-            if (mBleAppCount == 0) {
-                if (DBG) Slog.d(TAG, "Disabling LE only mode after application crash");
-                try {
-                    mBluetoothLock.readLock().lock();
-                    if (mBluetooth != null &&
-                        mBluetooth.getState() == BluetoothAdapter.STATE_BLE_ON) {
-                        mEnable = false;
-                        mBluetooth.onBrEdrDown();
-                    }
-                } catch (RemoteException e) {
-                     Slog.e(TAG,"Unable to call onBrEdrDown", e);
-                } finally {
-                    mBluetoothLock.readLock().unlock();
-=======
         private String mPackageName;
 
         public ClientDeathRecipient(String packageName) {
@@ -538,7 +519,6 @@
                     mBluetooth.getState() == BluetoothAdapter.STATE_BLE_ON) {
                     mEnable = false;
                     mBluetooth.onBrEdrDown();
->>>>>>> 6422e8fb
                 }
             } catch (RemoteException e) {
                  Slog.e(TAG,"Unable to call onBrEdrDown", e);
