--- conflicted
+++ resolved
@@ -31,7 +31,6 @@
 import android.hardware.TriggerEvent;
 import android.hardware.TriggerEventListener;
 import android.os.Handler;
-import android.os.Message;
 import android.os.PowerManager;
 import android.os.PowerManager.WakeLock;
 import android.os.SystemClock;
@@ -41,19 +40,13 @@
 import android.util.MutableBoolean;
 import android.util.Slog;
 import android.view.KeyEvent;
-<<<<<<< HEAD
-import android.util.Log;
-=======
 import android.view.WindowManagerInternal;
->>>>>>> 05c1a640
 
 import com.android.internal.annotations.VisibleForTesting;
 import com.android.internal.logging.MetricsLogger;
 import com.android.internal.logging.nano.MetricsProto.MetricsEvent;
 import com.android.server.LocalServices;
 import com.android.server.statusbar.StatusBarManagerInternal;
-
-import ariel.providers.ArielSettings;
 
 /**
  * The service that listens for gestures detected in sensor firmware and starts the intent
@@ -71,10 +64,6 @@
      * Time in milliseconds in which the power button must be pressed twice so it will be considered
      * as a camera launch.
      */
-<<<<<<< HEAD
-    private static final long CAMERA_POWER_DOUBLE_TAP_MAX_TIME_MS = 300;
-    private static final long CAMERA_POWER_DOUBLE_TAP_MIN_TIME_MS = 120;
-=======
     @VisibleForTesting static final long CAMERA_POWER_DOUBLE_TAP_MAX_TIME_MS = 300;
 
     /**
@@ -84,7 +73,6 @@
      * frequency of consecutive taps, for evaluation for future gestures.
      */
     @VisibleForTesting static final long POWER_SHORT_TAP_SEQUENCE_MAX_INTERVAL_MS = 500;
->>>>>>> 05c1a640
 
     /** The listener that receives the gesture event. */
     private final GestureEventListener mGestureListener = new GestureEventListener();
@@ -140,18 +128,6 @@
     private boolean mCameraDoubleTapPowerEnabled;
     private long mLastPowerDown;
     private int mPowerButtonConsecutiveTaps;
-
-    private static final int MSG_POWER_DELAYED_PRESS = 20;
-    private static final int CAMERA_COUNT = 2;
-    private static final int ARIEL_PANIC_MODE_COUNT = 5;
-
-    private static final long DEFAULT_MULTI_PRESS_TIMEOUT = 300;
-
-    private boolean mLaunched = false;
-    private boolean mIntercept = false;
-    private int mNumberOfTaps;
-    private Handler mHandler = new PolicyHandler();
-    private long mDoubleTapInterval;
 
     public GestureLauncherService(Context context) {
         this(context, new MetricsLogger());
@@ -256,7 +232,7 @@
         if (cameraLaunchGestureId != -1) {
             mCameraLaunchRegistered = false;
             String sensorName = resources.getString(
-                    com.android.internal.R.string.config_cameraLaunchGestureSensorStringType);
+                com.android.internal.R.string.config_cameraLaunchGestureSensorStringType);
             mCameraLaunchSensor = sensorManager.getDefaultSensor(
                     cameraLaunchGestureId,
                     true /*wakeUp*/);
@@ -270,7 +246,7 @@
                             mCameraLaunchSensor, 0);
                 } else {
                     String message = String.format("Wrong configuration. Sensor type and sensor "
-                                    + "string type don't match: %s in resources, %s in the sensor.",
+                            + "string type don't match: %s in resources, %s in the sensor.",
                             sensorName, mCameraLaunchSensor.getStringType());
                     throw new RuntimeException(message);
                 }
@@ -333,13 +309,13 @@
     public static boolean isCameraLaunchSettingEnabled(Context context, int userId) {
         return isCameraLaunchEnabled(context.getResources())
                 && (Settings.Secure.getIntForUser(context.getContentResolver(),
-                Settings.Secure.CAMERA_GESTURE_DISABLED, 0, userId) == 0);
+                        Settings.Secure.CAMERA_GESTURE_DISABLED, 0, userId) == 0);
     }
 
     public static boolean isCameraDoubleTapPowerSettingEnabled(Context context, int userId) {
         return isCameraDoubleTapPowerEnabled(context.getResources())
                 && (Settings.Secure.getIntForUser(context.getContentResolver(),
-                Settings.Secure.CAMERA_DOUBLE_TAP_POWER_GESTURE_DISABLED, 0, userId) == 0);
+                        Settings.Secure.CAMERA_DOUBLE_TAP_POWER_GESTURE_DISABLED, 0, userId) == 0);
     }
 
     public static boolean isCameraLiftTriggerSettingEnabled(Context context, int userId) {
@@ -379,35 +355,6 @@
     }
 
     public boolean interceptPowerKeyDown(KeyEvent event, boolean interactive,
-<<<<<<< HEAD
-                                         MutableBoolean outLaunched) {
-        synchronized (this) {
-            // remove any pending messages because there is a new tap
-            // that can change everything
-            if (DBG) Slog.d(TAG, "Removing pending messages");
-            mHandler.removeMessages(MSG_POWER_DELAYED_PRESS);
-
-            mDoubleTapInterval = event.getEventTime() - mLastPowerDown;
-            if (mCameraDoubleTapPowerEnabled
-                    && mDoubleTapInterval < CAMERA_POWER_DOUBLE_TAP_MAX_TIME_MS
-                    && mDoubleTapInterval > CAMERA_POWER_DOUBLE_TAP_MIN_TIME_MS) {
-                if (DBG) Slog.d(TAG, "Tap detected in interval");
-                mLaunched = true;
-                mIntercept = interactive;
-                mNumberOfTaps += 1;
-                // this could be a multitap, try to process it
-                if (DBG) Slog.d(TAG, "Register action check");
-                Message msg = mHandler.obtainMessage(MSG_POWER_DELAYED_PRESS,
-                        mNumberOfTaps, 0, event.getEventTime());
-                msg.setAsynchronous(true);
-                mHandler.sendMessageDelayed(msg, DEFAULT_MULTI_PRESS_TIMEOUT);
-            }
-            else{
-                if (DBG) Slog.d(TAG, "New tapping session");
-                mNumberOfTaps = 1;
-                mLaunched = false;
-                mIntercept = false;
-=======
             MutableBoolean outLaunched) {
         boolean launched = false;
         boolean intercept = false;
@@ -438,20 +385,12 @@
             if (launched) {
                 mMetricsLogger.action(MetricsEvent.ACTION_DOUBLE_TAP_POWER_CAMERA_GESTURE,
                         (int) powerTapInterval);
->>>>>>> 05c1a640
-            }
-            mLastPowerDown = event.getEventTime();
-        }
-<<<<<<< HEAD
-        if (DBG) Slog.d(TAG, "Return value: "+(mIntercept && mLaunched));
-        outLaunched.value = mLaunched;
-        return mIntercept && mLaunched;
-=======
+            }
+        }
         mMetricsLogger.histogram("power_consecutive_short_tap_count", mPowerButtonConsecutiveTaps);
         mMetricsLogger.histogram("power_double_tap_interval", (int) powerTapInterval);
         outLaunched.value = launched;
         return intercept && launched;
->>>>>>> 05c1a640
     }
 
     /**
@@ -506,15 +445,9 @@
     private final class GestureEventListener implements SensorEventListener {
         @Override
         public void onSensorChanged(SensorEvent event) {
-<<<<<<< HEAD
-            if (!mRegistered) {
-                if (DBG) Slog.d(TAG, "Ignoring gesture event because it's unregistered.");
-                return;
-=======
             if (!mCameraLaunchRegistered) {
               if (DBG) Slog.d(TAG, "Ignoring gesture event because it's unregistered.");
               return;
->>>>>>> 05c1a640
             }
             if (event.sensor == mCameraLaunchSensor) {
                 if (DBG) {
@@ -564,7 +497,7 @@
             }
 
             if (DBG) Slog.d(TAG, String.format("totalDuration: %d, sensor1OnTime: %s, " +
-                            "sensor2OnTime: %d, extra: %d",
+                    "sensor2OnTime: %d, extra: %d",
                     gestureOnTimeDiff,
                     sensor1OnTimeDiff,
                     sensor2OnTimeDiff,
@@ -582,44 +515,6 @@
         }
     }
 
-<<<<<<< HEAD
-    private class PolicyHandler extends Handler {
-        @Override
-        public void handleMessage(Message msg) {
-            switch (msg.what) {
-                case MSG_POWER_DELAYED_PRESS:
-                    backMultiPressAction((Long) msg.obj, msg.arg1);
-                    finishBackKeyPress();
-                    break;
-            }
-        }
-    }
-
-    private void backMultiPressAction(long eventTime, int count) {
-        if(count == CAMERA_COUNT){
-            // start camera
-            Slog.i(TAG, "Power button double tap gesture detected, launching camera");
-            mLaunched = handleCameraLaunchGesture(false /* useWakelock */,
-                    StatusBarManager.CAMERA_LAUNCH_SOURCE_POWER_DOUBLE_TAP);
-            if (mLaunched) {
-                MetricsLogger.action(mContext, MetricsEvent.ACTION_DOUBLE_TAP_POWER_CAMERA_GESTURE,
-                        (int) mDoubleTapInterval);
-            }
-        }
-        else if(count >= ARIEL_PANIC_MODE_COUNT){
-            Slog.i(TAG, "Ariel panic mode power button count detected!");
-            // activate panic
-            ArielSettings.Secure.putInt(mContext.getContentResolver(),
-                    ArielSettings.Secure.ARIEL_SYSTEM_STATUS,
-                    ArielSettings.Secure.ARIEL_SYSTEM_STATUS_PANIC);
-        }
-    }
-
-    private void finishBackKeyPress() {
-        mNumberOfTaps = 0;
-        mLaunched = false;
-        mIntercept = false;
-=======
     private final class CameraLiftTriggerEventListener extends TriggerEventListener {
         @Override
         public void onTrigger(TriggerEvent event) {
@@ -660,6 +555,5 @@
                 return;
             }
         }
->>>>>>> 05c1a640
     }
 }