/*
 * Copyright (C) 2008 The Android Open Source Project
 *
 * Licensed under the Apache License, Version 2.0 (the "License");
 * you may not use this file except in compliance with the License.
 * You may obtain a copy of the License at
 *
 *      http://www.apache.org/licenses/LICENSE-2.0
 *
 * Unless required by applicable law or agreed to in writing, software
 * distributed under the License is distributed on an "AS IS" BASIS,
 * WITHOUT WARRANTIES OR CONDITIONS OF ANY KIND, either express or implied.
 * See the License for the specific language governing permissions and
 * limitations under the License.
 */

package com.android.server;

import android.app.IActivityController;
import android.os.Binder;
import android.os.RemoteException;
import com.android.server.am.ActivityManagerService;
import com.android.server.power.PowerManagerService;

import android.app.AlarmManager;
import android.app.PendingIntent;
import android.content.BroadcastReceiver;
import android.content.ContentResolver;
import android.content.Context;
import android.content.Intent;
import android.content.IntentFilter;
import android.os.BatteryManager;
import android.os.Debug;
import android.os.Handler;
import android.os.Looper;
import android.os.Message;
import android.os.Process;
import android.os.ServiceManager;
import android.os.SystemClock;
import android.os.SystemProperties;
import android.util.EventLog;
import android.util.Log;
import android.util.Slog;

import java.io.File;
import java.io.FileWriter;
import java.io.IOException;
import java.util.ArrayList;
import java.util.Calendar;

/** This class calls its monitor every minute. Killing this process if they don't return **/
public class Watchdog extends Thread {
    static final String TAG = "Watchdog";
    static final boolean localLOGV = false || false;

    // Set this to true to use debug default values.
    static final boolean DB = false;

    // Set this to true to have the watchdog record kernel thread stacks when it fires
    static final boolean RECORD_KERNEL_THREADS = true;

    static final int MONITOR = 2718;

    static final int TIME_TO_RESTART = DB ? 15*1000 : 60*1000;
    static final int TIME_TO_WAIT = TIME_TO_RESTART / 2;

    static final int MEMCHECK_DEFAULT_MIN_SCREEN_OFF = DB ? 1*60 : 5*60;   // 5 minutes
    static final int MEMCHECK_DEFAULT_MIN_ALARM = DB ? 1*60 : 3*60;        // 3 minutes
    static final int MEMCHECK_DEFAULT_RECHECK_INTERVAL = DB ? 1*60 : 5*60; // 5 minutes

    static final int REBOOT_DEFAULT_INTERVAL = DB ? 1 : 0;                 // never force reboot
    static final int REBOOT_DEFAULT_START_TIME = 3*60*60;                  // 3:00am
    static final int REBOOT_DEFAULT_WINDOW = 60*60;                        // within 1 hour

    static final String REBOOT_ACTION = "com.android.service.Watchdog.REBOOT";

    static final String[] NATIVE_STACKS_OF_INTEREST = new String[] {
        "/system/bin/mediaserver",
        "/system/bin/sdcard",
        "/system/bin/surfaceflinger"
    };

    static Watchdog sWatchdog;

    /* This handler will be used to post message back onto the main thread */
    final ArrayList<HandlerChecker> mHandlerCheckers = new ArrayList<HandlerChecker>();
    final HandlerChecker mMonitorChecker;
    ContentResolver mResolver;
    BatteryService mBattery;
    PowerManagerService mPower;
    AlarmManagerService mAlarm;
    ActivityManagerService mActivity;

    int mPhonePid;
    IActivityController mController;
    boolean mAllowRestart = true;

    final Calendar mCalendar = Calendar.getInstance();
    int mMinScreenOff = MEMCHECK_DEFAULT_MIN_SCREEN_OFF;
    int mMinAlarm = MEMCHECK_DEFAULT_MIN_ALARM;
    boolean mNeedScheduledCheck;
    PendingIntent mCheckupIntent;
    PendingIntent mRebootIntent;

    long mBootTime;
    int mRebootInterval;

    boolean mReqRebootNoWait;     // should wait for one interval before reboot?
    int mReqRebootInterval = -1;  // >= 0 if a reboot has been requested
    int mReqRebootStartTime = -1; // >= 0 if a specific start time has been requested
    int mReqRebootWindow = -1;    // >= 0 if a specific window has been requested
    int mReqMinScreenOff = -1;    // >= 0 if a specific screen off time has been requested
    int mReqMinNextAlarm = -1;    // >= 0 if specific time to next alarm has been requested
    int mReqRecheckInterval= -1;  // >= 0 if a specific recheck interval has been requested

    /**
     * Used for checking status of handle threads and scheduling monitor callbacks.
     */
    public final class HandlerChecker implements Runnable {
        private final Handler mHandler;
        private final String mName;
        private final ArrayList<Monitor> mMonitors = new ArrayList<Monitor>();
        private final boolean mCheckReboot;
        private boolean mCompleted;
        private Monitor mCurrentMonitor;

        HandlerChecker(Handler handler, String name, boolean checkReboot) {
            mHandler = handler;
            mName = name;
            mCheckReboot = checkReboot;
        }

        public void addMonitor(Monitor monitor) {
            mMonitors.add(monitor);
        }

        public void scheduleCheckLocked() {
            mCompleted = false;
            mCurrentMonitor = null;
            mHandler.postAtFrontOfQueue(this);
        }

        public boolean isCompletedLocked() {
            return mCompleted;
        }

        public String describeBlockedStateLocked() {
            return mCurrentMonitor == null ? mName : mCurrentMonitor.getClass().getName();
        }

        @Override
        public void run() {
            // See if we should force a reboot.
            if (mCheckReboot) {
                int rebootInterval = mReqRebootInterval >= 0
                        ? mReqRebootInterval : REBOOT_DEFAULT_INTERVAL;
                if (mRebootInterval != rebootInterval) {
                    mRebootInterval = rebootInterval;
                    // We have been running long enough that a reboot can
                    // be considered...
                    checkReboot(false);
                }
            }

            final int size = mMonitors.size();
            for (int i = 0 ; i < size ; i++) {
                synchronized (Watchdog.this) {
                    mCurrentMonitor = mMonitors.get(i);
                }
                mCurrentMonitor.monitor();
            }

            synchronized (Watchdog.this) {
                mCompleted = true;
                mCurrentMonitor = null;
            }
        }
    }

    final class RebootReceiver extends BroadcastReceiver {
        @Override
        public void onReceive(Context c, Intent intent) {
            if (localLOGV) Slog.v(TAG, "Alarm went off, checking reboot.");
            checkReboot(true);
        }
    }

    final class RebootRequestReceiver extends BroadcastReceiver {
        @Override
        public void onReceive(Context c, Intent intent) {
            mReqRebootNoWait = intent.getIntExtra("nowait", 0) != 0;
            mReqRebootInterval = intent.getIntExtra("interval", -1);
            mReqRebootStartTime = intent.getIntExtra("startTime", -1);
            mReqRebootWindow = intent.getIntExtra("window", -1);
            mReqMinScreenOff = intent.getIntExtra("minScreenOff", -1);
            mReqMinNextAlarm = intent.getIntExtra("minNextAlarm", -1);
            mReqRecheckInterval = intent.getIntExtra("recheckInterval", -1);
            EventLog.writeEvent(EventLogTags.WATCHDOG_REQUESTED_REBOOT,
                    mReqRebootNoWait ? 1 : 0, mReqRebootInterval,
                            mReqRecheckInterval, mReqRebootStartTime,
                    mReqRebootWindow, mReqMinScreenOff, mReqMinNextAlarm);
            checkReboot(true);
        }
    }

    public interface Monitor {
        void monitor();
    }

    public static Watchdog getInstance() {
        if (sWatchdog == null) {
            sWatchdog = new Watchdog();
        }

        return sWatchdog;
    }

    private Watchdog() {
        super("watchdog");
        // Initialize handler checkers for each common thread we want to check.  Note
        // that we are not currently checking the background thread, since it can
        // potentially hold longer running operations with no guarantees about the timeliness
        // of operations there.

        // The shared foreground thread is the main checker.  It is where we
        // will also dispatch monitor checks and do other work.
        mMonitorChecker = new HandlerChecker(FgThread.getHandler(), "foreground thread", true);
        mHandlerCheckers.add(mMonitorChecker);
        // Add checker for main thread.  We only do a quick check since there
        // can be UI running on the thread.
        mHandlerCheckers.add(new HandlerChecker(new Handler(Looper.getMainLooper()),
                "main thread", false));
        // Add checker for shared UI thread.
        mHandlerCheckers.add(new HandlerChecker(UiThread.getHandler(), "ui thread", false));
        // And also check IO thread.
        mHandlerCheckers.add(new HandlerChecker(IoThread.getHandler(), "i/o thread", false));
    }

    public void init(Context context, BatteryService battery,
            PowerManagerService power, AlarmManagerService alarm,
            ActivityManagerService activity) {
        mResolver = context.getContentResolver();
        mBattery = battery;
        mPower = power;
        mAlarm = alarm;
        mActivity = activity;

        context.registerReceiver(new RebootReceiver(),
                new IntentFilter(REBOOT_ACTION));
        mRebootIntent = PendingIntent.getBroadcast(context,
                0, new Intent(REBOOT_ACTION), 0);

        context.registerReceiver(new RebootRequestReceiver(),
                new IntentFilter(Intent.ACTION_REBOOT),
                android.Manifest.permission.REBOOT, null);

        mBootTime = System.currentTimeMillis();
    }

    public void processStarted(String name, int pid) {
        synchronized (this) {
            if ("com.android.phone".equals(name)) {
                mPhonePid = pid;
            }
        }
    }

    public void setActivityController(IActivityController controller) {
        synchronized (this) {
            mController = controller;
        }
    }

    public void setAllowRestart(boolean allowRestart) {
        synchronized (this) {
            mAllowRestart = allowRestart;
        }
    }

    public void addMonitor(Monitor monitor) {
        synchronized (this) {
            if (isAlive()) {
                throw new RuntimeException("Monitors can't be added once the Watchdog is running");
            }
            mMonitorChecker.addMonitor(monitor);
        }
    }

    public void addThread(Handler thread, String name) {
        synchronized (this) {
            if (isAlive()) {
                throw new RuntimeException("Threads can't be added once the Watchdog is running");
            }
            mHandlerCheckers.add(new HandlerChecker(thread, name, false));
        }
    }

    void checkReboot(boolean fromAlarm) {
        int rebootInterval = mReqRebootInterval >= 0 ? mReqRebootInterval
                : REBOOT_DEFAULT_INTERVAL;
        mRebootInterval = rebootInterval;
        if (rebootInterval <= 0) {
            // No reboot interval requested.
            if (localLOGV) Slog.v(TAG, "No need to schedule a reboot alarm!");
            mAlarm.remove(mRebootIntent);
            return;
        }

        long rebootStartTime = mReqRebootStartTime >= 0 ? mReqRebootStartTime
                : REBOOT_DEFAULT_START_TIME;
        long rebootWindowMillis = (mReqRebootWindow >= 0 ? mReqRebootWindow
                : REBOOT_DEFAULT_WINDOW) * 1000;
        long recheckInterval = (mReqRecheckInterval >= 0 ? mReqRecheckInterval
                : MEMCHECK_DEFAULT_RECHECK_INTERVAL) * 1000;

        retrieveBrutalityAmount();

        long realStartTime;
        long now;

        synchronized (this) {
            now = System.currentTimeMillis();
            realStartTime = computeCalendarTime(mCalendar, now,
                    rebootStartTime);

            long rebootIntervalMillis = rebootInterval*24*60*60*1000;
            if (DB || mReqRebootNoWait ||
                    (now-mBootTime) >= (rebootIntervalMillis-rebootWindowMillis)) {
                if (fromAlarm && rebootWindowMillis <= 0) {
                    // No reboot window -- just immediately reboot.
                    EventLog.writeEvent(EventLogTags.WATCHDOG_SCHEDULED_REBOOT, now,
                            (int)rebootIntervalMillis, (int)rebootStartTime*1000,
                            (int)rebootWindowMillis, "");
                    rebootSystem("Checkin scheduled forced");
                    return;
                }

                // Are we within the reboot window?
                if (now < realStartTime) {
                    // Schedule alarm for next check interval.
                    realStartTime = computeCalendarTime(mCalendar,
                            now, rebootStartTime);
                } else if (now < (realStartTime+rebootWindowMillis)) {
                    String doit = shouldWeBeBrutalLocked(now);
                    EventLog.writeEvent(EventLogTags.WATCHDOG_SCHEDULED_REBOOT, now,
                            (int)rebootInterval, (int)rebootStartTime*1000,
                            (int)rebootWindowMillis, doit != null ? doit : "");
                    if (doit == null) {
                        rebootSystem("Checked scheduled range");
                        return;
                    }

                    // Schedule next alarm either within the window or in the
                    // next interval.
                    if ((now+recheckInterval) >= (realStartTime+rebootWindowMillis)) {
                        realStartTime = computeCalendarTime(mCalendar,
                                now + rebootIntervalMillis, rebootStartTime);
                    } else {
                        realStartTime = now + recheckInterval;
                    }
                } else {
                    // Schedule alarm for next check interval.
                    realStartTime = computeCalendarTime(mCalendar,
                            now + rebootIntervalMillis, rebootStartTime);
                }
            }
        }

        if (localLOGV) Slog.v(TAG, "Scheduling next reboot alarm for "
                + ((realStartTime-now)/1000/60) + "m from now");
        mAlarm.remove(mRebootIntent);
        mAlarm.set(AlarmManager.RTC_WAKEUP, realStartTime, mRebootIntent);
    }

    /**
     * Perform a full reboot of the system.
     */
    void rebootSystem(String reason) {
        Slog.i(TAG, "Rebooting system because: " + reason);
        PowerManagerService pms = (PowerManagerService) ServiceManager.getService("power");
        pms.reboot(false, reason, false);
    }

    /**
     * Load the current Gservices settings for when
     * {@link #shouldWeBeBrutalLocked} will allow the brutality to happen.
     * Must not be called with the lock held.
     */
    void retrieveBrutalityAmount() {
        mMinScreenOff = (mReqMinScreenOff >= 0 ? mReqMinScreenOff
                : MEMCHECK_DEFAULT_MIN_SCREEN_OFF) * 1000;
        mMinAlarm = (mReqMinNextAlarm >= 0 ? mReqMinNextAlarm
                : MEMCHECK_DEFAULT_MIN_ALARM) * 1000;
    }

    /**
     * Determine whether it is a good time to kill, crash, or otherwise
     * plunder the current situation for the overall long-term benefit of
     * the world.
     *
     * @param curTime The current system time.
     * @return Returns null if this is a good time, else a String with the
     * text of why it is not a good time.
     */
    String shouldWeBeBrutalLocked(long curTime) {
        if (mBattery == null || !mBattery.isPowered(BatteryManager.BATTERY_PLUGGED_ANY)) {
            return "battery";
        }

        if (mMinScreenOff >= 0 && (mPower == null ||
                mPower.timeSinceScreenWasLastOn() < mMinScreenOff)) {
            return "screen";
        }

        if (mMinAlarm >= 0 && (mAlarm == null ||
                mAlarm.timeToNextAlarm() < mMinAlarm)) {
            return "alarm";
        }

        return null;
    }

    static long computeCalendarTime(Calendar c, long curTime,
            long secondsSinceMidnight) {

        // start with now
        c.setTimeInMillis(curTime);

        int val = (int)secondsSinceMidnight / (60*60);
        c.set(Calendar.HOUR_OF_DAY, val);
        secondsSinceMidnight -= val * (60*60);
        val = (int)secondsSinceMidnight / 60;
        c.set(Calendar.MINUTE, val);
        c.set(Calendar.SECOND, (int)secondsSinceMidnight - (val*60));
        c.set(Calendar.MILLISECOND, 0);

        long newTime = c.getTimeInMillis();
        if (newTime < curTime) {
            // The given time (in seconds since midnight) has already passed for today, so advance
            // by one day (due to daylight savings, etc., the delta may differ from 24 hours).
            c.add(Calendar.DAY_OF_MONTH, 1);
            newTime = c.getTimeInMillis();
        }

        return newTime;
    }

    private boolean haveAllCheckersCompletedLocked() {
        for (int i=0; i<mHandlerCheckers.size(); i++) {
            HandlerChecker hc = mHandlerCheckers.get(i);
            if (!hc.isCompletedLocked()) {
                return false;
            }
        }
        return true;
    }

    private String describeBlockedCheckersLocked() {
        StringBuilder builder = new StringBuilder(128);
        for (int i=0; i<mHandlerCheckers.size(); i++) {
            HandlerChecker hc = mHandlerCheckers.get(i);
            if (!hc.isCompletedLocked()) {
                if (builder.length() > 0) {
                    builder.append(", ");
                }
                builder.append(hc.describeBlockedStateLocked());
            }
        }
        return builder.toString();
    }

    @Override
    public void run() {
        boolean waitedHalf = false;
        while (true) {
            final String name;
            final boolean allowRestart;
            synchronized (this) {
                long timeout = TIME_TO_WAIT;
                if (!waitedHalf) {
                    // If we are not at the half-point of waiting, perform a
                    // new set of checks.  Otherwise we are still waiting for a previous set.
                    for (int i=0; i<mHandlerCheckers.size(); i++) {
                        HandlerChecker hc = mHandlerCheckers.get(i);
                        hc.scheduleCheckLocked();
                    }
                }

                // NOTE: We use uptimeMillis() here because we do not want to increment the time we
                // wait while asleep. If the device is asleep then the thing that we are waiting
                // to timeout on is asleep as well and won't have a chance to run, causing a false
                // positive on when to kill things.
                long start = SystemClock.uptimeMillis();
                while (timeout > 0) {
                    try {
                        wait(timeout);
                    } catch (InterruptedException e) {
                        Log.wtf(TAG, e);
                    }
                    timeout = TIME_TO_WAIT - (SystemClock.uptimeMillis() - start);
                }

                if (haveAllCheckersCompletedLocked()) {
                    // The monitors have returned.
                    waitedHalf = false;
                    continue;
                }

                if (!waitedHalf) {
                    // We've waited half the deadlock-detection interval.  Pull a stack
                    // trace and wait another half.
                    ArrayList<Integer> pids = new ArrayList<Integer>();
                    pids.add(Process.myPid());
                    ActivityManagerService.dumpStackTraces(true, pids, null, null,
                            NATIVE_STACKS_OF_INTEREST);
                    waitedHalf = true;
                    continue;
                }

<<<<<<< HEAD
                name = describeBlockedCheckersLocked();
=======
                name = (mCurrentMonitor != null) ?
                    mCurrentMonitor.getClass().getName() : "null";
                allowRestart = mAllowRestart;
>>>>>>> a98b0ff8
            }

            // If we got here, that means that the system is most likely hung.
            // First collect stack traces from all threads of the system process.
            // Then kill this process so that the system will restart.
            EventLog.writeEvent(EventLogTags.WATCHDOG, name);

            ArrayList<Integer> pids = new ArrayList<Integer>();
            pids.add(Process.myPid());
            if (mPhonePid > 0) pids.add(mPhonePid);
            // Pass !waitedHalf so that just in case we somehow wind up here without having
            // dumped the halfway stacks, we properly re-initialize the trace file.
            final File stack = ActivityManagerService.dumpStackTraces(
                    !waitedHalf, pids, null, null, NATIVE_STACKS_OF_INTEREST);

            // Give some extra time to make sure the stack traces get written.
            // The system's been hanging for a minute, another second or two won't hurt much.
            SystemClock.sleep(2000);

            // Pull our own kernel thread stacks as well if we're configured for that
            if (RECORD_KERNEL_THREADS) {
                dumpKernelStackTraces();
            }

            // Trigger the kernel to dump all blocked threads to the kernel log
            try {
                FileWriter sysrq_trigger = new FileWriter("/proc/sysrq-trigger");
                sysrq_trigger.write("w");
                sysrq_trigger.close();
            } catch (IOException e) {
                Slog.e(TAG, "Failed to write to /proc/sysrq-trigger");
                Slog.e(TAG, e.getMessage());
            }

            // Try to add the error to the dropbox, but assuming that the ActivityManager
            // itself may be deadlocked.  (which has happened, causing this statement to
            // deadlock and the watchdog as a whole to be ineffective)
            Thread dropboxThread = new Thread("watchdogWriteToDropbox") {
                    public void run() {
                        mActivity.addErrorToDropBox(
                                "watchdog", null, "system_server", null, null,
                                name, null, stack, null);
                    }
                };
            dropboxThread.start();
            try {
                dropboxThread.join(2000);  // wait up to 2 seconds for it to return.
            } catch (InterruptedException ignored) {}

            IActivityController controller;
            synchronized (this) {
                controller = mController;
            }
            if (controller != null) {
                Slog.i(TAG, "Reporting stuck state to activity controller");
                try {
                    Binder.setDumpDisabled("Service dumps disabled due to hung system process.");
                    // 1 = keep waiting, -1 = kill system
                    int res = controller.systemNotResponding(name);
                    if (res >= 0) {
                        Slog.i(TAG, "Activity controller requested to coninue to wait");
                        waitedHalf = false;
                        continue;
                    }
                } catch (RemoteException e) {
                }
            }

            // Only kill the process if the debugger is not attached.
            if (Debug.isDebuggerConnected()) {
                Slog.w(TAG, "Debugger connected: Watchdog is *not* killing the system process");
            } else if (!allowRestart) {
                Slog.w(TAG, "Restart not allowed: Watchdog is *not* killing the system process");
            } else {
                Slog.w(TAG, "*** WATCHDOG KILLING SYSTEM PROCESS: " + name);
                Slog.w(TAG, "Main thread stack trace:");
                StackTraceElement[] stackTrace = Looper.getMainLooper().getThread().getStackTrace();
                for (StackTraceElement element: stackTrace) {
                    Slog.w(TAG, "\tat " + element);
                }
                Slog.w(TAG, "<End of main thread stack trace>");
                Process.killProcess(Process.myPid());
                System.exit(10);
            }

            waitedHalf = false;
        }
    }

    private File dumpKernelStackTraces() {
        String tracesPath = SystemProperties.get("dalvik.vm.stack-trace-file", null);
        if (tracesPath == null || tracesPath.length() == 0) {
            return null;
        }

        native_dumpKernelStacks(tracesPath);
        return new File(tracesPath);
    }

    private native void native_dumpKernelStacks(String tracesPath);
}<|MERGE_RESOLUTION|>--- conflicted
+++ resolved
@@ -517,13 +517,8 @@
                     continue;
                 }
 
-<<<<<<< HEAD
                 name = describeBlockedCheckersLocked();
-=======
-                name = (mCurrentMonitor != null) ?
-                    mCurrentMonitor.getClass().getName() : "null";
                 allowRestart = mAllowRestart;
->>>>>>> a98b0ff8
             }
 
             // If we got here, that means that the system is most likely hung.
