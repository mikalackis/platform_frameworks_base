/*
 * Copyright (C) 2007 The Android Open Source Project
 *
 * Licensed under the Apache License, Version 2.0 (the "License");
 * you may not use this file except in compliance with the License.
 * You may obtain a copy of the License at
 *
 *      http://www.apache.org/licenses/LICENSE-2.0
 *
 * Unless required by applicable law or agreed to in writing, software
 * distributed under the License is distributed on an "AS IS" BASIS,
 * WITHOUT WARRANTIES OR CONDITIONS OF ANY KIND, either express or implied.
 * See the License for the specific language governing permissions and
 * limitations under the License.
 */

package com.android.server;

import static android.Manifest.permission.MANAGE_NETWORK_POLICY;
import static android.net.NetworkStats.IFACE_ALL;
import static android.net.NetworkStats.TAG_NONE;
import static android.net.NetworkStats.UID_ALL;
import static android.provider.Settings.Secure.NETSTATS_ENABLED;

import android.content.Context;
import android.content.pm.PackageManager;
import android.net.INetworkManagementEventObserver;
import android.net.InterfaceConfiguration;
import android.net.LinkAddress;
import android.net.NetworkStats;
import android.net.NetworkUtils;
import android.net.RouteInfo;
import android.net.wifi.WifiConfiguration;
import android.net.wifi.WifiConfiguration.KeyMgmt;
import android.os.Binder;
import android.os.INetworkManagementService;
import android.os.SystemClock;
import android.os.SystemProperties;
import android.provider.Settings;
import android.util.Log;
import android.util.Slog;
import android.util.SparseBooleanArray;

import com.google.android.collect.Lists;
import com.google.android.collect.Maps;
import com.google.android.collect.Sets;

import java.io.BufferedReader;
import java.io.DataInputStream;
import java.io.File;
import java.io.FileInputStream;
import java.io.FileReader;
import java.io.IOException;
import java.io.InputStreamReader;
import java.net.Inet4Address;
import java.net.InetAddress;
import java.util.ArrayList;
import java.util.HashMap;
import java.util.HashSet;
import java.util.NoSuchElementException;
import java.util.StringTokenizer;
import java.util.concurrent.CountDownLatch;

import libcore.io.IoUtils;

/**
 * @hide
 */
class NetworkManagementService extends INetworkManagementService.Stub {
    private static final String TAG = "NetworkManagementService";
    private static final boolean DBG = false;
    private static final String NETD_TAG = "NetdConnector";

    private static final int ADD = 1;
    private static final int REMOVE = 2;

    /** Path to {@code /proc/uid_stat}. */
    @Deprecated
    private final File mProcStatsUidstat;
    /** Path to {@code /proc/net/xt_qtaguid/stats}. */
    private final File mProcStatsNetfilter;

    /** {@link #mProcStatsNetfilter} headers. */
    private static final String KEY_IFACE = "iface";
    private static final String KEY_TAG_HEX = "acct_tag_hex";
    private static final String KEY_UID = "uid_tag_int";
    private static final String KEY_RX = "rx_bytes";
    private static final String KEY_TX = "tx_bytes";

    class NetdResponseCode {
        public static final int InterfaceListResult       = 110;
        public static final int TetherInterfaceListResult = 111;
        public static final int TetherDnsFwdTgtListResult = 112;
        public static final int TtyListResult             = 113;

        public static final int TetherStatusResult        = 210;
        public static final int IpFwdStatusResult         = 211;
        public static final int InterfaceGetCfgResult     = 213;
        public static final int SoftapStatusResult        = 214;
        public static final int InterfaceRxCounterResult  = 216;
        public static final int InterfaceTxCounterResult  = 217;
        public static final int InterfaceRxThrottleResult = 218;
        public static final int InterfaceTxThrottleResult = 219;

        public static final int InterfaceChange           = 600;
    }

    /**
     * Binder context for this service
     */
    private Context mContext;

    /**
     * connector object for communicating with netd
     */
    private NativeDaemonConnector mConnector;

    private Thread mThread;
    private final CountDownLatch mConnectedSignal = new CountDownLatch(1);

    private ArrayList<INetworkManagementEventObserver> mObservers;

    /** Set of interfaces with active quotas. */
    private HashSet<String> mInterfaceQuota = Sets.newHashSet();
    /** Set of UIDs with active reject rules. */
    private SparseBooleanArray mUidRejectOnQuota = new SparseBooleanArray();

    private boolean mBandwidthControlEnabled;

    /**
     * Constructs a new NetworkManagementService instance
     *
     * @param context  Binder context for this service
     */
    private NetworkManagementService(Context context, File procRoot) {
        mContext = context;
        mObservers = new ArrayList<INetworkManagementEventObserver>();

        mProcStatsUidstat = new File(procRoot, "uid_stat");
        mProcStatsNetfilter = new File(procRoot, "net/xt_qtaguid/stats");

        if ("simulator".equals(SystemProperties.get("ro.product.device"))) {
            return;
        }

        mConnector = new NativeDaemonConnector(
                new NetdCallbackReceiver(), "netd", 10, NETD_TAG);
        mThread = new Thread(mConnector, NETD_TAG);
    }

    public static NetworkManagementService create(Context context) throws InterruptedException {
        NetworkManagementService service = new NetworkManagementService(
                context, new File("/proc/"));
        if (DBG) Slog.d(TAG, "Creating NetworkManagementService");
        service.mThread.start();
        if (DBG) Slog.d(TAG, "Awaiting socket connection");
        service.mConnectedSignal.await();
        if (DBG) Slog.d(TAG, "Connected");
        return service;
    }

    // @VisibleForTesting
    public static NetworkManagementService createForTest(Context context, File procRoot) {
        // TODO: eventually connect with mock netd
        return new NetworkManagementService(context, procRoot);
    }

    public void systemReady() {

        // only enable bandwidth control when support exists, and requested by
        // system setting.
        // TODO: eventually migrate to be always enabled
        final boolean hasKernelSupport = new File("/proc/net/xt_qtaguid/ctrl").exists();
        final boolean shouldEnable =
                Settings.Secure.getInt(mContext.getContentResolver(), NETSTATS_ENABLED, 0) != 0;

        mBandwidthControlEnabled = false;
        if (hasKernelSupport && shouldEnable) {
            Slog.d(TAG, "enabling bandwidth control");
            try {
                mConnector.doCommand("bandwidth enable");
                mBandwidthControlEnabled = true;
            } catch (NativeDaemonConnectorException e) {
                Slog.e(TAG, "problem enabling bandwidth controls", e);
            }
        } else {
            Slog.d(TAG, "not enabling bandwidth control");
        }
    }

    public void registerObserver(INetworkManagementEventObserver obs) {
        Slog.d(TAG, "Registering observer");
        mObservers.add(obs);
    }

    public void unregisterObserver(INetworkManagementEventObserver obs) {
        Slog.d(TAG, "Unregistering observer");
        mObservers.remove(mObservers.indexOf(obs));
    }

    /**
     * Notify our observers of an interface status change
     */
    private void notifyInterfaceStatusChanged(String iface, boolean up) {
        for (INetworkManagementEventObserver obs : mObservers) {
            try {
                obs.interfaceStatusChanged(iface, up);
            } catch (Exception ex) {
                Slog.w(TAG, "Observer notifier failed", ex);
            }
        }
    }

    /**
     * Notify our observers of an interface link state change
     * (typically, an Ethernet cable has been plugged-in or unplugged).
     */
    private void notifyInterfaceLinkStateChanged(String iface, boolean up) {
        for (INetworkManagementEventObserver obs : mObservers) {
            try {
                obs.interfaceLinkStateChanged(iface, up);
            } catch (Exception ex) {
                Slog.w(TAG, "Observer notifier failed", ex);
            }
        }
    }

    /**
     * Notify our observers of an interface addition.
     */
    private void notifyInterfaceAdded(String iface) {
        for (INetworkManagementEventObserver obs : mObservers) {
            try {
                obs.interfaceAdded(iface);
            } catch (Exception ex) {
                Slog.w(TAG, "Observer notifier failed", ex);
            }
        }
    }

    /**
     * Notify our observers of an interface removal.
     */
    private void notifyInterfaceRemoved(String iface) {
        for (INetworkManagementEventObserver obs : mObservers) {
            try {
                obs.interfaceRemoved(iface);
            } catch (Exception ex) {
                Slog.w(TAG, "Observer notifier failed", ex);
            }
        }
    }

    /**
     * Let us know the daemon is connected
     */
    protected void onConnected() {
        if (DBG) Slog.d(TAG, "onConnected");
        mConnectedSignal.countDown();
    }


    //
    // Netd Callback handling
    //

    class NetdCallbackReceiver implements INativeDaemonConnectorCallbacks {
        public void onDaemonConnected() {
            NetworkManagementService.this.onConnected();
            new Thread() {
                public void run() {
                }
            }.start();
        }
        public boolean onEvent(int code, String raw, String[] cooked) {
            if (code == NetdResponseCode.InterfaceChange) {
                /*
                 * a network interface change occured
                 * Format: "NNN Iface added <name>"
                 *         "NNN Iface removed <name>"
                 *         "NNN Iface changed <name> <up/down>"
                 *         "NNN Iface linkstatus <name> <up/down>"
                 */
                if (cooked.length < 4 || !cooked[1].equals("Iface")) {
                    throw new IllegalStateException(
                            String.format("Invalid event from daemon (%s)", raw));
                }
                if (cooked[2].equals("added")) {
                    notifyInterfaceAdded(cooked[3]);
                    return true;
                } else if (cooked[2].equals("removed")) {
                    notifyInterfaceRemoved(cooked[3]);
                    return true;
                } else if (cooked[2].equals("changed") && cooked.length == 5) {
                    notifyInterfaceStatusChanged(cooked[3], cooked[4].equals("up"));
                    return true;
                } else if (cooked[2].equals("linkstate") && cooked.length == 5) {
                    notifyInterfaceLinkStateChanged(cooked[3], cooked[4].equals("up"));
                    return true;
                }
                throw new IllegalStateException(
                        String.format("Invalid event from daemon (%s)", raw));
            }
            return false;
        }
    }


    //
    // INetworkManagementService members
    //

    public String[] listInterfaces() throws IllegalStateException {
        mContext.enforceCallingOrSelfPermission(
                android.Manifest.permission.ACCESS_NETWORK_STATE, "NetworkManagementService");

        try {
            return mConnector.doListCommand("interface list", NetdResponseCode.InterfaceListResult);
        } catch (NativeDaemonConnectorException e) {
            throw new IllegalStateException(
                    "Cannot communicate with native daemon to list interfaces");
        }
    }

    public InterfaceConfiguration getInterfaceConfig(String iface) throws IllegalStateException {
        String rsp;
        try {
            rsp = mConnector.doCommand("interface getcfg " + iface).get(0);
        } catch (NativeDaemonConnectorException e) {
            throw new IllegalStateException(
                    "Cannot communicate with native daemon to get interface config");
        }
        Slog.d(TAG, String.format("rsp <%s>", rsp));

        // Rsp: 213 xx:xx:xx:xx:xx:xx yyy.yyy.yyy.yyy zzz [flag1 flag2 flag3]
        StringTokenizer st = new StringTokenizer(rsp);

        InterfaceConfiguration cfg;
        try {
            try {
                int code = Integer.parseInt(st.nextToken(" "));
                if (code != NetdResponseCode.InterfaceGetCfgResult) {
                    throw new IllegalStateException(
                        String.format("Expected code %d, but got %d",
                                NetdResponseCode.InterfaceGetCfgResult, code));
                }
            } catch (NumberFormatException nfe) {
                throw new IllegalStateException(
                        String.format("Invalid response from daemon (%s)", rsp));
            }

            cfg = new InterfaceConfiguration();
            cfg.hwAddr = st.nextToken(" ");
            InetAddress addr = null;
            int prefixLength = 0;
            try {
                addr = NetworkUtils.numericToInetAddress(st.nextToken(" "));
            } catch (IllegalArgumentException iae) {
                Slog.e(TAG, "Failed to parse ipaddr", iae);
            }

            try {
                prefixLength = Integer.parseInt(st.nextToken(" "));
            } catch (NumberFormatException nfe) {
                Slog.e(TAG, "Failed to parse prefixLength", nfe);
            }

            cfg.addr = new LinkAddress(addr, prefixLength);
            cfg.interfaceFlags = st.nextToken("]").trim() +"]";
        } catch (NoSuchElementException nsee) {
            throw new IllegalStateException(
                    String.format("Invalid response from daemon (%s)", rsp));
        }
        Slog.d(TAG, String.format("flags <%s>", cfg.interfaceFlags));
        return cfg;
    }

    public void setInterfaceConfig(
            String iface, InterfaceConfiguration cfg) throws IllegalStateException {
        LinkAddress linkAddr = cfg.addr;
        if (linkAddr == null || linkAddr.getAddress() == null) {
            throw new IllegalStateException("Null LinkAddress given");
        }
        String cmd = String.format("interface setcfg %s %s %d %s", iface,
                linkAddr.getAddress().getHostAddress(),
                linkAddr.getNetworkPrefixLength(),
                cfg.interfaceFlags);
        try {
            mConnector.doCommand(cmd);
        } catch (NativeDaemonConnectorException e) {
            throw new IllegalStateException(
                    "Unable to communicate with native daemon to interface setcfg - " + e);
        }
    }

    /* TODO: This is right now a IPv4 only function. Works for wifi which loses its
       IPv6 addresses on interface down, but we need to do full clean up here */
    public void clearInterfaceAddresses(String iface) throws IllegalStateException {
         String cmd = String.format("interface clearaddrs %s", iface);
        try {
            mConnector.doCommand(cmd);
        } catch (NativeDaemonConnectorException e) {
            throw new IllegalStateException(
                    "Unable to communicate with native daemon to interface clearallips - " + e);
        }
    }

    public void addRoute(String interfaceName, RouteInfo route) {
        modifyRoute(interfaceName, ADD, route);
    }

    public void removeRoute(String interfaceName, RouteInfo route) {
        modifyRoute(interfaceName, REMOVE, route);
    }

    private void modifyRoute(String interfaceName, int action, RouteInfo route) {
        ArrayList<String> rsp;

        StringBuilder cmd;

        switch (action) {
            case ADD:
            {
                cmd = new StringBuilder("interface route add " + interfaceName);
                break;
            }
            case REMOVE:
            {
                cmd = new StringBuilder("interface route remove " + interfaceName);
                break;
            }
            default:
                throw new IllegalStateException("Unknown action type " + action);
        }

        // create triplet: dest-ip-addr prefixlength gateway-ip-addr
        LinkAddress la = route.getDestination();
        cmd.append(' ');
        cmd.append(la.getAddress().getHostAddress());
        cmd.append(' ');
        cmd.append(la.getNetworkPrefixLength());
        cmd.append(' ');
        if (route.getGateway() == null) {
            if (la.getAddress() instanceof Inet4Address) {
                cmd.append("0.0.0.0");
            } else {
                cmd.append ("::0");
            }
        } else {
            cmd.append(route.getGateway().getHostAddress());
        }
        try {
            rsp = mConnector.doCommand(cmd.toString());
        } catch (NativeDaemonConnectorException e) {
            throw new IllegalStateException(
                    "Unable to communicate with native dameon to add routes - "
                    + e);
        }

        for (String line : rsp) {
            Log.v(TAG, "add route response is " + line);
        }
    }

    private ArrayList<String> readRouteList(String filename) {
        FileInputStream fstream = null;
        ArrayList<String> list = new ArrayList<String>();

        try {
            fstream = new FileInputStream(filename);
            DataInputStream in = new DataInputStream(fstream);
            BufferedReader br = new BufferedReader(new InputStreamReader(in));
            String s;

            // throw away the title line

            while (((s = br.readLine()) != null) && (s.length() != 0)) {
                list.add(s);
            }
        } catch (IOException ex) {
            // return current list, possibly empty
        } finally {
            if (fstream != null) {
                try {
                    fstream.close();
                } catch (IOException ex) {}
            }
        }

        return list;
    }

    public RouteInfo[] getRoutes(String interfaceName) {
        ArrayList<RouteInfo> routes = new ArrayList<RouteInfo>();

        // v4 routes listed as:
        // iface dest-addr gateway-addr flags refcnt use metric netmask mtu window IRTT
        for (String s : readRouteList("/proc/net/route")) {
            String[] fields = s.split("\t");

            if (fields.length > 7) {
                String iface = fields[0];

                if (interfaceName.equals(iface)) {
                    String dest = fields[1];
                    String gate = fields[2];
                    String flags = fields[3]; // future use?
                    String mask = fields[7];
                    try {
                        // address stored as a hex string, ex: 0014A8C0
                        InetAddress destAddr =
                                NetworkUtils.intToInetAddress((int)Long.parseLong(dest, 16));
                        int prefixLength =
                                NetworkUtils.netmaskIntToPrefixLength(
                                (int)Long.parseLong(mask, 16));
                        LinkAddress linkAddress = new LinkAddress(destAddr, prefixLength);

                        // address stored as a hex string, ex 0014A8C0
                        InetAddress gatewayAddr =
                                NetworkUtils.intToInetAddress((int)Long.parseLong(gate, 16));

                        RouteInfo route = new RouteInfo(linkAddress, gatewayAddr);
                        routes.add(route);
                    } catch (Exception e) {
                        Log.e(TAG, "Error parsing route " + s + " : " + e);
                        continue;
                    }
                }
            }
        }

        // v6 routes listed as:
        // dest-addr prefixlength ?? ?? gateway-addr ?? ?? ?? ?? iface
        for (String s : readRouteList("/proc/net/ipv6_route")) {
            String[]fields = s.split("\\s+");
            if (fields.length > 9) {
                String iface = fields[9].trim();
                if (interfaceName.equals(iface)) {
                    String dest = fields[0];
                    String prefix = fields[1];
                    String gate = fields[4];

                    try {
                        // prefix length stored as a hex string, ex 40
                        int prefixLength = Integer.parseInt(prefix, 16);

                        // address stored as a 32 char hex string
                        // ex fe800000000000000000000000000000
                        InetAddress destAddr = NetworkUtils.hexToInet6Address(dest);
                        LinkAddress linkAddress = new LinkAddress(destAddr, prefixLength);

                        InetAddress gateAddr = NetworkUtils.hexToInet6Address(gate);

                        RouteInfo route = new RouteInfo(linkAddress, gateAddr);
                        routes.add(route);
                    } catch (Exception e) {
                        Log.e(TAG, "Error parsing route " + s + " : " + e);
                        continue;
                    }
                }
            }
        }
        return (RouteInfo[]) routes.toArray(new RouteInfo[0]);
    }

    public void shutdown() {
        if (mContext.checkCallingOrSelfPermission(
                android.Manifest.permission.SHUTDOWN)
                != PackageManager.PERMISSION_GRANTED) {
            throw new SecurityException("Requires SHUTDOWN permission");
        }

        Slog.d(TAG, "Shutting down");
    }

    public boolean getIpForwardingEnabled() throws IllegalStateException{
        mContext.enforceCallingOrSelfPermission(
                android.Manifest.permission.ACCESS_NETWORK_STATE, "NetworkManagementService");

        ArrayList<String> rsp;
        try {
            rsp = mConnector.doCommand("ipfwd status");
        } catch (NativeDaemonConnectorException e) {
            throw new IllegalStateException(
                    "Unable to communicate with native daemon to ipfwd status");
        }

        for (String line : rsp) {
            String[] tok = line.split(" ");
            if (tok.length < 3) {
                Slog.e(TAG, "Malformed response from native daemon: " + line);
                return false;
            }

            int code = Integer.parseInt(tok[0]);
            if (code == NetdResponseCode.IpFwdStatusResult) {
                // 211 Forwarding <enabled/disabled>
                return "enabled".equals(tok[2]);
            } else {
                throw new IllegalStateException(String.format("Unexpected response code %d", code));
            }
        }
        throw new IllegalStateException("Got an empty response");
    }

    public void setIpForwardingEnabled(boolean enable) throws IllegalStateException {
        mContext.enforceCallingOrSelfPermission(
                android.Manifest.permission.CHANGE_NETWORK_STATE, "NetworkManagementService");
        mConnector.doCommand(String.format("ipfwd %sable", (enable ? "en" : "dis")));
    }

    public void startTethering(String[] dhcpRange)
             throws IllegalStateException {
        mContext.enforceCallingOrSelfPermission(
                android.Manifest.permission.CHANGE_NETWORK_STATE, "NetworkManagementService");
        // cmd is "tether start first_start first_stop second_start second_stop ..."
        // an odd number of addrs will fail
        String cmd = "tether start";
        for (String d : dhcpRange) {
            cmd += " " + d;
        }

        try {
            mConnector.doCommand(cmd);
        } catch (NativeDaemonConnectorException e) {
            throw new IllegalStateException("Unable to communicate to native daemon");
        }
    }

    public void stopTethering() throws IllegalStateException {
        mContext.enforceCallingOrSelfPermission(
                android.Manifest.permission.CHANGE_NETWORK_STATE, "NetworkManagementService");
        try {
            mConnector.doCommand("tether stop");
        } catch (NativeDaemonConnectorException e) {
            throw new IllegalStateException("Unable to communicate to native daemon to stop tether");
        }
    }

    public boolean isTetheringStarted() throws IllegalStateException {
        mContext.enforceCallingOrSelfPermission(
                android.Manifest.permission.ACCESS_NETWORK_STATE, "NetworkManagementService");

        ArrayList<String> rsp;
        try {
            rsp = mConnector.doCommand("tether status");
        } catch (NativeDaemonConnectorException e) {
            throw new IllegalStateException(
                    "Unable to communicate to native daemon to get tether status");
        }

        for (String line : rsp) {
            String[] tok = line.split(" ");
            if (tok.length < 3) {
                throw new IllegalStateException("Malformed response for tether status: " + line);
            }
            int code = Integer.parseInt(tok[0]);
            if (code == NetdResponseCode.TetherStatusResult) {
                // XXX: Tethering services <started/stopped> <TBD>...
                return "started".equals(tok[2]);
            } else {
                throw new IllegalStateException(String.format("Unexpected response code %d", code));
            }
        }
        throw new IllegalStateException("Got an empty response");
    }

    public void tetherInterface(String iface) throws IllegalStateException {
        mContext.enforceCallingOrSelfPermission(
                android.Manifest.permission.CHANGE_NETWORK_STATE, "NetworkManagementService");
        try {
            mConnector.doCommand("tether interface add " + iface);
        } catch (NativeDaemonConnectorException e) {
            throw new IllegalStateException(
                    "Unable to communicate to native daemon for adding tether interface");
        }
    }

    public void untetherInterface(String iface) {
        mContext.enforceCallingOrSelfPermission(
                android.Manifest.permission.CHANGE_NETWORK_STATE, "NetworkManagementService");
        try {
            mConnector.doCommand("tether interface remove " + iface);
        } catch (NativeDaemonConnectorException e) {
            throw new IllegalStateException(
                    "Unable to communicate to native daemon for removing tether interface");
        }
    }

    public String[] listTetheredInterfaces() throws IllegalStateException {
        mContext.enforceCallingOrSelfPermission(
                android.Manifest.permission.ACCESS_NETWORK_STATE, "NetworkManagementService");
        try {
            return mConnector.doListCommand(
                    "tether interface list", NetdResponseCode.TetherInterfaceListResult);
        } catch (NativeDaemonConnectorException e) {
            throw new IllegalStateException(
                    "Unable to communicate to native daemon for listing tether interfaces");
        }
    }

    public void setDnsForwarders(String[] dns) throws IllegalStateException {
        mContext.enforceCallingOrSelfPermission(
                android.Manifest.permission.CHANGE_NETWORK_STATE, "NetworkManagementService");
        try {
            String cmd = "tether dns set";
            for (String s : dns) {
                cmd += " " + NetworkUtils.numericToInetAddress(s).getHostAddress();
            }
            try {
                mConnector.doCommand(cmd);
            } catch (NativeDaemonConnectorException e) {
                throw new IllegalStateException(
                        "Unable to communicate to native daemon for setting tether dns");
            }
        } catch (IllegalArgumentException e) {
            throw new IllegalStateException("Error resolving dns name", e);
        }
    }

    public String[] getDnsForwarders() throws IllegalStateException {
        mContext.enforceCallingOrSelfPermission(
                android.Manifest.permission.ACCESS_NETWORK_STATE, "NetworkManagementService");
        try {
            return mConnector.doListCommand(
                    "tether dns list", NetdResponseCode.TetherDnsFwdTgtListResult);
        } catch (NativeDaemonConnectorException e) {
            throw new IllegalStateException(
                    "Unable to communicate to native daemon for listing tether dns");
        }
    }

    public void enableNat(String internalInterface, String externalInterface)
            throws IllegalStateException {
        mContext.enforceCallingOrSelfPermission(
                android.Manifest.permission.CHANGE_NETWORK_STATE, "NetworkManagementService");
        try {
            mConnector.doCommand(
                    String.format("nat enable %s %s", internalInterface, externalInterface));
        } catch (NativeDaemonConnectorException e) {
            throw new IllegalStateException(
                    "Unable to communicate to native daemon for enabling NAT interface");
        }
    }

    public void disableNat(String internalInterface, String externalInterface)
            throws IllegalStateException {
        mContext.enforceCallingOrSelfPermission(
                android.Manifest.permission.CHANGE_NETWORK_STATE, "NetworkManagementService");
        try {
            mConnector.doCommand(
                    String.format("nat disable %s %s", internalInterface, externalInterface));
        } catch (NativeDaemonConnectorException e) {
            throw new IllegalStateException(
                    "Unable to communicate to native daemon for disabling NAT interface");
        }
    }

    public String[] listTtys() throws IllegalStateException {
        mContext.enforceCallingOrSelfPermission(
                android.Manifest.permission.ACCESS_NETWORK_STATE, "NetworkManagementService");
        try {
            return mConnector.doListCommand("list_ttys", NetdResponseCode.TtyListResult);
        } catch (NativeDaemonConnectorException e) {
            throw new IllegalStateException(
                    "Unable to communicate to native daemon for listing TTYs");
        }
    }

    public void attachPppd(String tty, String localAddr, String remoteAddr, String dns1Addr,
            String dns2Addr) throws IllegalStateException {
        try {
            mContext.enforceCallingOrSelfPermission(
                    android.Manifest.permission.CHANGE_NETWORK_STATE, "NetworkManagementService");
            mConnector.doCommand(String.format("pppd attach %s %s %s %s %s", tty,
                    NetworkUtils.numericToInetAddress(localAddr).getHostAddress(),
                    NetworkUtils.numericToInetAddress(remoteAddr).getHostAddress(),
                    NetworkUtils.numericToInetAddress(dns1Addr).getHostAddress(),
                    NetworkUtils.numericToInetAddress(dns2Addr).getHostAddress()));
        } catch (IllegalArgumentException e) {
            throw new IllegalStateException("Error resolving addr", e);
        } catch (NativeDaemonConnectorException e) {
            throw new IllegalStateException("Error communicating to native daemon to attach pppd", e);
        }
    }

    public void detachPppd(String tty) throws IllegalStateException {
        mContext.enforceCallingOrSelfPermission(
                android.Manifest.permission.CHANGE_NETWORK_STATE, "NetworkManagementService");
        try {
            mConnector.doCommand(String.format("pppd detach %s", tty));
        } catch (NativeDaemonConnectorException e) {
            throw new IllegalStateException("Error communicating to native daemon to detach pppd", e);
        }
    }

    public void startAccessPoint(WifiConfiguration wifiConfig, String wlanIface, String softapIface)
             throws IllegalStateException {
        mContext.enforceCallingOrSelfPermission(
                android.Manifest.permission.CHANGE_NETWORK_STATE, "NetworkManagementService");
        mContext.enforceCallingOrSelfPermission(
                android.Manifest.permission.CHANGE_WIFI_STATE, "NetworkManagementService");
        try {
            mConnector.doCommand(String.format("softap stop " + wlanIface));
            mConnector.doCommand(String.format("softap fwreload " + wlanIface + " AP"));
            mConnector.doCommand(String.format("softap start " + wlanIface));
            if (wifiConfig == null) {
                mConnector.doCommand(String.format("softap set " + wlanIface + " " + softapIface));
            } else {
                /**
                 * softap set arg1 arg2 arg3 [arg4 arg5 arg6 arg7 arg8]
                 * argv1 - wlan interface
                 * argv2 - softap interface
                 * argv3 - SSID
                 * argv4 - Security
                 * argv5 - Key
                 * argv6 - Channel
                 * argv7 - Preamble
                 * argv8 - Max SCB
                 */
                 String str = String.format("softap set " + wlanIface + " " + softapIface +
                                       " %s %s %s", convertQuotedString(wifiConfig.SSID),
                                       getSecurityType(wifiConfig),
                                       convertQuotedString(wifiConfig.preSharedKey));
                mConnector.doCommand(str);
            }
            mConnector.doCommand(String.format("softap startap"));
        } catch (NativeDaemonConnectorException e) {
            throw new IllegalStateException("Error communicating to native daemon to start softap", e);
        }
    }

    private String convertQuotedString(String s) {
        if (s == null) {
            return s;
        }
        /* Replace \ with \\, then " with \" and add quotes at end */
        return '"' + s.replaceAll("\\\\","\\\\\\\\").replaceAll("\"","\\\\\"") + '"';
    }

    private String getSecurityType(WifiConfiguration wifiConfig) {
        switch (wifiConfig.getAuthType()) {
            case KeyMgmt.WPA_PSK:
                return "wpa-psk";
            case KeyMgmt.WPA2_PSK:
                return "wpa2-psk";
            default:
                return "open";
        }
    }

    public void stopAccessPoint() throws IllegalStateException {
        mContext.enforceCallingOrSelfPermission(
                android.Manifest.permission.CHANGE_NETWORK_STATE, "NetworkManagementService");
        mContext.enforceCallingOrSelfPermission(
                android.Manifest.permission.CHANGE_WIFI_STATE, "NetworkManagementService");
        try {
            mConnector.doCommand("softap stopap");
        } catch (NativeDaemonConnectorException e) {
            throw new IllegalStateException("Error communicating to native daemon to stop soft AP",
                    e);
        }
    }

    public void setAccessPoint(WifiConfiguration wifiConfig, String wlanIface, String softapIface)
            throws IllegalStateException {
        mContext.enforceCallingOrSelfPermission(
                android.Manifest.permission.CHANGE_NETWORK_STATE, "NetworkManagementService");
        mContext.enforceCallingOrSelfPermission(
            android.Manifest.permission.CHANGE_WIFI_STATE, "NetworkManagementService");
        try {
            if (wifiConfig == null) {
                mConnector.doCommand(String.format("softap set " + wlanIface + " " + softapIface));
            } else {
                String str = String.format("softap set " + wlanIface + " " + softapIface
                        + " %s %s %s", convertQuotedString(wifiConfig.SSID),
                        getSecurityType(wifiConfig),
                        convertQuotedString(wifiConfig.preSharedKey));
                mConnector.doCommand(str);
            }
        } catch (NativeDaemonConnectorException e) {
            throw new IllegalStateException("Error communicating to native daemon to set soft AP",
                    e);
        }
    }

    private long getInterfaceCounter(String iface, boolean rx) {
        mContext.enforceCallingOrSelfPermission(
                android.Manifest.permission.ACCESS_NETWORK_STATE, "NetworkManagementService");
        try {
            String rsp;
            try {
                rsp = mConnector.doCommand(
                        String.format("interface read%scounter %s", (rx ? "rx" : "tx"), iface)).get(0);
            } catch (NativeDaemonConnectorException e1) {
                Slog.e(TAG, "Error communicating with native daemon", e1);
                return -1;
            }

            String[] tok = rsp.split(" ");
            if (tok.length < 2) {
                Slog.e(TAG, String.format("Malformed response for reading %s interface",
                        (rx ? "rx" : "tx")));
                return -1;
            }

            int code;
            try {
                code = Integer.parseInt(tok[0]);
            } catch (NumberFormatException nfe) {
                Slog.e(TAG, String.format("Error parsing code %s", tok[0]));
                return -1;
            }
            if ((rx && code != NetdResponseCode.InterfaceRxCounterResult) || (
                    !rx && code != NetdResponseCode.InterfaceTxCounterResult)) {
                Slog.e(TAG, String.format("Unexpected response code %d", code));
                return -1;
            }
            return Long.parseLong(tok[1]);
        } catch (Exception e) {
            Slog.e(TAG, String.format(
                    "Failed to read interface %s counters", (rx ? "rx" : "tx")), e);
        }
        return -1;
    }

    @Override
    public NetworkStats getNetworkStatsSummary() {
        mContext.enforceCallingOrSelfPermission(
                android.Manifest.permission.ACCESS_NETWORK_STATE, "NetworkManagementService");

        final String[] ifaces = listInterfaces();
        final NetworkStats stats = new NetworkStats(SystemClock.elapsedRealtime(), ifaces.length);

        for (String iface : ifaces) {
            final long rx = getInterfaceCounter(iface, true);
            final long tx = getInterfaceCounter(iface, false);
            stats.addEntry(iface, UID_ALL, TAG_NONE, rx, tx);
        }

        return stats;
    }

    @Override
    public NetworkStats getNetworkStatsDetail() {
        mContext.enforceCallingOrSelfPermission(
                android.Manifest.permission.ACCESS_NETWORK_STATE, "NetworkManagementService");

        if (mBandwidthControlEnabled) {
            return getNetworkStatsDetailNetfilter(UID_ALL);
        } else {
            return getNetworkStatsDetailUidstat(UID_ALL);
        }
    }

    @Override
    public void setInterfaceQuota(String iface, long quota) {
        mContext.enforceCallingOrSelfPermission(MANAGE_NETWORK_POLICY, TAG);

        // silently discard when control disabled
        // TODO: eventually migrate to be always enabled
        if (!mBandwidthControlEnabled) return;

        synchronized (mInterfaceQuota) {
            if (mInterfaceQuota.contains(iface)) {
                // TODO: eventually consider throwing
                return;
            }

            final StringBuilder command = new StringBuilder();
            command.append("bandwidth setiquota ").append(iface).append(" ").append(quota);

            try {
                // TODO: add support for quota shared across interfaces
                mConnector.doCommand(command.toString());
                mInterfaceQuota.add(iface);
            } catch (NativeDaemonConnectorException e) {
                throw new IllegalStateException("Error communicating to native daemon", e);
            }
        }
    }

    @Override
    public void removeInterfaceQuota(String iface) {
        mContext.enforceCallingOrSelfPermission(MANAGE_NETWORK_POLICY, TAG);

        // silently discard when control disabled
        // TODO: eventually migrate to be always enabled
        if (!mBandwidthControlEnabled) return;

        synchronized (mInterfaceQuota) {
            if (!mInterfaceQuota.contains(iface)) {
                // TODO: eventually consider throwing
                return;
            }

            final StringBuilder command = new StringBuilder();
            command.append("bandwidth removeiquota ").append(iface);

            try {
                // TODO: add support for quota shared across interfaces
                mConnector.doCommand(command.toString());
                mInterfaceQuota.remove(iface);
            } catch (NativeDaemonConnectorException e) {
                throw new IllegalStateException("Error communicating to native daemon", e);
            }
        }
    }

    @Override
    public void setUidNetworkRules(int uid, boolean rejectOnQuotaInterfaces) {
        mContext.enforceCallingOrSelfPermission(MANAGE_NETWORK_POLICY, TAG);

        // silently discard when control disabled
        // TODO: eventually migrate to be always enabled
        if (!mBandwidthControlEnabled) return;

        synchronized (mUidRejectOnQuota) {
            final boolean oldRejectOnQuota = mUidRejectOnQuota.get(uid, false);
            if (oldRejectOnQuota == rejectOnQuotaInterfaces) {
                // TODO: eventually consider throwing
                return;
            }

            final StringBuilder command = new StringBuilder();
            command.append("bandwidth");
            if (rejectOnQuotaInterfaces) {
                command.append(" addnaughtyapps");
            } else {
                command.append(" removenaughtyapps");
            }
            command.append(" ").append(uid);

            try {
                mConnector.doCommand(command.toString());
                if (rejectOnQuotaInterfaces) {
                    mUidRejectOnQuota.put(uid, true);
                } else {
                    mUidRejectOnQuota.delete(uid);
                }
            } catch (NativeDaemonConnectorException e) {
                throw new IllegalStateException("Error communicating to native daemon", e);
            }
        }
    }

    public NetworkStats getNetworkStatsUidDetail(int uid) {
        if (Binder.getCallingUid() != uid) {
            mContext.enforceCallingOrSelfPermission(
                    android.Manifest.permission.ACCESS_NETWORK_STATE, "NetworkManagementService");
        }

        if (mBandwidthControlEnabled) {
            return getNetworkStatsDetailNetfilter(uid);
        } else {
            return getNetworkStatsDetailUidstat(uid);
        }
    }

    /**
     * Build {@link NetworkStats} with detailed UID statistics.
     */
    private NetworkStats getNetworkStatsDetailNetfilter(int limitUid) {
        final NetworkStats stats = new NetworkStats(SystemClock.elapsedRealtime(), 24);
        final ArrayList<String> keys = Lists.newArrayList();
        final ArrayList<String> values = Lists.newArrayList();
        final HashMap<String, String> parsed = Maps.newHashMap();

        BufferedReader reader = null;
        try {
            reader = new BufferedReader(new FileReader(mProcStatsNetfilter));

            // parse first line as header
            String line = reader.readLine();
            splitLine(line, keys);

            // parse remaining lines
            while ((line = reader.readLine()) != null) {
                splitLine(line, values);
                parseLine(keys, values, parsed);

                try {
                    final String iface = parsed.get(KEY_IFACE);
                    final int tag = NetworkManagementSocketTagger.kernelToTag(
                            parsed.get(KEY_TAG_HEX));
                    final int uid = Integer.parseInt(parsed.get(KEY_UID));
                    final long rx = Long.parseLong(parsed.get(KEY_RX));
                    final long tx = Long.parseLong(parsed.get(KEY_TX));

                    if (limitUid == UID_ALL || limitUid == uid) {
                        stats.addEntry(iface, uid, tag, rx, tx);
                    }
                } catch (NumberFormatException e) {
                    Slog.w(TAG, "problem parsing stats row '" + line + "': " + e);
                }
            }
        } catch (IOException e) {
            Slog.w(TAG, "problem parsing stats: " + e);
        } finally {
            IoUtils.closeQuietly(reader);
        }

        return stats;
    }

    /**
     * Build {@link NetworkStats} with detailed UID statistics.
     *
     * @deprecated since this uses older "uid_stat" data, and doesn't provide
     *             tag-level granularity or additional variables.
     */
    @Deprecated
    private NetworkStats getNetworkStatsDetailUidstat(int limitUid) {
        final String[] knownUids;
        if (limitUid == UID_ALL) {
            knownUids = mProcStatsUidstat.list();
        } else {
            knownUids = new String[] { String.valueOf(limitUid) };
        }

        final NetworkStats stats = new NetworkStats(
                SystemClock.elapsedRealtime(), knownUids.length);
        for (String uid : knownUids) {
            final int uidInt = Integer.parseInt(uid);
            final File uidPath = new File(mProcStatsUidstat, uid);
            final long rx = readSingleLongFromFile(new File(uidPath, "tcp_rcv"));
            final long tx = readSingleLongFromFile(new File(uidPath, "tcp_snd"));
            stats.addEntry(IFACE_ALL, uidInt, TAG_NONE, rx, tx);
        }

        return stats;
    }

    public void setInterfaceThrottle(String iface, int rxKbps, int txKbps) {
        mContext.enforceCallingOrSelfPermission(
                android.Manifest.permission.CHANGE_NETWORK_STATE, "NetworkManagementService");
        try {
            mConnector.doCommand(String.format(
                    "interface setthrottle %s %d %d", iface, rxKbps, txKbps));
        } catch (NativeDaemonConnectorException e) {
            Slog.e(TAG, "Error communicating with native daemon to set throttle", e);
        }
    }

    private int getInterfaceThrottle(String iface, boolean rx) {
        mContext.enforceCallingOrSelfPermission(
                android.Manifest.permission.ACCESS_NETWORK_STATE, "NetworkManagementService");
        try {
            String rsp;
            try {
                rsp = mConnector.doCommand(
                        String.format("interface getthrottle %s %s", iface,
                                (rx ? "rx" : "tx"))).get(0);
            } catch (NativeDaemonConnectorException e) {
                Slog.e(TAG, "Error communicating with native daemon to getthrottle", e);
                return -1;
            }

            String[] tok = rsp.split(" ");
            if (tok.length < 2) {
                Slog.e(TAG, "Malformed response to getthrottle command");
                return -1;
            }

            int code;
            try {
                code = Integer.parseInt(tok[0]);
            } catch (NumberFormatException nfe) {
                Slog.e(TAG, String.format("Error parsing code %s", tok[0]));
                return -1;
            }
            if ((rx && code != NetdResponseCode.InterfaceRxThrottleResult) || (
                    !rx && code != NetdResponseCode.InterfaceTxThrottleResult)) {
                Slog.e(TAG, String.format("Unexpected response code %d", code));
                return -1;
            }
            return Integer.parseInt(tok[1]);
        } catch (Exception e) {
            Slog.e(TAG, String.format(
                    "Failed to read interface %s throttle value", (rx ? "rx" : "tx")), e);
        }
        return -1;
    }

    public int getInterfaceRxThrottle(String iface) {
        return getInterfaceThrottle(iface, true);
    }

    public int getInterfaceTxThrottle(String iface) {
        return getInterfaceThrottle(iface, false);
    }

<<<<<<< HEAD
    /**
     * Split given line into {@link ArrayList}.
     */
    private static void splitLine(String line, ArrayList<String> outSplit) {
        outSplit.clear();

        final StringTokenizer t = new StringTokenizer(line);
        while (t.hasMoreTokens()) {
            outSplit.add(t.nextToken());
        }
    }

    /**
     * Zip the two given {@link ArrayList} as key and value pairs into
     * {@link HashMap}.
     */
    private static void parseLine(
            ArrayList<String> keys, ArrayList<String> values, HashMap<String, String> outParsed) {
        outParsed.clear();

        final int size = Math.min(keys.size(), values.size());
        for (int i = 0; i < size; i++) {
            outParsed.put(keys.get(i), values.get(i));
        }
    }

    /**
     * Utility method to read a single plain-text {@link Long} from the given
     * {@link File}, usually from a {@code /proc/} filesystem.
     */
    private static long readSingleLongFromFile(File file) {
        try {
            final byte[] buffer = IoUtils.readFileAsByteArray(file.toString());
            return Long.parseLong(new String(buffer).trim());
        } catch (NumberFormatException e) {
            return -1;
        } catch (IOException e) {
            return -1;
=======
    public void setDefaultInterfaceForDns(String iface) throws IllegalStateException {
        mContext.enforceCallingOrSelfPermission(
                android.Manifest.permission.CHANGE_NETWORK_STATE, "NetworkManagementService");
        try {
            String cmd = "resolver setdefaultif " + iface;

            mConnector.doCommand(cmd);
        } catch (NativeDaemonConnectorException e) {
            throw new IllegalStateException(
                    "Error communicating with native daemon to set default interface", e);
        }
    }

    public void setDnsServersForInterface(String iface, String[] servers)
            throws IllegalStateException {
        mContext.enforceCallingOrSelfPermission(android.Manifest.permission.CHANGE_NETWORK_STATE,
                "NetworkManagementService");
        try {
            String cmd = "resolver setifdns " + iface;
            for (String s : servers) {
                if (s != null && !"0.0.0.0".equals(s) &&
                        !"::".equals(s) && !"0:0:0:0:0:0:0:0".equals(s)) {
                    cmd += " " + InetAddress.getByName(s).getHostAddress();
                }
            }

            mConnector.doCommand(cmd);
        } catch (UnknownHostException e) {
            throw new IllegalStateException("failed to resolve dns address.", e);
        } catch (NativeDaemonConnectorException e) {
            throw new IllegalStateException(
                    "Error communicating with native deamon to set dns for interface", e);
        }
    }

    public void flushDefaultDnsCache() throws IllegalStateException {
        mContext.enforceCallingOrSelfPermission(
                android.Manifest.permission.CHANGE_NETWORK_STATE, "NetworkManagementService");
        try {
            String cmd = "resolver flushdefaultif";

            mConnector.doCommand(cmd);
        } catch (NativeDaemonConnectorException e) {
            throw new IllegalStateException(
                    "Error communicating with native deamon to flush default interface", e);
        }
    }

    public void flushInterfaceDnsCache(String iface) throws IllegalStateException {
        mContext.enforceCallingOrSelfPermission(
                android.Manifest.permission.CHANGE_NETWORK_STATE, "NetworkManagementService");
        try {
            String cmd = "resolver flushif " + iface;

            mConnector.doCommand(cmd);
        } catch (NativeDaemonConnectorException e) {
            throw new IllegalStateException(
                    "Error communicating with native deamon to flush interface " + iface, e);
>>>>>>> 37dbfcaf
        }
    }
}<|MERGE_RESOLUTION|>--- conflicted
+++ resolved
@@ -54,6 +54,7 @@
 import java.io.InputStreamReader;
 import java.net.Inet4Address;
 import java.net.InetAddress;
+import java.net.UnknownHostException;
 import java.util.ArrayList;
 import java.util.HashMap;
 import java.util.HashSet;
@@ -1190,7 +1191,6 @@
         return getInterfaceThrottle(iface, false);
     }
 
-<<<<<<< HEAD
     /**
      * Split given line into {@link ArrayList}.
      */
@@ -1229,7 +1229,9 @@
             return -1;
         } catch (IOException e) {
             return -1;
-=======
+        }
+    }
+
     public void setDefaultInterfaceForDns(String iface) throws IllegalStateException {
         mContext.enforceCallingOrSelfPermission(
                 android.Manifest.permission.CHANGE_NETWORK_STATE, "NetworkManagementService");
@@ -1288,7 +1290,6 @@
         } catch (NativeDaemonConnectorException e) {
             throw new IllegalStateException(
                     "Error communicating with native deamon to flush interface " + iface, e);
->>>>>>> 37dbfcaf
         }
     }
 }