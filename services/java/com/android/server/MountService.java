/*
 * Copyright (C) 2007 The Android Open Source Project
 *
 * Licensed under the Apache License, Version 2.0 (the "License");
 * you may not use this file except in compliance with the License.
 * You may obtain a copy of the License at
 *
 *      http://www.apache.org/licenses/LICENSE-2.0
 *
 * Unless required by applicable law or agreed to in writing, software
 * distributed under the License is distributed on an "AS IS" BASIS,
 * WITHOUT WARRANTIES OR CONDITIONS OF ANY KIND, either express or implied.
 * See the License for the specific language governing permissions and
 * limitations under the License.
 */

package com.android.server;

import android.app.Notification;
import android.app.NotificationManager;
import android.app.PendingIntent;
import android.content.BroadcastReceiver;
import android.content.Context;
import android.content.Intent;
import android.content.IntentFilter;
import android.content.pm.PackageManager;
import android.content.res.Resources;
import android.net.Uri;
import android.os.IMountService;
import android.os.Environment;
import android.os.SystemProperties;
import android.os.UEventObserver;
import android.os.Handler;
import android.text.TextUtils;
import android.util.Log;

import android.provider.Settings;
import android.content.ContentResolver;
import android.database.ContentObserver;

import java.io.File;
import java.io.FileReader;
import java.lang.IllegalStateException;

/**
 * MountService implements an to the mount service daemon
 * @hide
 */
class MountService extends IMountService.Stub {
    
    private static final String TAG = "MountService";

    class VolumeState {
        public static final int Init       = -1;
        public static final int NoMedia    = 0;
        public static final int Idle       = 1;
        public static final int Pending    = 2;
        public static final int Checking   = 3;
        public static final int Mounted    = 4;
        public static final int Unmounting = 5;
        public static final int Formatting = 6;
        public static final int Shared     = 7;
        public static final int SharedMnt  = 8;
    }

    /**
     * Binder context for this service
     */
    private Context mContext;
    
    /**
     * listener object for communicating with the mount service daemon
     */
    private MountListener mListener;

    /**
     * The notification that is shown when a USB mass storage host
     * is connected. 
     * <p>
     * This is lazily created, so use {@link #setUsbStorageNotification()}.
     */
    private Notification mUsbStorageNotification;


    /**
     * The notification that is shown when the following media events occur:
     *     - Media is being checked
     *     - Media is blank (or unknown filesystem)
     *     - Media is corrupt
     *     - Media is safe to unmount
     *     - Media is missing
     * <p>
     * This is lazily created, so use {@link #setMediaStorageNotification()}.
     */
    private Notification mMediaStorageNotification;
    
    private boolean mShowSafeUnmountNotificationWhenUnmounted;

    private boolean mPlaySounds;

    private boolean mMounted;

    private SettingsWatcher mSettingsWatcher;
    private boolean mAutoStartUms;
    private boolean mPromptUms;
    private boolean mUmsActiveNotify;

    private boolean mUmsConnected = false;
    private boolean mUmsEnabled = false;

    private String  mLegacyState = Environment.MEDIA_REMOVED;

    /**
     * Constructs a new MountService instance
     * 
     * @param context  Binder context for this service
     */
    public MountService(Context context) {
        mContext = context;

        // Register a BOOT_COMPLETED handler so that we can start
        // MountListener. We defer the startup so that we don't
        // start processing events before we ought-to
        mContext.registerReceiver(mBroadcastReceiver,
                new IntentFilter(Intent.ACTION_BOOT_COMPLETED), null, null);

        mListener =  new MountListener(this);       
        mShowSafeUnmountNotificationWhenUnmounted = false;

        mPlaySounds = SystemProperties.get("persist.service.mount.playsnd", "1").equals("1");

        ContentResolver cr = mContext.getContentResolver();
        mAutoStartUms = (Settings.Secure.getInt(
                cr, Settings.Secure.MOUNT_UMS_AUTOSTART, 0) == 1);
        mPromptUms = (Settings.Secure.getInt(
                cr, Settings.Secure.MOUNT_UMS_PROMPT, 1) == 1);
        mUmsActiveNotify = (Settings.Secure.getInt(
                cr, Settings.Secure.MOUNT_UMS_NOTIFY_ENABLED, 1) == 1);

        mSettingsWatcher = new SettingsWatcher(new Handler());
    }
  
    private class SettingsWatcher extends ContentObserver {
        public SettingsWatcher(Handler handler) {
            super(handler);
            ContentResolver cr = mContext.getContentResolver();
            cr.registerContentObserver(Settings.System.getUriFor(
                    Settings.Secure.MOUNT_PLAY_NOTIFICATION_SND), false, this);
            cr.registerContentObserver(Settings.Secure.getUriFor(
                    Settings.Secure.MOUNT_UMS_AUTOSTART), false, this);
            cr.registerContentObserver(Settings.Secure.getUriFor(
                    Settings.Secure.MOUNT_UMS_PROMPT), false, this);
            cr.registerContentObserver(Settings.Secure.getUriFor(
                    Settings.Secure.MOUNT_UMS_NOTIFY_ENABLED), false, this);
        }

        public void onChange(boolean selfChange) {
            super.onChange(selfChange);
            ContentResolver cr = mContext.getContentResolver();

            boolean newPlayNotificationSounds = (Settings.Secure.getInt(
                    cr, Settings.Secure.MOUNT_PLAY_NOTIFICATION_SND, 1) == 1);

            boolean newUmsAutostart = (Settings.Secure.getInt(
                    cr, Settings.Secure.MOUNT_UMS_AUTOSTART, 0) == 1);

            if (newUmsAutostart != mAutoStartUms) {
                mAutoStartUms = newUmsAutostart;
            }

            boolean newUmsPrompt = (Settings.Secure.getInt(
                    cr, Settings.Secure.MOUNT_UMS_PROMPT, 1) == 1);

            if (newUmsPrompt != mPromptUms) {
                mPromptUms = newUmsAutostart;
            }

            boolean newUmsNotifyEnabled = (Settings.Secure.getInt(
                    cr, Settings.Secure.MOUNT_UMS_NOTIFY_ENABLED, 1) == 1);

            if (mUmsEnabled) {
                if (newUmsNotifyEnabled) {
                    Intent intent = new Intent();
                    intent.setClass(mContext, com.android.internal.app.UsbStorageStopActivity.class);
                    PendingIntent pi = PendingIntent.getActivity(mContext, 0, intent, 0);
                    setUsbStorageNotification(com.android.internal.R.string.usb_storage_stop_notification_title,
                            com.android.internal.R.string.usb_storage_stop_notification_message,
                            com.android.internal.R.drawable.stat_sys_warning,
                            false, true, pi);
                } else {
                    setUsbStorageNotification(0, 0, 0, false, false, null);
                }
            }
            if (newUmsNotifyEnabled != mUmsActiveNotify) {
                mUmsActiveNotify = newUmsNotifyEnabled;
            }
        }
    }

    BroadcastReceiver mBroadcastReceiver = new BroadcastReceiver() {
        public void onReceive(Context context, Intent intent) {
            String action = intent.getAction();

            if (action.equals(Intent.ACTION_BOOT_COMPLETED)) {
                Thread thread = new Thread(mListener, MountListener.class.getName());
                thread.start();
            }
        }
    };

    public void shutdown() {
        if (mContext.checkCallingOrSelfPermission(
                android.Manifest.permission.SHUTDOWN)
                != PackageManager.PERMISSION_GRANTED) {
            throw new SecurityException("Requires SHUTDOWN permission");
        }

<<<<<<< HEAD
        Log.i(TAG, "Shutting down");
=======
        Log.d(TAG, "Shutting down");
>>>>>>> d26707da
        String state = Environment.getExternalStorageState();

        if (state.equals(Environment.MEDIA_SHARED)) {
            /*
             * If the media is currently shared, unshare it.
             * XXX: This is still dangerous!. We should not
             * be rebooting at *all* if UMS is enabled, since
             * the UMS host could have dirty FAT cache entries
             * yet to flush.
             */
            try {
               setMassStorageEnabled(false);
            } catch (Exception e) {
                Log.e(TAG, "ums disable failed", e);
            }
        } else if (state.equals(Environment.MEDIA_CHECKING)) {
            /*
             * If the media is being checked, then we need to wait for
             * it to complete before being able to proceed.
             */
            // XXX: @hackbod - Should we disable the ANR timer here?
            int retries = 30;
            while (state.equals(Environment.MEDIA_CHECKING) && (retries-- >=0)) {
                try {
                    Thread.sleep(1000);
                } catch (InterruptedException iex) {
                    Log.e(TAG, "Interrupted while waiting for media", iex);
                    break;
                }
                state = Environment.getExternalStorageState();
            }
            if (retries == 0) {
                Log.e(TAG, "Timed out waiting for media to check");
            }
        }

        if (state.equals(Environment.MEDIA_MOUNTED)) {
            /*
             * If the media is mounted, then gracefully unmount it.
             */
            try {
                String m = Environment.getExternalStorageDirectory().toString();
                unmountMedia(m);
<<<<<<< HEAD
=======

                int retries = 12;
                while (!state.equals(Environment.MEDIA_UNMOUNTED) && (retries-- >=0)) {
                    try {
                        Thread.sleep(1000);
                    } catch (InterruptedException iex) {
                        Log.e(TAG, "Interrupted while waiting for media", iex);
                        break;
                    }
                    state = Environment.getExternalStorageState();
                }
                if (retries == 0) {
                    Log.e(TAG, "Timed out waiting for media to unmount");
            }
>>>>>>> d26707da
            } catch (Exception e) {
                Log.e(TAG, "external storage unmount failed", e);
            }
        }
    }

    /**
     * @return true if USB mass storage support is enabled.
     */
    public boolean getMassStorageEnabled() {
        return mUmsEnabled;
    }

    /**
     * Enables or disables USB mass storage support.
     * 
     * @param enable  true to enable USB mass storage support
     */
    public void setMassStorageEnabled(boolean enable) throws IllegalStateException {
        if (mContext.checkCallingOrSelfPermission(
                android.Manifest.permission.MOUNT_UNMOUNT_FILESYSTEMS)
                != PackageManager.PERMISSION_GRANTED) {
            throw new SecurityException("Requires MOUNT_UNMOUNT_FILESYSTEMS permission");
        }
        try {
            String vp = Environment.getExternalStorageDirectory().getPath();
            String vs = getVolumeState(vp);

            if (enable && vs.equals(Environment.MEDIA_MOUNTED)) {
                mListener.unmountVolume(vp);
                updateUsbMassStorageNotification(true, false);
            }

            mListener.setShareMethodEnabled(Environment
                                            .getExternalStorageDirectory()
                                            .getPath(),
                                            "ums", enable);
            mUmsEnabled = enable;
            if (!enable) {
                mountMedia(vp);
                if (mPromptUms) {
                    updateUsbMassStorageNotification(false, false);
                } else {
                    updateUsbMassStorageNotification(true, false);
                }
            }
        } catch (IllegalStateException rex) {
            Log.e(TAG, "Failed to set ums enable {" + enable + "}");
            return;
        }
    }

    /**
     * @return true if USB mass storage is connected.
     */
    public boolean getMassStorageConnected() {
        return mUmsConnected;
    }

    /**
     * @return state of the volume at the specified mount point
     */
    public String getVolumeState(String mountPoint) throws IllegalStateException {
        /*
         * XXX: Until we have multiple volume discovery, just hardwire
         * this to /sdcard
         */
        if (!mountPoint.equals(Environment.getExternalStorageDirectory().getPath())) {
            Log.w(TAG, "getVolumeState(" + mountPoint + "): Unknown volume");
            throw new IllegalArgumentException();
        }

        return mLegacyState;
    }

    
    /**
     * Attempt to mount external media
     */
    public void mountMedia(String mountPath) throws IllegalStateException {
        if (mContext.checkCallingOrSelfPermission(
                android.Manifest.permission.MOUNT_UNMOUNT_FILESYSTEMS) 
                != PackageManager.PERMISSION_GRANTED) {
            throw new SecurityException("Requires MOUNT_UNMOUNT_FILESYSTEMS permission");
        }
        mListener.mountVolume(mountPath);
    }

    /**
     * Attempt to unmount external media to prepare for eject
     */
    public void unmountMedia(String mountPath) throws IllegalStateException {
        if (mContext.checkCallingOrSelfPermission(
                android.Manifest.permission.MOUNT_UNMOUNT_FILESYSTEMS) 
                != PackageManager.PERMISSION_GRANTED) {
            throw new SecurityException("Requires MOUNT_UNMOUNT_FILESYSTEMS permission");
        }

        // Set a flag so that when we get the unmounted event, we know
        // to display the notification
        mShowSafeUnmountNotificationWhenUnmounted = true;

        // tell mountd to unmount the media
        mListener.unmountVolume(mountPath);
    }

    /**
     * Attempt to format external media
     */
    public void formatMedia(String formatPath) throws IllegalStateException {
        if (mContext.checkCallingOrSelfPermission(
                android.Manifest.permission.MOUNT_FORMAT_FILESYSTEMS) 
                != PackageManager.PERMISSION_GRANTED) {
            throw new SecurityException("Requires MOUNT_FORMAT_FILESYSTEMS permission");
        }

        mListener.formatVolume(formatPath);
    }

    /**
     * Returns true if we're playing media notification sounds.
     */
    public boolean getPlayNotificationSounds() {
        return mPlaySounds;
    }

    /**
     * Set whether or not we're playing media notification sounds.
     */
    public void setPlayNotificationSounds(boolean enabled) {
        if (mContext.checkCallingOrSelfPermission(
                android.Manifest.permission.WRITE_SETTINGS) 
                != PackageManager.PERMISSION_GRANTED) {
            throw new SecurityException("Requires WRITE_SETTINGS permission");
        }
        mPlaySounds = enabled;
        SystemProperties.set("persist.service.mount.playsnd", (enabled ? "1" : "0"));
    }

    void updatePublicVolumeState(String mountPoint, String state) {
        if (!mountPoint.equals(Environment.getExternalStorageDirectory().getPath())) {
            Log.w(TAG, "Multiple volumes not currently supported");
            return;
        }
        Log.w(TAG, "State for {" + mountPoint + "} = {" + state + "}");
        mLegacyState = state;
    }

    /**
     * Update the state of the USB mass storage notification
     */
    void updateUsbMassStorageNotification(boolean suppressIfConnected, boolean sound) {

        try {

            if (getMassStorageConnected() && !suppressIfConnected) {
                Intent intent = new Intent();
                intent.setClass(mContext, com.android.internal.app.UsbStorageActivity.class);
                intent.setFlags(Intent.FLAG_ACTIVITY_NEW_TASK);
                PendingIntent pi = PendingIntent.getActivity(mContext, 0, intent, 0);
                setUsbStorageNotification(
                        com.android.internal.R.string.usb_storage_notification_title,
                        com.android.internal.R.string.usb_storage_notification_message,
                        com.android.internal.R.drawable.stat_sys_data_usb,
                        sound, true, pi);
            } else {
                setUsbStorageNotification(0, 0, 0, false, false, null);
            }
        } catch (IllegalStateException e) {
            // Nothing to do
        }
    }

    void handlePossibleExplicitUnmountBroadcast(String path) {
        if (mMounted) {
            mMounted = false;
            Intent intent = new Intent(Intent.ACTION_MEDIA_UNMOUNTED, 
                    Uri.parse("file://" + path));
            mContext.sendBroadcast(intent);
        }
    }

    void onVoldConnected() {
        new Thread() {
            public void run() {
                try {
                    if (!getVolumeState(Environment.getExternalStorageDirectory().getPath())
                                 .equals(Environment.MEDIA_MOUNTED)) {
                        try {
                            mountMedia(Environment.getExternalStorageDirectory().getPath());
                        } catch (Exception ex) {
                            Log.w(TAG, "Connection-mount failed");
                        }
                    } else {
                        Log.d(TAG, "Skipping connection-mount; already mounted");
                    }
                } catch (IllegalStateException rex) {
                    Log.e(TAG, "Exception while handling connection mount ", rex);
                }

                try {
                    boolean avail = mListener.getShareAvailable("ums");
                    notifyShareAvailabilityChange("ums", avail);
                } catch (Exception ex) {
                    Log.w(TAG, "Failed to get share availability");
                }
            }
        }.start();
    }

    void notifyVolumeStateChange(String label, String mountPoint, int oldState,
                                 int newState) throws IllegalStateException {
        String vs = getVolumeState(mountPoint);

        if (newState == VolumeState.Init) {
        } else if (newState == VolumeState.NoMedia) {
            // NoMedia is handled via Disk Remove events
        } else if (newState == VolumeState.Idle) {
            // Don't notify if we're in BAD_REMOVAL, NOFS, or UNMOUNTABLE
            if (!vs.equals(Environment.MEDIA_BAD_REMOVAL) &&
                !vs.equals(Environment.MEDIA_NOFS) &&
                !vs.equals(Environment.MEDIA_UNMOUNTABLE)) {
                notifyMediaUnmounted(mountPoint);
            }
        } else if (newState == VolumeState.Pending) {
        } else if (newState == VolumeState.Checking) {
            notifyMediaChecking(mountPoint);
        } else if (newState == VolumeState.Mounted) {
            notifyMediaMounted(mountPoint, false);
        } else if (newState == VolumeState.Unmounting) {
            notifyMediaUnmounting(mountPoint);
        } else if (newState == VolumeState.Formatting) {
        } else if (newState == VolumeState.Shared) {
            notifyMediaShared(mountPoint, false);
        } else if (newState == VolumeState.SharedMnt) {
            notifyMediaShared(mountPoint, true);
        } else {
            Log.e(TAG, "Unhandled VolumeState {" + newState + "}");
        }
    }


    /**
     * Broadcasts the USB mass storage connected event to all clients.
     */
    void notifyUmsConnected() {
        mUmsConnected = true;

        String storageState = Environment.getExternalStorageState();
        if (!storageState.equals(Environment.MEDIA_REMOVED) &&
            !storageState.equals(Environment.MEDIA_BAD_REMOVAL) &&
            !storageState.equals(Environment.MEDIA_CHECKING)) {

            if (mAutoStartUms) {
                try {
                    setMassStorageEnabled(true);
                } catch (IllegalStateException e) {
                }
            } else if (mPromptUms) {
                updateUsbMassStorageNotification(false, true);
            }
        }

        Intent intent = new Intent(Intent.ACTION_UMS_CONNECTED);
        mContext.sendBroadcast(intent);
    }

    void notifyShareAvailabilityChange(String method, final boolean avail) {
        if (!method.equals("ums")) {
           Log.w(TAG, "Ignoring unsupported share method {" + method + "}");
           return;
        }

        /*
         * Notification needs to run in a different thread as
         * it may need to call back into vold
         */
        new Thread() {
            public void run() {
                try {
                    if (avail) {
                        notifyUmsConnected();
                    } else {
                        notifyUmsDisconnected();
                    }
                } catch (Exception ex) {
                    Log.w(TAG, "Failed to mount media on insertion");
                }
            }
        }.start();
    }

    /**
     * Broadcasts the USB mass storage disconnected event to all clients.
     */
    void notifyUmsDisconnected() {
        mUmsConnected = false;
        if (mUmsEnabled) {
            try {
                Log.w(TAG, "UMS disconnected while enabled!");
                setMassStorageEnabled(false);
            } catch (Exception ex) {
                Log.e(TAG, "Error disabling UMS on unsafe UMS disconnect", ex);
            }
        }
        updateUsbMassStorageNotification(false, false);
        Intent intent = new Intent(Intent.ACTION_UMS_DISCONNECTED);
        mContext.sendBroadcast(intent);
    }

    void notifyMediaInserted(final String path) throws IllegalStateException {
        new Thread() {
            public void run() {
                try {
                    mountMedia(path);
                } catch (Exception ex) {
                    Log.w(TAG, "Failed to mount media on insertion", ex);
                }
            }
        }.start();
    }

    /**
     * Broadcasts the media removed event to all clients.
     */
    void notifyMediaRemoved(String path) throws IllegalStateException {

        // Suppress this on bad removal
        if (getVolumeState(path).equals(Environment.MEDIA_BAD_REMOVAL)) {
            return;
        }

        updatePublicVolumeState(path, Environment.MEDIA_REMOVED);

        updateUsbMassStorageNotification(true, false);

        setMediaStorageNotification(
            com.android.internal.R.string.ext_media_nomedia_notification_title,
            com.android.internal.R.string.ext_media_nomedia_notification_message,
            com.android.internal.R.drawable.stat_notify_sdcard_usb,
            true, false, null);
        handlePossibleExplicitUnmountBroadcast(path);

        Intent intent = new Intent(Intent.ACTION_MEDIA_REMOVED, 
                Uri.parse("file://" + path));
        mContext.sendBroadcast(intent);
    }

    /**
     * Broadcasts the media unmounted event to all clients.
     */
    void notifyMediaUnmounted(String path) {

        updatePublicVolumeState(path, Environment.MEDIA_UNMOUNTED);

        if (mShowSafeUnmountNotificationWhenUnmounted) {
            setMediaStorageNotification(
                    com.android.internal.R.string.ext_media_safe_unmount_notification_title,
                    com.android.internal.R.string.ext_media_safe_unmount_notification_message,
                    com.android.internal.R.drawable.stat_notify_sdcard,
                    true, true, null);
            mShowSafeUnmountNotificationWhenUnmounted = false;
        } else {
            setMediaStorageNotification(0, 0, 0, false, false, null);
        }
        updateUsbMassStorageNotification(false, false);

        Intent intent = new Intent(Intent.ACTION_MEDIA_UNMOUNTED, 
                Uri.parse("file://" + path));
        mContext.sendBroadcast(intent);
    }

    /**
     * Broadcasts the media checking event to all clients.
     */
    void notifyMediaChecking(String path) {
        updatePublicVolumeState(path, Environment.MEDIA_CHECKING);

        setMediaStorageNotification(
                com.android.internal.R.string.ext_media_checking_notification_title,
                com.android.internal.R.string.ext_media_checking_notification_message,
                com.android.internal.R.drawable.stat_notify_sdcard_prepare,
                true, false, null);

        updateUsbMassStorageNotification(true, false);
        Intent intent = new Intent(Intent.ACTION_MEDIA_CHECKING, 
                Uri.parse("file://" + path));
        mContext.sendBroadcast(intent);
    }

    /**
     * Broadcasts the media nofs event to all clients.
     */
    void notifyMediaNoFs(String path) {
        updatePublicVolumeState(path, Environment.MEDIA_NOFS);
        
        Intent intent = new Intent();
        intent.setClass(mContext, com.android.internal.app.ExternalMediaFormatActivity.class);
        PendingIntent pi = PendingIntent.getActivity(mContext, 0, intent, 0);

        setMediaStorageNotification(com.android.internal.R.string.ext_media_nofs_notification_title,
                                    com.android.internal.R.string.ext_media_nofs_notification_message,
                                    com.android.internal.R.drawable.stat_notify_sdcard_usb,
                                    true, false, pi);
        updateUsbMassStorageNotification(false, false);
        intent = new Intent(Intent.ACTION_MEDIA_NOFS, 
                Uri.parse("file://" + path));
        mContext.sendBroadcast(intent);
    }

    /**
     * Broadcasts the media mounted event to all clients.
     */
    void notifyMediaMounted(String path, boolean readOnly) {
        updatePublicVolumeState(path, Environment.MEDIA_MOUNTED);

        setMediaStorageNotification(0, 0, 0, false, false, null);
        updateUsbMassStorageNotification(false, false);
        Intent intent = new Intent(Intent.ACTION_MEDIA_MOUNTED, 
                Uri.parse("file://" + path));
        intent.putExtra("read-only", readOnly);
        mMounted = true;
        mContext.sendBroadcast(intent);
    }

    /**
     * Broadcasts the media shared event to all clients.
     */
    void notifyMediaShared(String path, boolean mounted) {
        if (mounted) {
            Log.e(TAG, "Live shared mounts not supported yet!");
            return;
        }

        updatePublicVolumeState(path, Environment.MEDIA_SHARED);

        if (mUmsActiveNotify) {
            Intent intent = new Intent();
            intent.setClass(mContext, com.android.internal.app.UsbStorageStopActivity.class);
            PendingIntent pi = PendingIntent.getActivity(mContext, 0, intent, 0);
            setUsbStorageNotification(com.android.internal.R.string.usb_storage_stop_notification_title,
                    com.android.internal.R.string.usb_storage_stop_notification_message,
                    com.android.internal.R.drawable.stat_sys_warning,
                    false, true, pi);
        }
        handlePossibleExplicitUnmountBroadcast(path);
        Intent intent = new Intent(Intent.ACTION_MEDIA_SHARED,
                Uri.parse("file://" + path));
        mContext.sendBroadcast(intent);
    }

    /**
     * Broadcasts the media bad removal event to all clients.
     */
    void notifyMediaBadRemoval(String path) {
        updatePublicVolumeState(path, Environment.MEDIA_BAD_REMOVAL);

        updateUsbMassStorageNotification(true, false);
        setMediaStorageNotification(com.android.internal.R.string.ext_media_badremoval_notification_title,
                                    com.android.internal.R.string.ext_media_badremoval_notification_message,
                                    com.android.internal.R.drawable.stat_sys_warning,
                                    true, true, null);

        handlePossibleExplicitUnmountBroadcast(path);
        Intent intent = new Intent(Intent.ACTION_MEDIA_BAD_REMOVAL, 
                Uri.parse("file://" + path));
        mContext.sendBroadcast(intent);
    }

    /**
     * Broadcasts the media unmountable event to all clients.
     */
    void notifyMediaUnmountable(String path) {
        updatePublicVolumeState(path, Environment.MEDIA_UNMOUNTABLE);

        Intent intent = new Intent();
        intent.setClass(mContext, com.android.internal.app.ExternalMediaFormatActivity.class);
        PendingIntent pi = PendingIntent.getActivity(mContext, 0, intent, 0);

        setMediaStorageNotification(com.android.internal.R.string.ext_media_unmountable_notification_title,
                                    com.android.internal.R.string.ext_media_unmountable_notification_message,
                                    com.android.internal.R.drawable.stat_notify_sdcard_usb,
                                    true, false, pi); 
        updateUsbMassStorageNotification(false, false);

        handlePossibleExplicitUnmountBroadcast(path);

        intent = new Intent(Intent.ACTION_MEDIA_UNMOUNTABLE, 
                Uri.parse("file://" + path));
        mContext.sendBroadcast(intent);
    }
    
    /**
     * Broadcasts the media eject event to all clients.
     */
    void notifyMediaUnmounting(String path) {
        Intent intent = new Intent(Intent.ACTION_MEDIA_EJECT, 
                Uri.parse("file://" + path));
        mContext.sendBroadcast(intent);
    }
    
    /**
     * Sets the USB storage notification.
     */
    private synchronized void setUsbStorageNotification(int titleId, int messageId, int icon, boolean sound, boolean visible,
                                                        PendingIntent pi) {

        if (!visible && mUsbStorageNotification == null) {
            return;
        }

        NotificationManager notificationManager = (NotificationManager) mContext
                .getSystemService(Context.NOTIFICATION_SERVICE);

        if (notificationManager == null) {
            return;
        }
        
        if (visible) {
            Resources r = Resources.getSystem();
            CharSequence title = r.getText(titleId);
            CharSequence message = r.getText(messageId);

            if (mUsbStorageNotification == null) {
                mUsbStorageNotification = new Notification();
                mUsbStorageNotification.icon = icon;
                mUsbStorageNotification.when = 0;
            }

            if (sound && mPlaySounds) {
                mUsbStorageNotification.defaults |= Notification.DEFAULT_SOUND;
            } else {
                mUsbStorageNotification.defaults &= ~Notification.DEFAULT_SOUND;
            }
                
            mUsbStorageNotification.flags = Notification.FLAG_ONGOING_EVENT;

            mUsbStorageNotification.tickerText = title;
            if (pi == null) {
                Intent intent = new Intent();
                pi = PendingIntent.getBroadcast(mContext, 0, intent, 0);
            }

            mUsbStorageNotification.setLatestEventInfo(mContext, title, message, pi);
        }
    
        final int notificationId = mUsbStorageNotification.icon;
        if (visible) {
            notificationManager.notify(notificationId, mUsbStorageNotification);
        } else {
            notificationManager.cancel(notificationId);
        }
    }

    private synchronized boolean getMediaStorageNotificationDismissable() {
        if ((mMediaStorageNotification != null) &&
            ((mMediaStorageNotification.flags & Notification.FLAG_AUTO_CANCEL) ==
                    Notification.FLAG_AUTO_CANCEL))
            return true;

        return false;
    }

    /**
     * Sets the media storage notification.
     */
    private synchronized void setMediaStorageNotification(int titleId, int messageId, int icon, boolean visible,
                                                          boolean dismissable, PendingIntent pi) {

        if (!visible && mMediaStorageNotification == null) {
            return;
        }

        NotificationManager notificationManager = (NotificationManager) mContext
                .getSystemService(Context.NOTIFICATION_SERVICE);

        if (notificationManager == null) {
            return;
        }

        if (mMediaStorageNotification != null && visible) {
            /*
             * Dismiss the previous notification - we're about to
             * re-use it.
             */
            final int notificationId = mMediaStorageNotification.icon;
            notificationManager.cancel(notificationId);
        }
        
        if (visible) {
            Resources r = Resources.getSystem();
            CharSequence title = r.getText(titleId);
            CharSequence message = r.getText(messageId);

            if (mMediaStorageNotification == null) {
                mMediaStorageNotification = new Notification();
                mMediaStorageNotification.when = 0;
            }

            if (mPlaySounds) {
                mMediaStorageNotification.defaults |= Notification.DEFAULT_SOUND;
            } else {
                mMediaStorageNotification.defaults &= ~Notification.DEFAULT_SOUND;
            }

            if (dismissable) {
                mMediaStorageNotification.flags = Notification.FLAG_AUTO_CANCEL;
            } else {
                mMediaStorageNotification.flags = Notification.FLAG_ONGOING_EVENT;
            }

            mMediaStorageNotification.tickerText = title;
            if (pi == null) {
                Intent intent = new Intent();
                pi = PendingIntent.getBroadcast(mContext, 0, intent, 0);
            }

            mMediaStorageNotification.icon = icon;
            mMediaStorageNotification.setLatestEventInfo(mContext, title, message, pi);
        }
    
        final int notificationId = mMediaStorageNotification.icon;
        if (visible) {
            notificationManager.notify(notificationId, mMediaStorageNotification);
        } else {
            notificationManager.cancel(notificationId);
        }
    }

    public String[] getSecureContainerList() throws IllegalStateException {
        return mListener.listAsec();
    }

    public String createSecureContainer(String id, int sizeMb, String fstype,
                                    String key, int ownerUid) throws IllegalStateException {
        return mListener.createAsec(id, sizeMb, fstype, key, ownerUid);
    }

    public void finalizeSecureContainer(String id) throws IllegalStateException {
        mListener.finalizeAsec(id);
    }

    public void destroySecureContainer(String id) throws IllegalStateException {
        mListener.destroyAsec(id);
    }
   
    public String mountSecureContainer(String id, String key, int ownerUid) throws IllegalStateException {
        return mListener.mountAsec(id, key, ownerUid);
    }

    public String getSecureContainerPath(String id) throws IllegalStateException {
        return mListener.getAsecPath(id);
    }

}
<|MERGE_RESOLUTION|>--- conflicted
+++ resolved
@@ -215,11 +215,7 @@
             throw new SecurityException("Requires SHUTDOWN permission");
         }
 
-<<<<<<< HEAD
-        Log.i(TAG, "Shutting down");
-=======
         Log.d(TAG, "Shutting down");
->>>>>>> d26707da
         String state = Environment.getExternalStorageState();
 
         if (state.equals(Environment.MEDIA_SHARED)) {
@@ -263,8 +259,6 @@
             try {
                 String m = Environment.getExternalStorageDirectory().toString();
                 unmountMedia(m);
-<<<<<<< HEAD
-=======
 
                 int retries = 12;
                 while (!state.equals(Environment.MEDIA_UNMOUNTED) && (retries-- >=0)) {
@@ -278,8 +272,7 @@
                 }
                 if (retries == 0) {
                     Log.e(TAG, "Timed out waiting for media to unmount");
-            }
->>>>>>> d26707da
+                }
             } catch (Exception e) {
                 Log.e(TAG, "external storage unmount failed", e);
             }
