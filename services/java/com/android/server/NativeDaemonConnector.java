/*
 * Copyright (C) 2007 The Android Open Source Project
 *
 * Licensed under the Apache License, Version 2.0 (the "License");
 * you may not use this file except in compliance with the License.
 * You may obtain a copy of the License at
 *
 *      http://www.apache.org/licenses/LICENSE-2.0
 *
 * Unless required by applicable law or agreed to in writing, software
 * distributed under the License is distributed on an "AS IS" BASIS,
 * WITHOUT WARRANTIES OR CONDITIONS OF ANY KIND, either express or implied.
 * See the License for the specific language governing permissions and
 * limitations under the License.
 */

package com.android.server;

import android.net.LocalSocket;
import android.net.LocalSocketAddress;
import android.os.Handler;
import android.os.HandlerThread;
import android.os.Message;
import android.os.SystemClock;
import android.util.LocalLog;
import android.util.Slog;

import com.android.internal.annotations.VisibleForTesting;
import com.google.android.collect.Lists;

import java.io.FileDescriptor;
import java.io.IOException;
import java.io.InputStream;
import java.io.OutputStream;
import java.io.PrintWriter;
import java.nio.charset.StandardCharsets;
import java.util.ArrayList;
import java.util.concurrent.atomic.AtomicInteger;
import java.util.concurrent.ArrayBlockingQueue;
import java.util.concurrent.BlockingQueue;
import java.util.concurrent.TimeUnit;
import java.util.LinkedList;

/**
 * Generic connector class for interfacing with a native daemon which uses the
 * {@code libsysutils} FrameworkListener protocol.
 */
final class NativeDaemonConnector implements Runnable, Handler.Callback, Watchdog.Monitor {
    private static final boolean LOGD = false;

    private final String TAG;

    private String mSocket;
    private OutputStream mOutputStream;
    private LocalLog mLocalLog;

    private final ResponseQueue mResponseQueue;

    private INativeDaemonConnectorCallbacks mCallbacks;
    private Handler mCallbackHandler;

    private AtomicInteger mSequenceNumber;

    private static final int DEFAULT_TIMEOUT = 1 * 60 * 1000; /* 1 minute */
    private static final long WARN_EXECUTE_DELAY_MS = 500; /* .5 sec */

    /** Lock held whenever communicating with native daemon. */
    private final Object mDaemonLock = new Object();

    private final int BUFFER_SIZE = 4096;

    NativeDaemonConnector(INativeDaemonConnectorCallbacks callbacks, String socket,
            int responseQueueSize, String logTag, int maxLogSize) {
        mCallbacks = callbacks;
        mSocket = socket;
        mResponseQueue = new ResponseQueue(responseQueueSize);
        mSequenceNumber = new AtomicInteger(0);
        TAG = logTag != null ? logTag : "NativeDaemonConnector";
        mLocalLog = new LocalLog(maxLogSize);
    }

    @Override
    public void run() {
        HandlerThread thread = new HandlerThread(TAG + ".CallbackHandler");
        thread.start();
        mCallbackHandler = new Handler(thread.getLooper(), this);

        while (true) {
            try {
                listenToSocket();
            } catch (Exception e) {
                loge("Error in NativeDaemonConnector: " + e);
                SystemClock.sleep(5000);
            }
        }
    }

    @Override
    public boolean handleMessage(Message msg) {
        String event = (String) msg.obj;
        try {
            if (!mCallbacks.onEvent(msg.what, event, NativeDaemonEvent.unescapeArgs(event))) {
                log(String.format("Unhandled event '%s'", event));
            }
        } catch (Exception e) {
            loge("Error handling '" + event + "': " + e);
        }
        return true;
    }

    private void listenToSocket() throws IOException {
        LocalSocket socket = null;

        try {
            socket = new LocalSocket();
            LocalSocketAddress address = new LocalSocketAddress(mSocket,
                    LocalSocketAddress.Namespace.RESERVED);

            socket.connect(address);

            InputStream inputStream = socket.getInputStream();
            synchronized (mDaemonLock) {
                mOutputStream = socket.getOutputStream();
            }

            mCallbacks.onDaemonConnected();

            byte[] buffer = new byte[BUFFER_SIZE];
            int start = 0;

            while (true) {
                int count = inputStream.read(buffer, start, BUFFER_SIZE - start);
                if (count < 0) {
                    loge("got " + count + " reading with start = " + start);
                    break;
                }

                // Add our starting point to the count and reset the start.
                count += start;
                start = 0;

                for (int i = 0; i < count; i++) {
                    if (buffer[i] == 0) {
                        final String rawEvent = new String(
                                buffer, start, i - start, StandardCharsets.UTF_8);
                        log("RCV <- {" + rawEvent + "}");

                        try {
                            final NativeDaemonEvent event = NativeDaemonEvent.parseRawEvent(
                                    rawEvent);
                            if (event.isClassUnsolicited()) {
                                // TODO: migrate to sending NativeDaemonEvent instances
                                mCallbackHandler.sendMessage(mCallbackHandler.obtainMessage(
                                        event.getCode(), event.getRawEvent()));
                            } else {
                                mResponseQueue.add(event.getCmdNumber(), event);
                            }
                        } catch (IllegalArgumentException e) {
                            log("Problem parsing message: " + rawEvent + " - " + e);
                        }

                        start = i + 1;
                    }
                }
                if (start == 0) {
                    final String rawEvent = new String(buffer, start, count, StandardCharsets.UTF_8);
                    log("RCV incomplete <- {" + rawEvent + "}");
                }

                // We should end at the amount we read. If not, compact then
                // buffer and read again.
                if (start != count) {
                    final int remaining = BUFFER_SIZE - start;
                    System.arraycopy(buffer, start, buffer, 0, remaining);
                    start = remaining;
                } else {
                    start = 0;
                }
            }
        } catch (IOException ex) {
            loge("Communications error: " + ex);
            throw ex;
        } finally {
            synchronized (mDaemonLock) {
                if (mOutputStream != null) {
                    try {
                        loge("closing stream for " + mSocket);
                        mOutputStream.close();
                    } catch (IOException e) {
                        loge("Failed closing output stream: " + e);
                    }
                    mOutputStream = null;
                }
            }

            try {
                if (socket != null) {
                    socket.close();
                }
            } catch (IOException ex) {
                loge("Failed closing socket: " + ex);
            }
        }
    }

    /**
     * Wrapper around argument that indicates it's sensitive and shouldn't be
     * logged.
     */
    public static class SensitiveArg {
        private final Object mArg;

        public SensitiveArg(Object arg) {
            mArg = arg;
        }

        @Override
        public String toString() {
            return String.valueOf(mArg);
        }
    }

    /**
     * Make command for daemon, escaping arguments as needed.
     */
    @VisibleForTesting
    static void makeCommand(StringBuilder rawBuilder, StringBuilder logBuilder, int sequenceNumber,
            String cmd, Object... args) {
        if (cmd.indexOf('\0') >= 0) {
            throw new IllegalArgumentException("Unexpected command: " + cmd);
        }
        if (cmd.indexOf(' ') >= 0) {
            throw new IllegalArgumentException("Arguments must be separate from command");
        }

        rawBuilder.append(sequenceNumber).append(' ').append(cmd);
        logBuilder.append(sequenceNumber).append(' ').append(cmd);
        for (Object arg : args) {
            final String argString = String.valueOf(arg);
            if (argString.indexOf('\0') >= 0) {
                throw new IllegalArgumentException("Unexpected argument: " + arg);
            }

            rawBuilder.append(' ');
            logBuilder.append(' ');

            appendEscaped(rawBuilder, argString);
            if (arg instanceof SensitiveArg) {
                logBuilder.append("[scrubbed]");
            } else {
                appendEscaped(logBuilder, argString);
            }
        }

        rawBuilder.append('\0');
    }

    /**
     * Issue the given command to the native daemon and return a single expected
     * response.
     *
     * @throws NativeDaemonConnectorException when problem communicating with
     *             native daemon, or if the response matches
     *             {@link NativeDaemonEvent#isClassClientError()} or
     *             {@link NativeDaemonEvent#isClassServerError()}.
     */
    public NativeDaemonEvent execute(Command cmd) throws NativeDaemonConnectorException {
        return execute(cmd.mCmd, cmd.mArguments.toArray());
    }

    /**
     * Issue the given command to the native daemon and return a single expected
     * response. Any arguments must be separated from base command so they can
     * be properly escaped.
     *
     * @throws NativeDaemonConnectorException when problem communicating with
     *             native daemon, or if the response matches
     *             {@link NativeDaemonEvent#isClassClientError()} or
     *             {@link NativeDaemonEvent#isClassServerError()}.
     */
    public NativeDaemonEvent execute(String cmd, Object... args)
            throws NativeDaemonConnectorException {
        final NativeDaemonEvent[] events = executeForList(cmd, args);
        if (events.length != 1) {
            throw new NativeDaemonConnectorException(
                    "Expected exactly one response, but received " + events.length);
        }
        return events[0];
    }

    /**
     * Issue the given command to the native daemon and return any
     * {@link NativeDaemonEvent#isClassContinue()} responses, including the
     * final terminal response.
     *
     * @throws NativeDaemonConnectorException when problem communicating with
     *             native daemon, or if the response matches
     *             {@link NativeDaemonEvent#isClassClientError()} or
     *             {@link NativeDaemonEvent#isClassServerError()}.
     */
    public NativeDaemonEvent[] executeForList(Command cmd) throws NativeDaemonConnectorException {
        return executeForList(cmd.mCmd, cmd.mArguments.toArray());
    }

    /**
     * Issue the given command to the native daemon and return any
     * {@link NativeDaemonEvent#isClassContinue()} responses, including the
     * final terminal response. Any arguments must be separated from base
     * command so they can be properly escaped.
     *
     * @throws NativeDaemonConnectorException when problem communicating with
     *             native daemon, or if the response matches
     *             {@link NativeDaemonEvent#isClassClientError()} or
     *             {@link NativeDaemonEvent#isClassServerError()}.
     */
    public NativeDaemonEvent[] executeForList(String cmd, Object... args)
            throws NativeDaemonConnectorException {
            return execute(DEFAULT_TIMEOUT, cmd, args);
    }

    /**
     * Issue the given command to the native daemon and return any {@linke
     * NativeDaemonEvent@isClassContinue()} responses, including the final
     * terminal response. Note that the timeout does not count time in deep
     * sleep. Any arguments must be separated from base command so they can be
     * properly escaped.
     *
     * @throws NativeDaemonConnectorException when problem communicating with
     *             native daemon, or if the response matches
     *             {@link NativeDaemonEvent#isClassClientError()} or
     *             {@link NativeDaemonEvent#isClassServerError()}.
     */
    public NativeDaemonEvent[] execute(int timeout, String cmd, Object... args)
            throws NativeDaemonConnectorException {
        final long startTime = SystemClock.elapsedRealtime();

        final ArrayList<NativeDaemonEvent> events = Lists.newArrayList();

        final StringBuilder rawBuilder = new StringBuilder();
        final StringBuilder logBuilder = new StringBuilder();
        final int sequenceNumber = mSequenceNumber.incrementAndGet();

        makeCommand(rawBuilder, logBuilder, sequenceNumber, cmd, args);

        final String rawCmd = rawBuilder.toString();
        final String logCmd = logBuilder.toString();

        log("SND -> {" + logCmd + "}");

        synchronized (mDaemonLock) {
            if (mOutputStream == null) {
                throw new NativeDaemonConnectorException("missing output stream");
            } else {
                try {
<<<<<<< HEAD
                    mOutputStream.write(rawCmd.getBytes(Charsets.UTF_8));
=======
                    mOutputStream.write(sentCmd.getBytes(StandardCharsets.UTF_8));
>>>>>>> a920f25f
                } catch (IOException e) {
                    throw new NativeDaemonConnectorException("problem sending command", e);
                }
            }
        }

        NativeDaemonEvent event = null;
        do {
            event = mResponseQueue.remove(sequenceNumber, timeout, logCmd);
            if (event == null) {
                loge("timed-out waiting for response to " + logCmd);
                throw new NativeDaemonFailureException(logCmd, event);
            }
            log("RMV <- {" + event + "}");
            events.add(event);
        } while (event.isClassContinue());

        final long endTime = SystemClock.elapsedRealtime();
        if (endTime - startTime > WARN_EXECUTE_DELAY_MS) {
            loge("NDC Command {" + logCmd + "} took too long (" + (endTime - startTime) + "ms)");
        }

        if (event.isClassClientError()) {
            throw new NativeDaemonArgumentException(logCmd, event);
        }
        if (event.isClassServerError()) {
            throw new NativeDaemonFailureException(logCmd, event);
        }

        return events.toArray(new NativeDaemonEvent[events.size()]);
    }

    /**
     * Append the given argument to {@link StringBuilder}, escaping as needed,
     * and surrounding with quotes when it contains spaces.
     */
    @VisibleForTesting
    static void appendEscaped(StringBuilder builder, String arg) {
        final boolean hasSpaces = arg.indexOf(' ') >= 0;
        if (hasSpaces) {
            builder.append('"');
        }

        final int length = arg.length();
        for (int i = 0; i < length; i++) {
            final char c = arg.charAt(i);

            if (c == '"') {
                builder.append("\\\"");
            } else if (c == '\\') {
                builder.append("\\\\");
            } else {
                builder.append(c);
            }
        }

        if (hasSpaces) {
            builder.append('"');
        }
    }

    private static class NativeDaemonArgumentException extends NativeDaemonConnectorException {
        public NativeDaemonArgumentException(String command, NativeDaemonEvent event) {
            super(command, event);
        }

        @Override
        public IllegalArgumentException rethrowAsParcelableException() {
            throw new IllegalArgumentException(getMessage(), this);
        }
    }

    private static class NativeDaemonFailureException extends NativeDaemonConnectorException {
        public NativeDaemonFailureException(String command, NativeDaemonEvent event) {
            super(command, event);
        }
    }

    /**
     * Command builder that handles argument list building. Any arguments must
     * be separated from base command so they can be properly escaped.
     */
    public static class Command {
        private String mCmd;
        private ArrayList<Object> mArguments = Lists.newArrayList();

        public Command(String cmd, Object... args) {
            mCmd = cmd;
            for (Object arg : args) {
                appendArg(arg);
            }
        }

        public Command appendArg(Object arg) {
            mArguments.add(arg);
            return this;
        }
    }

    /** {@inheritDoc} */
    public void monitor() {
        synchronized (mDaemonLock) { }
    }

    public void dump(FileDescriptor fd, PrintWriter pw, String[] args) {
        mLocalLog.dump(fd, pw, args);
        pw.println();
        mResponseQueue.dump(fd, pw, args);
    }

    private void log(String logstring) {
        if (LOGD) Slog.d(TAG, logstring);
        mLocalLog.log(logstring);
    }

    private void loge(String logstring) {
        Slog.e(TAG, logstring);
        mLocalLog.log(logstring);
    }

    private static class ResponseQueue {

        private static class PendingCmd {
            public final int cmdNum;
            public final String logCmd;

            public BlockingQueue<NativeDaemonEvent> responses =
                    new ArrayBlockingQueue<NativeDaemonEvent>(10);

            // The availableResponseCount member is used to track when we can remove this
            // instance from the ResponseQueue.
            // This is used under the protection of a sync of the mPendingCmds object.
            // A positive value means we've had more writers retreive this object while
            // a negative value means we've had more readers.  When we've had an equal number
            // (it goes to zero) we can remove this object from the mPendingCmds list.
            // Note that we may have more responses for this command (and more readers
            // coming), but that would result in a new PendingCmd instance being created
            // and added with the same cmdNum.
            // Also note that when this goes to zero it just means a parity of readers and
            // writers have retrieved this object - not that they are done using it.  The
            // responses queue may well have more responses yet to be read or may get more
            // responses added to it.  But all those readers/writers have retreived and
            // hold references to this instance already so it can be removed from
            // mPendingCmds queue.
            public int availableResponseCount;

            public PendingCmd(int cmdNum, String logCmd) {
                this.cmdNum = cmdNum;
                this.logCmd = logCmd;
            }
        }

        private final LinkedList<PendingCmd> mPendingCmds;
        private int mMaxCount;

        ResponseQueue(int maxCount) {
            mPendingCmds = new LinkedList<PendingCmd>();
            mMaxCount = maxCount;
        }

        public void add(int cmdNum, NativeDaemonEvent response) {
            PendingCmd found = null;
            synchronized (mPendingCmds) {
                for (PendingCmd pendingCmd : mPendingCmds) {
                    if (pendingCmd.cmdNum == cmdNum) {
                        found = pendingCmd;
                        break;
                    }
                }
                if (found == null) {
                    // didn't find it - make sure our queue isn't too big before adding
                    while (mPendingCmds.size() >= mMaxCount) {
                        Slog.e("NativeDaemonConnector.ResponseQueue",
                                "more buffered than allowed: " + mPendingCmds.size() +
                                " >= " + mMaxCount);
                        // let any waiter timeout waiting for this
                        PendingCmd pendingCmd = mPendingCmds.remove();
                        Slog.e("NativeDaemonConnector.ResponseQueue",
                                "Removing request: " + pendingCmd.logCmd + " (" +
                                pendingCmd.cmdNum + ")");
                    }
                    found = new PendingCmd(cmdNum, null);
                    mPendingCmds.add(found);
                }
                found.availableResponseCount++;
                // if a matching remove call has already retrieved this we can remove this
                // instance from our list
                if (found.availableResponseCount == 0) mPendingCmds.remove(found);
            }
            try {
                found.responses.put(response);
            } catch (InterruptedException e) { }
        }

        // note that the timeout does not count time in deep sleep.  If you don't want
        // the device to sleep, hold a wakelock
        public NativeDaemonEvent remove(int cmdNum, int timeoutMs, String logCmd) {
            PendingCmd found = null;
            synchronized (mPendingCmds) {
                for (PendingCmd pendingCmd : mPendingCmds) {
                    if (pendingCmd.cmdNum == cmdNum) {
                        found = pendingCmd;
                        break;
                    }
                }
                if (found == null) {
                    found = new PendingCmd(cmdNum, logCmd);
                    mPendingCmds.add(found);
                }
                found.availableResponseCount--;
                // if a matching add call has already retrieved this we can remove this
                // instance from our list
                if (found.availableResponseCount == 0) mPendingCmds.remove(found);
            }
            NativeDaemonEvent result = null;
            try {
                result = found.responses.poll(timeoutMs, TimeUnit.MILLISECONDS);
            } catch (InterruptedException e) {}
            if (result == null) {
                Slog.e("NativeDaemonConnector.ResponseQueue", "Timeout waiting for response");
            }
            return result;
        }

        public void dump(FileDescriptor fd, PrintWriter pw, String[] args) {
            pw.println("Pending requests:");
            synchronized (mPendingCmds) {
                for (PendingCmd pendingCmd : mPendingCmds) {
                    pw.println("  Cmd " + pendingCmd.cmdNum + " - " + pendingCmd.logCmd);
                }
            }
        }
    }
}<|MERGE_RESOLUTION|>--- conflicted
+++ resolved
@@ -352,11 +352,7 @@
                 throw new NativeDaemonConnectorException("missing output stream");
             } else {
                 try {
-<<<<<<< HEAD
-                    mOutputStream.write(rawCmd.getBytes(Charsets.UTF_8));
-=======
-                    mOutputStream.write(sentCmd.getBytes(StandardCharsets.UTF_8));
->>>>>>> a920f25f
+                    mOutputStream.write(rawCmd.getBytes(StandardCharsets.UTF_8));
                 } catch (IOException e) {
                     throw new NativeDaemonConnectorException("problem sending command", e);
                 }
