/*
 * Copyright (C) 2006 The Android Open Source Project
 *
 * Licensed under the Apache License, Version 2.0 (the "License");
 * you may not use this file except in compliance with the License.
 * You may obtain a copy of the License at
 *
 *      http://www.apache.org/licenses/LICENSE-2.0
 *
 * Unless required by applicable law or agreed to in writing, software
 * distributed under the License is distributed on an "AS IS" BASIS,
 * WITHOUT WARRANTIES OR CONDITIONS OF ANY KIND, either express or implied.
 * See the License for the specific language governing permissions and
 * limitations under the License.
 */

package com.android.server;

import android.app.ActivityThread;
import android.app.INotificationManager;
import android.app.usage.UsageStatsManagerInternal;
import android.content.ComponentName;
import android.content.ContentResolver;
import android.content.Context;
import android.content.Intent;
import android.content.pm.PackageManager;
import android.content.res.Configuration;
import android.content.res.Resources.Theme;
import android.os.BaseBundle;
import android.os.Build;
import android.os.Environment;
import android.os.FactoryTest;
import android.os.FileUtils;
import android.os.Looper;
import android.os.PowerManager;
import android.os.RemoteException;
import android.os.ServiceManager;
import android.os.StrictMode;
import android.os.SystemClock;
import android.os.SystemProperties;
import android.os.Trace;
import android.os.UserHandle;
import android.os.UserManager;
import android.os.storage.IMountService;
import android.provider.Settings;
import android.util.DisplayMetrics;
import android.util.EventLog;
import android.util.Slog;
import android.view.WindowManager;

import com.android.internal.R;
import com.android.internal.app.NightDisplayController;
import com.android.internal.os.BinderInternal;
import com.android.internal.os.SamplingProfilerIntegration;
import com.android.internal.os.ZygoteInit;
import com.android.internal.policy.EmergencyAffordanceManager;
import com.android.internal.widget.ILockSettings;
import com.android.server.accessibility.AccessibilityManagerService;
import com.android.server.am.ActivityManagerService;
import com.android.server.audio.AudioService;
import com.android.server.camera.CameraService;
import com.android.server.clipboard.ClipboardService;
import com.android.server.connectivity.IpConnectivityMetrics;
import com.android.server.connectivity.MetricsLoggerService;
import com.android.server.devicepolicy.DevicePolicyManagerService;
import com.android.server.display.DisplayManagerService;
import com.android.server.display.NightDisplayService;
import com.android.server.dreams.DreamManagerService;
import com.android.server.emergency.EmergencyAffordanceService;
import com.android.server.fingerprint.FingerprintService;
import com.android.server.hdmi.HdmiControlService;
import com.android.server.input.InputManagerService;
import com.android.server.job.JobSchedulerService;
import com.android.server.lights.LightsService;
import com.android.server.media.MediaResourceMonitorService;
import com.android.server.media.MediaRouterService;
import com.android.server.media.MediaSessionService;
import com.android.server.media.projection.MediaProjectionManagerService;
import com.android.server.net.NetworkPolicyManagerService;
import com.android.server.net.NetworkStatsService;
import com.android.server.notification.NotificationManagerService;
import com.android.server.os.SchedulingPolicyService;
import com.android.server.pm.BackgroundDexOptService;
import com.android.server.pm.Installer;
import com.android.server.pm.LauncherAppsService;
import com.android.server.pm.OtaDexoptService;
import com.android.server.pm.PackageManagerService;
import com.android.server.pm.ShortcutService;
import com.android.server.pm.UserManagerService;
import com.android.server.power.PowerManagerService;
import com.android.server.power.ShutdownThread;
import com.android.server.restrictions.RestrictionsManagerService;
import com.android.server.retaildemo.RetailDemoModeService;
import com.android.server.soundtrigger.SoundTriggerService;
import com.android.server.statusbar.StatusBarManagerService;
import com.android.server.storage.DeviceStorageMonitorService;
import com.android.server.telecom.TelecomLoaderService;
import com.android.server.trust.TrustManagerService;
import com.android.server.tv.TvRemoteService;
import com.android.server.tv.TvInputManagerService;
import com.android.server.twilight.TwilightService;
import com.android.server.usage.UsageStatsService;
import com.android.server.vr.VrManagerService;
import com.android.server.webkit.WebViewUpdateService;
import com.android.server.wm.WindowManagerService;

import dalvik.system.VMRuntime;

/**
 * ArielOS start
 */
import dalvik.system.VMRuntime;
import dalvik.system.PathClassLoader;
import java.lang.reflect.Constructor;
import java.lang.reflect.InvocationTargetException;
import java.lang.reflect.Method;
/**
 * ArielOS end
 */

import java.io.File;
import java.io.IOException;
import java.util.Locale;
import java.util.Timer;
import java.util.TimerTask;

public final class SystemServer {
    private static final String TAG = "SystemServer";

    private static final String ENCRYPTING_STATE = "trigger_restart_min_framework";
    private static final String ENCRYPTED_STATE = "1";

    private static final long SNAPSHOT_INTERVAL = 60 * 60 * 1000; // 1hr

    // The earliest supported time.  We pick one day into 1970, to
    // give any timezone code room without going into negative time.
    private static final long EARLIEST_SUPPORTED_TIME = 86400 * 1000;

    /*
     * Implementation class names. TODO: Move them to a codegen class or load
     * them from the build system somehow.
     */
    private static final String BACKUP_MANAGER_SERVICE_CLASS =
            "com.android.server.backup.BackupManagerService$Lifecycle";
    private static final String APPWIDGET_SERVICE_CLASS =
            "com.android.server.appwidget.AppWidgetService";
    private static final String VOICE_RECOGNITION_MANAGER_SERVICE_CLASS =
            "com.android.server.voiceinteraction.VoiceInteractionManagerService";
    private static final String PRINT_MANAGER_SERVICE_CLASS =
            "com.android.server.print.PrintManagerService";
    private static final String USB_SERVICE_CLASS =
            "com.android.server.usb.UsbService$Lifecycle";
    private static final String MIDI_SERVICE_CLASS =
            "com.android.server.midi.MidiService$Lifecycle";
    private static final String WIFI_SERVICE_CLASS =
            "com.android.server.wifi.WifiService";
    private static final String WIFI_NAN_SERVICE_CLASS =
            "com.android.server.wifi.nan.WifiNanService";
    private static final String WIFI_P2P_SERVICE_CLASS =
            "com.android.server.wifi.p2p.WifiP2pService";
    private static final String ETHERNET_SERVICE_CLASS =
            "com.android.server.ethernet.EthernetService";
    private static final String JOB_SCHEDULER_SERVICE_CLASS =
            "com.android.server.job.JobSchedulerService";
    private static final String LOCK_SETTINGS_SERVICE_CLASS =
            "com.android.server.LockSettingsService$Lifecycle";
    private static final String MOUNT_SERVICE_CLASS =
            "com.android.server.MountService$Lifecycle";
    private static final String SEARCH_MANAGER_SERVICE_CLASS =
            "com.android.server.search.SearchManagerService$Lifecycle";
    private static final String THERMAL_OBSERVER_CLASS =
            "com.google.android.clockwork.ThermalObserver";
    private static final String WEAR_BLUETOOTH_SERVICE_CLASS =
            "com.google.android.clockwork.bluetooth.WearBluetoothService";
    private static final String WEAR_WIFI_MEDIATOR_SERVICE_CLASS =
            "com.google.android.clockwork.wifi.WearWifiMediatorService";
    private static final String WEAR_TIME_SERVICE_CLASS =
            "com.google.android.clockwork.time.WearTimeService";
    private static final String ACCOUNT_SERVICE_CLASS =
            "com.android.server.accounts.AccountManagerService$Lifecycle";
    private static final String CONTENT_SERVICE_CLASS =
            "com.android.server.content.ContentService$Lifecycle";
    private static final String WALLPAPER_SERVICE_CLASS =
            "com.android.server.wallpaper.WallpaperManagerService$Lifecycle";

    private static final String PERSISTENT_DATA_BLOCK_PROP = "ro.frp.pst";

    private static final String UNCRYPT_PACKAGE_FILE = "/cache/recovery/uncrypt_file";
    private static final String BLOCK_MAP_FILE = "/cache/recovery/block.map";

    // maximum number of binder threads used for system_server
    // will be higher than the system default
    private static final int sMaxBinderThreads = 31;

    /**
     * Default theme used by the system context. This is used to style
     * system-provided dialogs, such as the Power Off dialog, and other
     * visual content.
     */
    private static final int DEFAULT_SYSTEM_THEME =
            com.android.internal.R.style.Theme_DeviceDefault_System;

    private final int mFactoryTestMode;
    private Timer mProfilerSnapshotTimer;

    private Context mSystemContext;
    private SystemServiceManager mSystemServiceManager;

    // TODO: remove all of these references by improving dependency resolution and boot phases
    private PowerManagerService mPowerManagerService;
    private ActivityManagerService mActivityManagerService;
    private WebViewUpdateService mWebViewUpdateService;
    private DisplayManagerService mDisplayManagerService;
    private PackageManagerService mPackageManagerService;
    private PackageManager mPackageManager;
    private ContentResolver mContentResolver;
    private EntropyMixer mEntropyMixer;

    private boolean mOnlyCore;
    private boolean mFirstBoot;

    /**
     * Start the sensor service.
     */
    private static native void startSensorService();

    /**
     * The main entry point from zygote.
     */
    public static void main(String[] args) {
        new SystemServer().run();
    }

    public SystemServer() {
        // Check for factory test mode.
        mFactoryTestMode = FactoryTest.getMode();
    }

    private void run() {
        try {
            Trace.traceBegin(Trace.TRACE_TAG_SYSTEM_SERVER, "InitBeforeStartServices");
            // If a device's clock is before 1970 (before 0), a lot of
            // APIs crash dealing with negative numbers, notably
            // java.io.File#setLastModified, so instead we fake it and
            // hope that time from cell towers or NTP fixes it shortly.
            if (System.currentTimeMillis() < EARLIEST_SUPPORTED_TIME) {
                Slog.w(TAG, "System clock is before 1970; setting to 1970.");
                SystemClock.setCurrentTimeMillis(EARLIEST_SUPPORTED_TIME);
            }

            // If the system has "persist.sys.language" and friends set, replace them with
            // "persist.sys.locale". Note that the default locale at this point is calculated
            // using the "-Duser.locale" command line flag. That flag is usually populated by
            // AndroidRuntime using the same set of system properties, but only the system_server
            // and system apps are allowed to set them.
            //
            // NOTE: Most changes made here will need an equivalent change to
            // core/jni/AndroidRuntime.cpp
            if (!SystemProperties.get("persist.sys.language").isEmpty()) {
                final String languageTag = Locale.getDefault().toLanguageTag();

                SystemProperties.set("persist.sys.locale", languageTag);
                SystemProperties.set("persist.sys.language", "");
                SystemProperties.set("persist.sys.country", "");
                SystemProperties.set("persist.sys.localevar", "");
            }

            // Here we go!
            Slog.i(TAG, "Entered the Android system server!");
            EventLog.writeEvent(EventLogTags.BOOT_PROGRESS_SYSTEM_RUN, SystemClock.uptimeMillis());

            // In case the runtime switched since last boot (such as when
            // the old runtime was removed in an OTA), set the system
            // property so that it is in sync. We can't do this in
            // libnativehelper's JniInvocation::Init code where we already
            // had to fallback to a different runtime because it is
            // running as root and we need to be the system user to set
            // the property. http://b/11463182
            SystemProperties.set("persist.sys.dalvik.vm.lib.2", VMRuntime.getRuntime().vmLibrary());

            // Enable the sampling profiler.
            if (SamplingProfilerIntegration.isEnabled()) {
                SamplingProfilerIntegration.start();
                mProfilerSnapshotTimer = new Timer();
                mProfilerSnapshotTimer.schedule(new TimerTask() {
                        @Override
                        public void run() {
                            SamplingProfilerIntegration.writeSnapshot("system_server", null);
                        }
                    }, SNAPSHOT_INTERVAL, SNAPSHOT_INTERVAL);
            }

            // Mmmmmm... more memory!
            VMRuntime.getRuntime().clearGrowthLimit();

            // The system server has to run all of the time, so it needs to be
            // as efficient as possible with its memory usage.
            VMRuntime.getRuntime().setTargetHeapUtilization(0.8f);

            // Some devices rely on runtime fingerprint generation, so make sure
            // we've defined it before booting further.
            Build.ensureFingerprintProperty();

            // Within the system server, it is an error to access Environment paths without
            // explicitly specifying a user.
            Environment.setUserRequired(true);

            // Within the system server, any incoming Bundles should be defused
            // to avoid throwing BadParcelableException.
            BaseBundle.setShouldDefuse(true);

            // Ensure binder calls into the system always run at foreground priority.
            BinderInternal.disableBackgroundScheduling(true);

            // Increase the number of binder threads in system_server
            BinderInternal.setMaxThreads(sMaxBinderThreads);

            // Prepare the main looper thread (this thread).
            android.os.Process.setThreadPriority(
                android.os.Process.THREAD_PRIORITY_FOREGROUND);
            android.os.Process.setCanSelfBackground(false);
            Looper.prepareMainLooper();

            // Initialize native services.
            System.loadLibrary("android_servers");

            // Check whether we failed to shut down last time we tried.
            // This call may not return.
            performPendingShutdown();

            // Initialize the system context.
            createSystemContext();

            // Create the system service manager.
            mSystemServiceManager = new SystemServiceManager(mSystemContext);
            LocalServices.addService(SystemServiceManager.class, mSystemServiceManager);
        } finally {
            Trace.traceEnd(Trace.TRACE_TAG_SYSTEM_SERVER);
        }

        // Start services.
        try {
            Trace.traceBegin(Trace.TRACE_TAG_SYSTEM_SERVER, "StartServices");
            startBootstrapServices();
            startCoreServices();
            startOtherServices();
        } catch (Throwable ex) {
            Slog.e("System", "******************************************");
            Slog.e("System", "************ Failure starting system services", ex);
            throw ex;
        } finally {
            Trace.traceEnd(Trace.TRACE_TAG_SYSTEM_SERVER);
        }

        // For debug builds, log event loop stalls to dropbox for analysis.
        if (StrictMode.conditionallyEnableDebugLogging()) {
            Slog.i(TAG, "Enabled StrictMode for system server main thread.");
        }

        // Loop forever.
        Looper.loop();
        throw new RuntimeException("Main thread loop unexpectedly exited");
    }

    private void reportWtf(String msg, Throwable e) {
        Slog.w(TAG, "***********************************************");
        Slog.wtf(TAG, "BOOT FAILURE " + msg, e);
    }

    private void performPendingShutdown() {
        final String shutdownAction = SystemProperties.get(
                ShutdownThread.SHUTDOWN_ACTION_PROPERTY, "");
        if (shutdownAction != null && shutdownAction.length() > 0) {
            boolean reboot = (shutdownAction.charAt(0) == '1');

            final String reason;
            if (shutdownAction.length() > 1) {
                reason = shutdownAction.substring(1, shutdownAction.length());
            } else {
                reason = null;
            }

            // If it's a pending reboot into recovery to apply an update,
            // always make sure uncrypt gets executed properly when needed.
            // If '/cache/recovery/block.map' hasn't been created, stop the
            // reboot which will fail for sure, and get a chance to capture a
            // bugreport when that's still feasible. (Bug: 26444951)
            if (PowerManager.REBOOT_RECOVERY_UPDATE.equals(reason)) {
                File packageFile = new File(UNCRYPT_PACKAGE_FILE);
                if (packageFile.exists()) {
                    String filename = null;
                    try {
                        filename = FileUtils.readTextFile(packageFile, 0, null);
                    } catch (IOException e) {
                        Slog.e(TAG, "Error reading uncrypt package file", e);
                    }

                    if (filename != null && filename.startsWith("/data")) {
                        if (!new File(BLOCK_MAP_FILE).exists()) {
                            Slog.e(TAG, "Can't find block map file, uncrypt failed or " +
                                       "unexpected runtime restart?");
                            return;
                        }
                    }
                }
            }
            ShutdownThread.rebootOrShutdown(null, reboot, reason);
        }
    }

    private void createSystemContext() {
        ActivityThread activityThread = ActivityThread.systemMain();
        mSystemContext = activityThread.getSystemContext();
        mSystemContext.setTheme(DEFAULT_SYSTEM_THEME);
    }

    /**
     * Starts the small tangle of critical services that are needed to get
     * the system off the ground.  These services have complex mutual dependencies
     * which is why we initialize them all in one place here.  Unless your service
     * is also entwined in these dependencies, it should be initialized in one of
     * the other functions.
     */
    private void startBootstrapServices() {
        // Wait for installd to finish starting up so that it has a chance to
        // create critical directories such as /data/user with the appropriate
        // permissions.  We need this to complete before we initialize other services.
        Installer installer = mSystemServiceManager.startService(Installer.class);

        // Activity manager runs the show.
        mActivityManagerService = mSystemServiceManager.startService(
                ActivityManagerService.Lifecycle.class).getService();
        mActivityManagerService.setSystemServiceManager(mSystemServiceManager);
        mActivityManagerService.setInstaller(installer);

        // Power manager needs to be started early because other services need it.
        // Native daemons may be watching for it to be registered so it must be ready
        // to handle incoming binder calls immediately (including being able to verify
        // the permissions for those calls).
        mPowerManagerService = mSystemServiceManager.startService(PowerManagerService.class);

        // Now that the power manager has been started, let the activity manager
        // initialize power management features.
        Trace.traceBegin(Trace.TRACE_TAG_SYSTEM_SERVER, "InitPowerManagement");
        mActivityManagerService.initPowerManagement();
        Trace.traceEnd(Trace.TRACE_TAG_SYSTEM_SERVER);

        // Manages LEDs and display backlight so we need it to bring up the display.
        mSystemServiceManager.startService(LightsService.class);

        // Display manager is needed to provide display metrics before package manager
        // starts up.
        mDisplayManagerService = mSystemServiceManager.startService(DisplayManagerService.class);

        // We need the default display before we can initialize the package manager.
        mSystemServiceManager.startBootPhase(SystemService.PHASE_WAIT_FOR_DEFAULT_DISPLAY);

        // Only run "core" apps if we're encrypting the device.
        String cryptState = SystemProperties.get("vold.decrypt");
        if (ENCRYPTING_STATE.equals(cryptState)) {
            Slog.w(TAG, "Detected encryption in progress - only parsing core apps");
            mOnlyCore = true;
        } else if (ENCRYPTED_STATE.equals(cryptState)) {
            Slog.w(TAG, "Device encrypted - only parsing core apps");
            mOnlyCore = true;
        }

        // Start the package manager.
        traceBeginAndSlog("StartPackageManagerService");
        mPackageManagerService = PackageManagerService.main(mSystemContext, installer,
                mFactoryTestMode != FactoryTest.FACTORY_TEST_OFF, mOnlyCore);
        mFirstBoot = mPackageManagerService.isFirstBoot();
        mPackageManager = mSystemContext.getPackageManager();
        Trace.traceEnd(Trace.TRACE_TAG_SYSTEM_SERVER);

        // Manages A/B OTA dexopting. This is a bootstrap service as we need it to rename
        // A/B artifacts after boot, before anything else might touch/need them.
        // Note: this isn't needed during decryption (we don't have /data anyways).
        if (!mOnlyCore) {
            boolean disableOtaDexopt = SystemProperties.getBoolean("config.disable_otadexopt",
                    false);
            if (!disableOtaDexopt) {
                traceBeginAndSlog("StartOtaDexOptService");
                try {
                    OtaDexoptService.main(mSystemContext, mPackageManagerService);
                } catch (Throwable e) {
                    reportWtf("starting OtaDexOptService", e);
                } finally {
                    Trace.traceEnd(Trace.TRACE_TAG_SYSTEM_SERVER);
                }
            }
        }

        traceBeginAndSlog("StartUserManagerService");
        mSystemServiceManager.startService(UserManagerService.LifeCycle.class);
        Trace.traceEnd(Trace.TRACE_TAG_SYSTEM_SERVER);

        // Initialize attribute cache used to cache resources from packages.
        AttributeCache.init(mSystemContext);

        // Set up the Application instance for the system process and get started.
        mActivityManagerService.setSystemProcess();

        // The sensor service needs access to package manager service, app ops
        // service, and permissions service, therefore we start it after them.
        startSensorService();
    }

    /**
     * Starts some essential services that are not tangled up in the bootstrap process.
     */
    private void startCoreServices() {
        // Tracks the battery level.  Requires LightService.
        mSystemServiceManager.startService(BatteryService.class);

        // Tracks application usage stats.
        mSystemServiceManager.startService(UsageStatsService.class);
        mActivityManagerService.setUsageStatsManager(
                LocalServices.getService(UsageStatsManagerInternal.class));

        // Tracks whether the updatable WebView is in a ready state and watches for update installs.
        mWebViewUpdateService = mSystemServiceManager.startService(WebViewUpdateService.class);
    }

    /**
     * Starts a miscellaneous grab bag of stuff that has yet to be refactored
     * and organized.
     */
    private void startOtherServices() {
        final Context context = mSystemContext;
        VibratorService vibrator = null;
        IMountService mountService = null;
        NetworkManagementService networkManagement = null;
        NetworkStatsService networkStats = null;
        NetworkPolicyManagerService networkPolicy = null;
        ConnectivityService connectivity = null;
        NetworkScoreService networkScore = null;
        NsdService serviceDiscovery= null;
        WindowManagerService wm = null;
        SerialService serial = null;
        NetworkTimeUpdateService networkTimeUpdater = null;
        CommonTimeManagementService commonTimeMgmtService = null;
        InputManagerService inputManager = null;
        TelephonyRegistry telephonyRegistry = null;
        ConsumerIrService consumerIr = null;
        MmsServiceBroker mmsService = null;
        HardwarePropertiesManagerService hardwarePropertiesService = null;

        boolean disableStorage = SystemProperties.getBoolean("config.disable_storage", false);
        boolean disableBluetooth = SystemProperties.getBoolean("config.disable_bluetooth", false);
        boolean disableLocation = SystemProperties.getBoolean("config.disable_location", false);
        boolean disableSystemUI = SystemProperties.getBoolean("config.disable_systemui", false);
        boolean disableNonCoreServices = SystemProperties.getBoolean("config.disable_noncore", false);
        boolean disableNetwork = SystemProperties.getBoolean("config.disable_network", false);
        boolean disableNetworkTime = SystemProperties.getBoolean("config.disable_networktime", false);
        boolean disableRtt = SystemProperties.getBoolean("config.disable_rtt", false);
        boolean disableMediaProjection = SystemProperties.getBoolean("config.disable_mediaproj",
                false);
        boolean disableSerial = SystemProperties.getBoolean("config.disable_serial", false);
        boolean disableSearchManager = SystemProperties.getBoolean("config.disable_searchmanager",
                false);
        boolean disableTrustManager = SystemProperties.getBoolean("config.disable_trustmanager",
                false);
        boolean disableTextServices = SystemProperties.getBoolean("config.disable_textservices", false);
        boolean disableSamplingProfiler = SystemProperties.getBoolean("config.disable_samplingprof",
                false);
        boolean isEmulator = SystemProperties.get("ro.kernel.qemu").equals("1");

        /**
         * ArielOS start
//         */
        String externalServer = context.getResources().getString(
                com.ariel.platform.internal.R.string.config_externalSystemServer);
        //int something = context.getResources().getInteger(com.ariel.platform.internal.R.string.config_abrakadabra);
        /**
         * ArielOS end
         */

        try {
            Slog.i(TAG, "Reading configuration...");
            SystemConfig.getInstance();

            traceBeginAndSlog("StartSchedulingPolicyService");
            ServiceManager.addService("scheduling_policy", new SchedulingPolicyService());
            Trace.traceEnd(Trace.TRACE_TAG_SYSTEM_SERVER);

            mSystemServiceManager.startService(TelecomLoaderService.class);

            traceBeginAndSlog("StartTelephonyRegistry");
            telephonyRegistry = new TelephonyRegistry(context);
            ServiceManager.addService("telephony.registry", telephonyRegistry);
            Trace.traceEnd(Trace.TRACE_TAG_SYSTEM_SERVER);

            traceBeginAndSlog("StartEntropyMixer");
            mEntropyMixer = new EntropyMixer(context);
            Trace.traceEnd(Trace.TRACE_TAG_SYSTEM_SERVER);

            mContentResolver = context.getContentResolver();

            Slog.i(TAG, "Camera Service");
            mSystemServiceManager.startService(CameraService.class);

            // The AccountManager must come before the ContentService
            traceBeginAndSlog("StartAccountManagerService");
            mSystemServiceManager.startService(ACCOUNT_SERVICE_CLASS);
            Trace.traceEnd(Trace.TRACE_TAG_SYSTEM_SERVER);

            traceBeginAndSlog("StartContentService");
            mSystemServiceManager.startService(CONTENT_SERVICE_CLASS);
            Trace.traceEnd(Trace.TRACE_TAG_SYSTEM_SERVER);

            traceBeginAndSlog("InstallSystemProviders");
            mActivityManagerService.installSystemProviders();
            Trace.traceEnd(Trace.TRACE_TAG_SYSTEM_SERVER);

            traceBeginAndSlog("StartVibratorService");
            vibrator = new VibratorService(context);
            ServiceManager.addService("vibrator", vibrator);
            Trace.traceEnd(Trace.TRACE_TAG_SYSTEM_SERVER);

            traceBeginAndSlog("StartConsumerIrService");
            consumerIr = new ConsumerIrService(context);
            ServiceManager.addService(Context.CONSUMER_IR_SERVICE, consumerIr);
            Trace.traceEnd(Trace.TRACE_TAG_SYSTEM_SERVER);

            traceBeginAndSlog("StartAlarmManagerService");
            mSystemServiceManager.startService(AlarmManagerService.class);
            Trace.traceEnd(Trace.TRACE_TAG_SYSTEM_SERVER);

            traceBeginAndSlog("InitWatchdog");
            final Watchdog watchdog = Watchdog.getInstance();
            watchdog.init(context, mActivityManagerService);
            Trace.traceEnd(Trace.TRACE_TAG_SYSTEM_SERVER);

            traceBeginAndSlog("StartInputManagerService");
            inputManager = new InputManagerService(context);
            Trace.traceEnd(Trace.TRACE_TAG_SYSTEM_SERVER);

            traceBeginAndSlog("StartWindowManagerService");
            wm = WindowManagerService.main(context, inputManager,
                    mFactoryTestMode != FactoryTest.FACTORY_TEST_LOW_LEVEL,
                    !mFirstBoot, mOnlyCore);
            ServiceManager.addService(Context.WINDOW_SERVICE, wm);
            ServiceManager.addService(Context.INPUT_SERVICE, inputManager);
            Trace.traceEnd(Trace.TRACE_TAG_SYSTEM_SERVER);

            traceBeginAndSlog("StartVrManagerService");
            mSystemServiceManager.startService(VrManagerService.class);
            Trace.traceEnd(Trace.TRACE_TAG_SYSTEM_SERVER);

            mActivityManagerService.setWindowManager(wm);

            inputManager.setWindowManagerCallbacks(wm.getInputMonitor());
            inputManager.start();

            // TODO: Use service dependencies instead.
            mDisplayManagerService.windowManagerAndInputReady();

            // Skip Bluetooth if we have an emulator kernel
            // TODO: Use a more reliable check to see if this product should
            // support Bluetooth - see bug 988521
            if (isEmulator) {
                Slog.i(TAG, "No Bluetooth Service (emulator)");
            } else if (mFactoryTestMode == FactoryTest.FACTORY_TEST_LOW_LEVEL) {
                Slog.i(TAG, "No Bluetooth Service (factory test)");
            } else if (!context.getPackageManager().hasSystemFeature
                       (PackageManager.FEATURE_BLUETOOTH)) {
                Slog.i(TAG, "No Bluetooth Service (Bluetooth Hardware Not Present)");
            } else if (disableBluetooth) {
                Slog.i(TAG, "Bluetooth Service disabled by config");
            } else {
                mSystemServiceManager.startService(BluetoothService.class);
            }

            traceBeginAndSlog("ConnectivityMetricsLoggerService");
            mSystemServiceManager.startService(MetricsLoggerService.class);
            Trace.traceEnd(Trace.TRACE_TAG_SYSTEM_SERVER);

            traceBeginAndSlog("IpConnectivityMetrics");
            mSystemServiceManager.startService(IpConnectivityMetrics.class);
            Trace.traceEnd(Trace.TRACE_TAG_SYSTEM_SERVER);

            traceBeginAndSlog("PinnerService");
            mSystemServiceManager.startService(PinnerService.class);
            Trace.traceEnd(Trace.TRACE_TAG_SYSTEM_SERVER);
        } catch (RuntimeException e) {
            Slog.e("System", "******************************************");
            Slog.e("System", "************ Failure starting core service", e);
        }

        StatusBarManagerService statusBar = null;
        INotificationManager notification = null;
        LocationManagerService location = null;
        CountryDetectorService countryDetector = null;
        ILockSettings lockSettings = null;
        AssetAtlasService atlas = null;
        MediaRouterService mediaRouter = null;

        // Bring up services needed for UI.
        if (mFactoryTestMode != FactoryTest.FACTORY_TEST_LOW_LEVEL) {
            mSystemServiceManager.startService(InputMethodManagerService.Lifecycle.class);

            traceBeginAndSlog("StartAccessibilityManagerService");
            try {
                ServiceManager.addService(Context.ACCESSIBILITY_SERVICE,
                        new AccessibilityManagerService(context));
            } catch (Throwable e) {
                reportWtf("starting Accessibility Manager", e);
            }
            Trace.traceEnd(Trace.TRACE_TAG_SYSTEM_SERVER);
        }

        try {
            wm.displayReady();
        } catch (Throwable e) {
            reportWtf("making display ready", e);
        }

        if (mFactoryTestMode != FactoryTest.FACTORY_TEST_LOW_LEVEL) {
            if (!disableStorage &&
                !"0".equals(SystemProperties.get("system_init.startmountservice"))) {
                try {
                    /*
                     * NotificationManagerService is dependant on MountService,
                     * (for media / usb notifications) so we must start MountService first.
                     */
                    mSystemServiceManager.startService(MOUNT_SERVICE_CLASS);
                    mountService = IMountService.Stub.asInterface(
                            ServiceManager.getService("mount"));
                } catch (Throwable e) {
                    reportWtf("starting Mount Service", e);
                }
            }
        }

        // We start this here so that we update our configuration to set watch or television
        // as appropriate.
        mSystemServiceManager.startService(UiModeManagerService.class);

        if (!mOnlyCore) {
            Trace.traceBegin(Trace.TRACE_TAG_SYSTEM_SERVER, "UpdatePackagesIfNeeded");
            try {
                mPackageManagerService.updatePackagesIfNeeded();
            } catch (Throwable e) {
                reportWtf("update packages", e);
            }
            Trace.traceEnd(Trace.TRACE_TAG_SYSTEM_SERVER);
        }

        Trace.traceBegin(Trace.TRACE_TAG_SYSTEM_SERVER, "PerformFstrimIfNeeded");
        try {
            mPackageManagerService.performFstrimIfNeeded();
        } catch (Throwable e) {
            reportWtf("performing fstrim", e);
        }
        Trace.traceEnd(Trace.TRACE_TAG_SYSTEM_SERVER);

        if (mFactoryTestMode != FactoryTest.FACTORY_TEST_LOW_LEVEL) {
            if (!disableNonCoreServices) {
                traceBeginAndSlog("StartLockSettingsService");
                try {
                    mSystemServiceManager.startService(LOCK_SETTINGS_SERVICE_CLASS);
                    lockSettings = ILockSettings.Stub.asInterface(
                            ServiceManager.getService("lock_settings"));
                } catch (Throwable e) {
                    reportWtf("starting LockSettingsService service", e);
                }
                Trace.traceEnd(Trace.TRACE_TAG_SYSTEM_SERVER);

                if (!SystemProperties.get(PERSISTENT_DATA_BLOCK_PROP).equals("")) {
                    mSystemServiceManager.startService(PersistentDataBlockService.class);
                }

                mSystemServiceManager.startService(DeviceIdleController.class);

                // Always start the Device Policy Manager, so that the API is compatible with
                // API8.
                mSystemServiceManager.startService(DevicePolicyManagerService.Lifecycle.class);
            }

            if (!disableSystemUI) {
                traceBeginAndSlog("StartStatusBarManagerService");
                try {
                    statusBar = new StatusBarManagerService(context, wm);
                    ServiceManager.addService(Context.STATUS_BAR_SERVICE, statusBar);
                } catch (Throwable e) {
                    reportWtf("starting StatusBarManagerService", e);
                }
                Trace.traceEnd(Trace.TRACE_TAG_SYSTEM_SERVER);
            }

            if (!disableNonCoreServices) {
                traceBeginAndSlog("StartClipboardService");
                try {
                    ServiceManager.addService(Context.CLIPBOARD_SERVICE,
                            new ClipboardService(context));
                } catch (Throwable e) {
                    reportWtf("starting Clipboard Service", e);
                }
                Trace.traceEnd(Trace.TRACE_TAG_SYSTEM_SERVER);
            }

            if (!disableNetwork) {
                traceBeginAndSlog("StartNetworkManagementService");
                try {
                    networkManagement = NetworkManagementService.create(context);
                    ServiceManager.addService(Context.NETWORKMANAGEMENT_SERVICE, networkManagement);
                } catch (Throwable e) {
                    reportWtf("starting NetworkManagement Service", e);
                }
                Trace.traceEnd(Trace.TRACE_TAG_SYSTEM_SERVER);
            }

            if (!disableNonCoreServices && !disableTextServices) {
                mSystemServiceManager.startService(TextServicesManagerService.Lifecycle.class);
            }

            if (!disableNetwork) {
                traceBeginAndSlog("StartNetworkScoreService");
                try {
                    networkScore = new NetworkScoreService(context);
                    ServiceManager.addService(Context.NETWORK_SCORE_SERVICE, networkScore);
                } catch (Throwable e) {
                    reportWtf("starting Network Score Service", e);
                }
                Trace.traceEnd(Trace.TRACE_TAG_SYSTEM_SERVER);

                traceBeginAndSlog("StartNetworkStatsService");
                try {
                    networkStats = NetworkStatsService.create(context, networkManagement);
                    ServiceManager.addService(Context.NETWORK_STATS_SERVICE, networkStats);
                } catch (Throwable e) {
                    reportWtf("starting NetworkStats Service", e);
                }
                Trace.traceEnd(Trace.TRACE_TAG_SYSTEM_SERVER);

                traceBeginAndSlog("StartNetworkPolicyManagerService");
                try {
                    networkPolicy = new NetworkPolicyManagerService(context,
                            mActivityManagerService, networkStats, networkManagement);
                    ServiceManager.addService(Context.NETWORK_POLICY_SERVICE, networkPolicy);
                } catch (Throwable e) {
                    reportWtf("starting NetworkPolicy Service", e);
                }
                Trace.traceEnd(Trace.TRACE_TAG_SYSTEM_SERVER);

                if (context.getPackageManager().hasSystemFeature(PackageManager.FEATURE_WIFI_NAN)) {
                    mSystemServiceManager.startService(WIFI_NAN_SERVICE_CLASS);
                } else {
                    Slog.i(TAG, "No Wi-Fi NAN Service (NAN support Not Present)");
                }
                mSystemServiceManager.startService(WIFI_P2P_SERVICE_CLASS);
                mSystemServiceManager.startService(WIFI_SERVICE_CLASS);
                mSystemServiceManager.startService(
                            "com.android.server.wifi.scanner.WifiScanningService");

                if (!disableRtt) {
                    mSystemServiceManager.startService("com.android.server.wifi.RttService");
                }

                if (mPackageManager.hasSystemFeature(PackageManager.FEATURE_ETHERNET) ||
                    mPackageManager.hasSystemFeature(PackageManager.FEATURE_USB_HOST)) {
                    mSystemServiceManager.startService(ETHERNET_SERVICE_CLASS);
                }

                traceBeginAndSlog("StartConnectivityService");
                try {
                    connectivity = new ConnectivityService(
                            context, networkManagement, networkStats, networkPolicy);
                    ServiceManager.addService(Context.CONNECTIVITY_SERVICE, connectivity);
                    networkStats.bindConnectivityManager(connectivity);
                    networkPolicy.bindConnectivityManager(connectivity);
                } catch (Throwable e) {
                    reportWtf("starting Connectivity Service", e);
                }
                Trace.traceEnd(Trace.TRACE_TAG_SYSTEM_SERVER);

                traceBeginAndSlog("StartNsdService");
                try {
                    serviceDiscovery = NsdService.create(context);
                    ServiceManager.addService(
                            Context.NSD_SERVICE, serviceDiscovery);
                } catch (Throwable e) {
                    reportWtf("starting Service Discovery Service", e);
                }
                Trace.traceEnd(Trace.TRACE_TAG_SYSTEM_SERVER);
            }

            if (!disableNonCoreServices) {
                traceBeginAndSlog("StartUpdateLockService");
                try {
                    ServiceManager.addService(Context.UPDATE_LOCK_SERVICE,
                            new UpdateLockService(context));
                } catch (Throwable e) {
                    reportWtf("starting UpdateLockService", e);
                }
                Trace.traceEnd(Trace.TRACE_TAG_SYSTEM_SERVER);
            }

            if (!disableNonCoreServices) {
                mSystemServiceManager.startService(RecoverySystemService.class);
            }

            /*
             * MountService has a few dependencies: Notification Manager and
             * AppWidget Provider. Make sure MountService is completely started
             * first before continuing.
             */
            if (mountService != null && !mOnlyCore) {
                Trace.traceBegin(Trace.TRACE_TAG_SYSTEM_SERVER, "WaitForAsecScan");
                try {
                    mountService.waitForAsecScan();
                } catch (RemoteException ignored) {
                }
                Trace.traceEnd(Trace.TRACE_TAG_SYSTEM_SERVER);
            }

            mSystemServiceManager.startService(NotificationManagerService.class);
            notification = INotificationManager.Stub.asInterface(
                    ServiceManager.getService(Context.NOTIFICATION_SERVICE));
            networkPolicy.bindNotificationManager(notification);

            mSystemServiceManager.startService(DeviceStorageMonitorService.class);

            if (!disableLocation) {
                traceBeginAndSlog("StartLocationManagerService");
                try {
                    location = new LocationManagerService(context);
                    ServiceManager.addService(Context.LOCATION_SERVICE, location);
                } catch (Throwable e) {
                    reportWtf("starting Location Manager", e);
                }
                Trace.traceEnd(Trace.TRACE_TAG_SYSTEM_SERVER);

                traceBeginAndSlog("StartCountryDetectorService");
                try {
                    countryDetector = new CountryDetectorService(context);
                    ServiceManager.addService(Context.COUNTRY_DETECTOR, countryDetector);
                } catch (Throwable e) {
                    reportWtf("starting Country Detector", e);
                }
                Trace.traceEnd(Trace.TRACE_TAG_SYSTEM_SERVER);
            }

            if (!disableNonCoreServices && !disableSearchManager) {
                traceBeginAndSlog("StartSearchManagerService");
                try {
                    mSystemServiceManager.startService(SEARCH_MANAGER_SERVICE_CLASS);
                } catch (Throwable e) {
                    reportWtf("starting Search Service", e);
                }
                Trace.traceEnd(Trace.TRACE_TAG_SYSTEM_SERVER);
            }

            mSystemServiceManager.startService(DropBoxManagerService.class);

            if (!disableNonCoreServices && context.getResources().getBoolean(
                        R.bool.config_enableWallpaperService)) {
                traceBeginAndSlog("StartWallpaperManagerService");
                mSystemServiceManager.startService(WALLPAPER_SERVICE_CLASS);
                Trace.traceEnd(Trace.TRACE_TAG_SYSTEM_SERVER);
            }

            traceBeginAndSlog("StartAudioService");
            mSystemServiceManager.startService(AudioService.Lifecycle.class);
            Trace.traceEnd(Trace.TRACE_TAG_SYSTEM_SERVER);

            if (!disableNonCoreServices) {
                mSystemServiceManager.startService(DockObserver.class);

                if (context.getPackageManager().hasSystemFeature(PackageManager.FEATURE_WATCH)) {
                    mSystemServiceManager.startService(THERMAL_OBSERVER_CLASS);
                }
            }

            traceBeginAndSlog("StartWiredAccessoryManager");
            try {
                // Listen for wired headset changes
                inputManager.setWiredAccessoryCallbacks(
                        new WiredAccessoryManager(context, inputManager));
            } catch (Throwable e) {
                reportWtf("starting WiredAccessoryManager", e);
            }
            Trace.traceEnd(Trace.TRACE_TAG_SYSTEM_SERVER);

            if (!disableNonCoreServices) {
                if (mPackageManager.hasSystemFeature(PackageManager.FEATURE_MIDI)) {
                    // Start MIDI Manager service
                    mSystemServiceManager.startService(MIDI_SERVICE_CLASS);
                }

                if (mPackageManager.hasSystemFeature(PackageManager.FEATURE_USB_HOST)
                        || mPackageManager.hasSystemFeature(
                                PackageManager.FEATURE_USB_ACCESSORY)) {
                    // Manage USB host and device support
                    Trace.traceBegin(Trace.TRACE_TAG_SYSTEM_SERVER, "StartUsbService");
                    mSystemServiceManager.startService(USB_SERVICE_CLASS);
                    Trace.traceEnd(Trace.TRACE_TAG_SYSTEM_SERVER);
                }

                if (!disableSerial) {
                    traceBeginAndSlog("StartSerialService");
                    try {
                        // Serial port support
                        serial = new SerialService(context);
                        ServiceManager.addService(Context.SERIAL_SERVICE, serial);
                    } catch (Throwable e) {
                        Slog.e(TAG, "Failure starting SerialService", e);
                    }
                    Trace.traceEnd(Trace.TRACE_TAG_SYSTEM_SERVER);
                }

                Trace.traceBegin(Trace.TRACE_TAG_SYSTEM_SERVER,
                        "StartHardwarePropertiesManagerService");
                try {
                    hardwarePropertiesService = new HardwarePropertiesManagerService(context);
                    ServiceManager.addService(Context.HARDWARE_PROPERTIES_SERVICE,
                            hardwarePropertiesService);
                } catch (Throwable e) {
                    Slog.e(TAG, "Failure starting HardwarePropertiesManagerService", e);
                }
                Trace.traceEnd(Trace.TRACE_TAG_SYSTEM_SERVER);
            }

            mSystemServiceManager.startService(TwilightService.class);

            if (NightDisplayController.isAvailable(context)) {
                mSystemServiceManager.startService(NightDisplayService.class);
            }

            mSystemServiceManager.startService(JobSchedulerService.class);

            mSystemServiceManager.startService(SoundTriggerService.class);

            if (!disableNonCoreServices) {
                if (mPackageManager.hasSystemFeature(PackageManager.FEATURE_BACKUP)) {
                    mSystemServiceManager.startService(BACKUP_MANAGER_SERVICE_CLASS);
                }

                if (mPackageManager.hasSystemFeature(PackageManager.FEATURE_APP_WIDGETS)
                    || context.getResources().getBoolean(R.bool.config_enableAppWidgetService)) {
                    mSystemServiceManager.startService(APPWIDGET_SERVICE_CLASS);
                }

                if (mPackageManager.hasSystemFeature(PackageManager.FEATURE_VOICE_RECOGNIZERS)) {
                    mSystemServiceManager.startService(VOICE_RECOGNITION_MANAGER_SERVICE_CLASS);
                }

                if (GestureLauncherService.isGestureLauncherEnabled(context.getResources())) {
                    Slog.i(TAG, "Gesture Launcher Service");
                    mSystemServiceManager.startService(GestureLauncherService.class);
                }
                mSystemServiceManager.startService(SensorNotificationService.class);
                mSystemServiceManager.startService(ContextHubSystemService.class);
            }

            traceBeginAndSlog("StartDiskStatsService");
            try {
                ServiceManager.addService("diskstats", new DiskStatsService(context));
            } catch (Throwable e) {
                reportWtf("starting DiskStats Service", e);
            }
            Trace.traceEnd(Trace.TRACE_TAG_SYSTEM_SERVER);

            if (!disableSamplingProfiler) {
                traceBeginAndSlog("StartSamplingProfilerService");
                try {
                    // need to add this service even if SamplingProfilerIntegration.isEnabled()
                    // is false, because it is this service that detects system property change and
                    // turns on SamplingProfilerIntegration. Plus, when sampling profiler doesn't work,
                    // there is little overhead for running this service.
                    ServiceManager.addService("samplingprofiler",
                                new SamplingProfilerService(context));
                } catch (Throwable e) {
                    reportWtf("starting SamplingProfiler Service", e);
                }
                Trace.traceEnd(Trace.TRACE_TAG_SYSTEM_SERVER);
            }

            if (!disableNetwork && !disableNetworkTime) {
                traceBeginAndSlog("StartNetworkTimeUpdateService");
                try {
                    networkTimeUpdater = new NetworkTimeUpdateService(context);
                    ServiceManager.addService("network_time_update_service", networkTimeUpdater);
                } catch (Throwable e) {
                    reportWtf("starting NetworkTimeUpdate service", e);
                }
                Trace.traceEnd(Trace.TRACE_TAG_SYSTEM_SERVER);
            }

            traceBeginAndSlog("StartCommonTimeManagementService");
            try {
                commonTimeMgmtService = new CommonTimeManagementService(context);
                ServiceManager.addService("commontime_management", commonTimeMgmtService);
            } catch (Throwable e) {
                reportWtf("starting CommonTimeManagementService service", e);
            }
            Trace.traceEnd(Trace.TRACE_TAG_SYSTEM_SERVER);

            if (!disableNetwork) {
                traceBeginAndSlog("CertBlacklister");
                try {
                    CertBlacklister blacklister = new CertBlacklister(context);
                } catch (Throwable e) {
                    reportWtf("starting CertBlacklister", e);
                }
                Trace.traceEnd(Trace.TRACE_TAG_SYSTEM_SERVER);
            }

            if (!disableNetwork && !disableNonCoreServices && EmergencyAffordanceManager.ENABLED) {
                // EmergencyMode sevice
                mSystemServiceManager.startService(EmergencyAffordanceService.class);
            }

            if (!disableNonCoreServices) {
                // Dreams (interactive idle-time views, a/k/a screen savers, and doze mode)
                mSystemServiceManager.startService(DreamManagerService.class);
            }

            if (!disableNonCoreServices && ZygoteInit.PRELOAD_RESOURCES) {
                traceBeginAndSlog("StartAssetAtlasService");
                try {
                    atlas = new AssetAtlasService(context);
                    ServiceManager.addService(AssetAtlasService.ASSET_ATLAS_SERVICE, atlas);
                } catch (Throwable e) {
                    reportWtf("starting AssetAtlasService", e);
                }
                Trace.traceEnd(Trace.TRACE_TAG_SYSTEM_SERVER);
            }

            if (!disableNonCoreServices) {
                ServiceManager.addService(GraphicsStatsService.GRAPHICS_STATS_SERVICE,
                        new GraphicsStatsService(context));
            }

            if (mPackageManager.hasSystemFeature(PackageManager.FEATURE_PRINTING)) {
                mSystemServiceManager.startService(PRINT_MANAGER_SERVICE_CLASS);
            }

            mSystemServiceManager.startService(RestrictionsManagerService.class);

            mSystemServiceManager.startService(MediaSessionService.class);

            if (mPackageManager.hasSystemFeature(PackageManager.FEATURE_HDMI_CEC)) {
                mSystemServiceManager.startService(HdmiControlService.class);
            }

            if (mPackageManager.hasSystemFeature(PackageManager.FEATURE_LIVE_TV)) {
                mSystemServiceManager.startService(TvInputManagerService.class);
            }

            if (mPackageManager.hasSystemFeature(PackageManager.FEATURE_PICTURE_IN_PICTURE)) {
                mSystemServiceManager.startService(MediaResourceMonitorService.class);
            }

            if (mPackageManager.hasSystemFeature(PackageManager.FEATURE_LEANBACK)) {
                mSystemServiceManager.startService(TvRemoteService.class);
            }

            if (!disableNonCoreServices) {
                traceBeginAndSlog("StartMediaRouterService");
                try {
                    mediaRouter = new MediaRouterService(context);
                    ServiceManager.addService(Context.MEDIA_ROUTER_SERVICE, mediaRouter);
                } catch (Throwable e) {
                    reportWtf("starting MediaRouterService", e);
                }
                Trace.traceEnd(Trace.TRACE_TAG_SYSTEM_SERVER);

                if (!disableTrustManager) {
                    mSystemServiceManager.startService(TrustManagerService.class);
                }

                if (mPackageManager.hasSystemFeature(PackageManager.FEATURE_FINGERPRINT)) {
                    mSystemServiceManager.startService(FingerprintService.class);
                }

                traceBeginAndSlog("StartBackgroundDexOptService");
                try {
                    BackgroundDexOptService.schedule(context);
                } catch (Throwable e) {
                    reportWtf("starting BackgroundDexOptService", e);
                }
                Trace.traceEnd(Trace.TRACE_TAG_SYSTEM_SERVER);
            }
            // LauncherAppsService uses ShortcutService.
            mSystemServiceManager.startService(ShortcutService.Lifecycle.class);

            mSystemServiceManager.startService(LauncherAppsService.class);
        }

        if (!disableNonCoreServices && !disableMediaProjection) {
            mSystemServiceManager.startService(MediaProjectionManagerService.class);
        }

        if (context.getPackageManager().hasSystemFeature(PackageManager.FEATURE_WATCH)) {
            mSystemServiceManager.startService(WEAR_BLUETOOTH_SERVICE_CLASS);
            mSystemServiceManager.startService(WEAR_WIFI_MEDIATOR_SERVICE_CLASS);
          if (!disableNonCoreServices) {
              mSystemServiceManager.startService(WEAR_TIME_SERVICE_CLASS);
          }
        }

        // Before things start rolling, be sure we have decided whether
        // we are in safe mode.
        final boolean safeMode = wm.detectSafeMode();
        if (safeMode) {
            mActivityManagerService.enterSafeMode();
            // Disable the JIT for the system_server process
            VMRuntime.getRuntime().disableJitCompilation();
        } else {
            // Enable the JIT for the system_server process
            VMRuntime.getRuntime().startJitCompilation();
        }

        // MMS service broker
        mmsService = mSystemServiceManager.startService(MmsServiceBroker.class);

<<<<<<< HEAD
        /**
         * ArielOS start
         */
//        final Class<?> serverClazz;
//        try {
//            serverClazz = Class.forName(externalServer);
//            final Constructor<?> constructor = serverClazz.getDeclaredConstructor(Context.class);
//            constructor.setAccessible(true);
//            final Object baseObject = constructor.newInstance(mSystemContext);
//            final Method method = baseObject.getClass().getDeclaredMethod("run");
//            method.setAccessible(true);
//            method.invoke(baseObject);
//        } catch (ClassNotFoundException
//                | IllegalAccessException
//                | InvocationTargetException
//                | InstantiationException
//                | NoSuchMethodException e) {
//            Slog.wtf(TAG, "Unable to start  " + externalServer);
//            Slog.wtf(TAG, e);
//        }
        /**
         * ArielOS end
         */
=======
        if (Settings.Global.getInt(mContentResolver, Settings.Global.DEVICE_PROVISIONED, 0) == 0 ||
                UserManager.isDeviceInDemoMode(mSystemContext)) {
            mSystemServiceManager.startService(RetailDemoModeService.class);
        }
>>>>>>> b5375056

        // It is now time to start up the app processes...

        Trace.traceBegin(Trace.TRACE_TAG_SYSTEM_SERVER, "MakeVibratorServiceReady");
        try {
            vibrator.systemReady();
        } catch (Throwable e) {
            reportWtf("making Vibrator Service ready", e);
        }
        Trace.traceEnd(Trace.TRACE_TAG_SYSTEM_SERVER);

        Trace.traceBegin(Trace.TRACE_TAG_SYSTEM_SERVER, "MakeLockSettingsServiceReady");
        if (lockSettings != null) {
            try {
                lockSettings.systemReady();
            } catch (Throwable e) {
                reportWtf("making Lock Settings Service ready", e);
            }
        }
        Trace.traceEnd(Trace.TRACE_TAG_SYSTEM_SERVER);

        // Needed by DevicePolicyManager for initialization
        mSystemServiceManager.startBootPhase(SystemService.PHASE_LOCK_SETTINGS_READY);

        mSystemServiceManager.startBootPhase(SystemService.PHASE_SYSTEM_SERVICES_READY);

        Trace.traceBegin(Trace.TRACE_TAG_SYSTEM_SERVER, "MakeWindowManagerServiceReady");
        try {
            wm.systemReady();
        } catch (Throwable e) {
            reportWtf("making Window Manager Service ready", e);
        }
        Trace.traceEnd(Trace.TRACE_TAG_SYSTEM_SERVER);

        if (safeMode) {
            mActivityManagerService.showSafeModeOverlay();
        }

        // Update the configuration for this context by hand, because we're going
        // to start using it before the config change done in wm.systemReady() will
        // propagate to it.
        Configuration config = wm.computeNewConfiguration();
        DisplayMetrics metrics = new DisplayMetrics();
        WindowManager w = (WindowManager)context.getSystemService(Context.WINDOW_SERVICE);
        w.getDefaultDisplay().getMetrics(metrics);
        context.getResources().updateConfiguration(config, metrics);

        // The system context's theme may be configuration-dependent.
        final Theme systemTheme = context.getTheme();
        if (systemTheme.getChangingConfigurations() != 0) {
            systemTheme.rebase();
        }

        Trace.traceBegin(Trace.TRACE_TAG_SYSTEM_SERVER, "MakePowerManagerServiceReady");
        try {
            // TODO: use boot phase
            mPowerManagerService.systemReady(mActivityManagerService.getAppOpsService());
            Trace.traceEnd(Trace.TRACE_TAG_SYSTEM_SERVER);
        } catch (Throwable e) {
            reportWtf("making Power Manager Service ready", e);
        }
        Trace.traceEnd(Trace.TRACE_TAG_SYSTEM_SERVER);

        Trace.traceBegin(Trace.TRACE_TAG_SYSTEM_SERVER, "MakePackageManagerServiceReady");
        try {
            mPackageManagerService.systemReady();
        } catch (Throwable e) {
            reportWtf("making Package Manager Service ready", e);
        }
        Trace.traceEnd(Trace.TRACE_TAG_SYSTEM_SERVER);

        Trace.traceBegin(Trace.TRACE_TAG_SYSTEM_SERVER, "MakeDisplayManagerServiceReady");
        try {
            // TODO: use boot phase and communicate these flags some other way
            mDisplayManagerService.systemReady(safeMode, mOnlyCore);
        } catch (Throwable e) {
            reportWtf("making Display Manager Service ready", e);
        }
        Trace.traceEnd(Trace.TRACE_TAG_SYSTEM_SERVER);

        // These are needed to propagate to the runnable below.
        final NetworkManagementService networkManagementF = networkManagement;
        final NetworkStatsService networkStatsF = networkStats;
        final NetworkPolicyManagerService networkPolicyF = networkPolicy;
        final ConnectivityService connectivityF = connectivity;
        final NetworkScoreService networkScoreF = networkScore;
        final LocationManagerService locationF = location;
        final CountryDetectorService countryDetectorF = countryDetector;
        final NetworkTimeUpdateService networkTimeUpdaterF = networkTimeUpdater;
        final CommonTimeManagementService commonTimeMgmtServiceF = commonTimeMgmtService;
        final AssetAtlasService atlasF = atlas;
        final InputManagerService inputManagerF = inputManager;
        final TelephonyRegistry telephonyRegistryF = telephonyRegistry;
        final MediaRouterService mediaRouterF = mediaRouter;
        final MmsServiceBroker mmsServiceF = mmsService;

        // We now tell the activity manager it is okay to run third party
        // code.  It will call back into us once it has gotten to the state
        // where third party code can really run (but before it has actually
        // started launching the initial applications), for us to complete our
        // initialization.
        mActivityManagerService.systemReady(new Runnable() {
            @Override
            public void run() {
                Slog.i(TAG, "Making services ready");
                mSystemServiceManager.startBootPhase(
                        SystemService.PHASE_ACTIVITY_MANAGER_READY);
                Trace.traceBegin(Trace.TRACE_TAG_SYSTEM_SERVER, "PhaseActivityManagerReady");

                Trace.traceBegin(Trace.TRACE_TAG_SYSTEM_SERVER, "StartObservingNativeCrashes");
                try {
                    mActivityManagerService.startObservingNativeCrashes();
                } catch (Throwable e) {
                    reportWtf("observing native crashes", e);
                }
                Trace.traceEnd(Trace.TRACE_TAG_SYSTEM_SERVER);

                if (!mOnlyCore) {
                    Slog.i(TAG, "WebViewFactory preparation");
                    Trace.traceBegin(Trace.TRACE_TAG_SYSTEM_SERVER, "WebViewFactoryPreparation");
                    mWebViewUpdateService.prepareWebViewInSystemServer();
                    Trace.traceEnd(Trace.TRACE_TAG_SYSTEM_SERVER);
                }

                Trace.traceBegin(Trace.TRACE_TAG_SYSTEM_SERVER, "StartSystemUI");
                try {
                    startSystemUi(context);
                } catch (Throwable e) {
                    reportWtf("starting System UI", e);
                }
                Trace.traceEnd(Trace.TRACE_TAG_SYSTEM_SERVER);
                Trace.traceBegin(Trace.TRACE_TAG_SYSTEM_SERVER, "MakeNetworkScoreReady");
                try {
                    if (networkScoreF != null) networkScoreF.systemReady();
                } catch (Throwable e) {
                    reportWtf("making Network Score Service ready", e);
                }
                Trace.traceEnd(Trace.TRACE_TAG_SYSTEM_SERVER);
                Trace.traceBegin(Trace.TRACE_TAG_SYSTEM_SERVER, "MakeNetworkManagementServiceReady");
                try {
                    if (networkManagementF != null) networkManagementF.systemReady();
                } catch (Throwable e) {
                    reportWtf("making Network Managment Service ready", e);
                }
                Trace.traceEnd(Trace.TRACE_TAG_SYSTEM_SERVER);
                Trace.traceBegin(Trace.TRACE_TAG_SYSTEM_SERVER, "MakeNetworkStatsServiceReady");
                try {
                    if (networkStatsF != null) networkStatsF.systemReady();
                } catch (Throwable e) {
                    reportWtf("making Network Stats Service ready", e);
                }
                Trace.traceEnd(Trace.TRACE_TAG_SYSTEM_SERVER);
                Trace.traceBegin(Trace.TRACE_TAG_SYSTEM_SERVER, "MakeNetworkPolicyServiceReady");
                try {
                    if (networkPolicyF != null) networkPolicyF.systemReady();
                } catch (Throwable e) {
                    reportWtf("making Network Policy Service ready", e);
                }
                Trace.traceEnd(Trace.TRACE_TAG_SYSTEM_SERVER);
                Trace.traceBegin(Trace.TRACE_TAG_SYSTEM_SERVER, "MakeConnectivityServiceReady");
                try {
                    if (connectivityF != null) connectivityF.systemReady();
                } catch (Throwable e) {
                    reportWtf("making Connectivity Service ready", e);
                }
                Trace.traceEnd(Trace.TRACE_TAG_SYSTEM_SERVER);

                Watchdog.getInstance().start();

                // It is now okay to let the various system services start their
                // third party code...
                Trace.traceEnd(Trace.TRACE_TAG_SYSTEM_SERVER);
                Trace.traceBegin(Trace.TRACE_TAG_SYSTEM_SERVER, "PhaseThirdPartyAppsCanStart");
                mSystemServiceManager.startBootPhase(
                        SystemService.PHASE_THIRD_PARTY_APPS_CAN_START);

                try {
                    if (locationF != null) locationF.systemRunning();
                } catch (Throwable e) {
                    reportWtf("Notifying Location Service running", e);
                }
                try {
                    if (countryDetectorF != null) countryDetectorF.systemRunning();
                } catch (Throwable e) {
                    reportWtf("Notifying CountryDetectorService running", e);
                }
                try {
                    if (networkTimeUpdaterF != null) networkTimeUpdaterF.systemRunning();
                } catch (Throwable e) {
                    reportWtf("Notifying NetworkTimeService running", e);
                }
                try {
                    if (commonTimeMgmtServiceF != null) {
                        commonTimeMgmtServiceF.systemRunning();
                    }
                } catch (Throwable e) {
                    reportWtf("Notifying CommonTimeManagementService running", e);
                }
                try {
                    if (atlasF != null) atlasF.systemRunning();
                } catch (Throwable e) {
                    reportWtf("Notifying AssetAtlasService running", e);
                }
                try {
                    // TODO(BT) Pass parameter to input manager
                    if (inputManagerF != null) inputManagerF.systemRunning();
                } catch (Throwable e) {
                    reportWtf("Notifying InputManagerService running", e);
                }
                try {
                    if (telephonyRegistryF != null) telephonyRegistryF.systemRunning();
                } catch (Throwable e) {
                    reportWtf("Notifying TelephonyRegistry running", e);
                }
                try {
                    if (mediaRouterF != null) mediaRouterF.systemRunning();
                } catch (Throwable e) {
                    reportWtf("Notifying MediaRouterService running", e);
                }

                try {
                    if (mmsServiceF != null) mmsServiceF.systemRunning();
                } catch (Throwable e) {
                    reportWtf("Notifying MmsService running", e);
                }

                try {
                    if (networkScoreF != null) networkScoreF.systemRunning();
                } catch (Throwable e) {
                    reportWtf("Notifying NetworkScoreService running", e);
                }
                Trace.traceEnd(Trace.TRACE_TAG_SYSTEM_SERVER);
            }
        });
    }

    static final void startSystemUi(Context context) {
        Intent intent = new Intent();
        intent.setComponent(new ComponentName("com.android.systemui",
                    "com.android.systemui.SystemUIService"));
        intent.addFlags(Intent.FLAG_DEBUG_TRIAGED_MISSING);
        //Slog.d(TAG, "Starting service: " + intent);
        context.startServiceAsUser(intent, UserHandle.SYSTEM);
    }

    private static void traceBeginAndSlog(String name) {
        Trace.traceBegin(Trace.TRACE_TAG_SYSTEM_SERVER, name);
        Slog.i(TAG, name);
    }
}<|MERGE_RESOLUTION|>--- conflicted
+++ resolved
@@ -106,18 +106,6 @@
 
 import dalvik.system.VMRuntime;
 
-/**
- * ArielOS start
- */
-import dalvik.system.VMRuntime;
-import dalvik.system.PathClassLoader;
-import java.lang.reflect.Constructor;
-import java.lang.reflect.InvocationTargetException;
-import java.lang.reflect.Method;
-/**
- * ArielOS end
- */
-
 import java.io.File;
 import java.io.IOException;
 import java.util.Locale;
@@ -566,16 +554,6 @@
                 false);
         boolean isEmulator = SystemProperties.get("ro.kernel.qemu").equals("1");
 
-        /**
-         * ArielOS start
-//         */
-        String externalServer = context.getResources().getString(
-                com.ariel.platform.internal.R.string.config_externalSystemServer);
-        //int something = context.getResources().getInteger(com.ariel.platform.internal.R.string.config_abrakadabra);
-        /**
-         * ArielOS end
-         */
-
         try {
             Slog.i(TAG, "Reading configuration...");
             SystemConfig.getInstance();
@@ -1216,36 +1194,10 @@
         // MMS service broker
         mmsService = mSystemServiceManager.startService(MmsServiceBroker.class);
 
-<<<<<<< HEAD
-        /**
-         * ArielOS start
-         */
-//        final Class<?> serverClazz;
-//        try {
-//            serverClazz = Class.forName(externalServer);
-//            final Constructor<?> constructor = serverClazz.getDeclaredConstructor(Context.class);
-//            constructor.setAccessible(true);
-//            final Object baseObject = constructor.newInstance(mSystemContext);
-//            final Method method = baseObject.getClass().getDeclaredMethod("run");
-//            method.setAccessible(true);
-//            method.invoke(baseObject);
-//        } catch (ClassNotFoundException
-//                | IllegalAccessException
-//                | InvocationTargetException
-//                | InstantiationException
-//                | NoSuchMethodException e) {
-//            Slog.wtf(TAG, "Unable to start  " + externalServer);
-//            Slog.wtf(TAG, e);
-//        }
-        /**
-         * ArielOS end
-         */
-=======
         if (Settings.Global.getInt(mContentResolver, Settings.Global.DEVICE_PROVISIONED, 0) == 0 ||
                 UserManager.isDeviceInDemoMode(mSystemContext)) {
             mSystemServiceManager.startService(RetailDemoModeService.class);
         }
->>>>>>> b5375056
 
         // It is now time to start up the app processes...
 
