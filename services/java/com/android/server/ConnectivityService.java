/*
 * Copyright (C) 2008 The Android Open Source Project
 *
 * Licensed under the Apache License, Version 2.0 (the "License");
 * you may not use this file except in compliance with the License.
 * You may obtain a copy of the License at
 *
 *      http://www.apache.org/licenses/LICENSE-2.0
 *
 * Unless required by applicable law or agreed to in writing, software
 * distributed under the License is distributed on an "AS IS" BASIS,
 * WITHOUT WARRANTIES OR CONDITIONS OF ANY KIND, either express or implied.
 * See the License for the specific language governing permissions and
 * limitations under the License.
 */

package com.android.server;

import static android.Manifest.permission.MANAGE_NETWORK_POLICY;
import static android.Manifest.permission.RECEIVE_DATA_ACTIVITY_CHANGE;
import static android.net.ConnectivityManager.CONNECTIVITY_ACTION;
import static android.net.ConnectivityManager.CONNECTIVITY_ACTION_IMMEDIATE;
import static android.net.ConnectivityManager.TYPE_BLUETOOTH;
import static android.net.ConnectivityManager.TYPE_DUMMY;
import static android.net.ConnectivityManager.TYPE_ETHERNET;
import static android.net.ConnectivityManager.TYPE_MOBILE;
import static android.net.ConnectivityManager.TYPE_WIFI;
import static android.net.ConnectivityManager.TYPE_WIMAX;
import static android.net.ConnectivityManager.getNetworkTypeName;
import static android.net.ConnectivityManager.isNetworkTypeValid;
import static android.net.NetworkPolicyManager.RULE_ALLOW_ALL;
import static android.net.NetworkPolicyManager.RULE_REJECT_METERED;

import android.bluetooth.BluetoothTetheringDataTracker;
import android.content.ContentResolver;
import android.content.Context;
import android.content.ContextWrapper;
import android.content.Intent;
import android.content.pm.PackageManager;
import android.content.res.Resources;
import android.database.ContentObserver;
import android.net.ConnectivityManager;
import android.net.DummyDataStateTracker;
import android.net.EthernetDataTracker;
import android.net.IConnectivityManager;
import android.net.INetworkManagementEventObserver;
import android.net.INetworkPolicyListener;
import android.net.INetworkPolicyManager;
import android.net.INetworkStatsService;
import android.net.LinkAddress;
import android.net.LinkProperties;
import android.net.LinkProperties.CompareResult;
import android.net.MobileDataStateTracker;
import android.net.NetworkConfig;
import android.net.NetworkInfo;
import android.net.NetworkInfo.DetailedState;
import android.net.NetworkQuotaInfo;
import android.net.NetworkState;
import android.net.NetworkStateTracker;
import android.net.NetworkUtils;
import android.net.Proxy;
import android.net.ProxyProperties;
import android.net.RouteInfo;
import android.net.wifi.WifiStateTracker;
import android.net.wimax.WimaxManagerConstants;
import android.os.Binder;
import android.os.FileUtils;
import android.os.Handler;
import android.os.HandlerThread;
import android.os.IBinder;
import android.os.INetworkManagementService;
import android.os.Looper;
import android.os.Message;
import android.os.ParcelFileDescriptor;
import android.os.PowerManager;
import android.os.RemoteException;
import android.os.ServiceManager;
import android.os.SystemClock;
import android.os.SystemProperties;
import android.provider.Settings;
import android.text.TextUtils;
import android.util.EventLog;
import android.util.Slog;
import android.util.SparseIntArray;

import com.android.internal.net.LegacyVpnInfo;
import com.android.internal.net.VpnConfig;
import com.android.internal.telephony.Phone;
import com.android.internal.telephony.PhoneConstants;
import com.android.server.am.BatteryStatsService;
import com.android.server.connectivity.Tethering;
import com.android.server.connectivity.Vpn;
import com.android.server.net.BaseNetworkObserver;
import com.google.android.collect.Lists;
import com.google.android.collect.Sets;

import dalvik.system.DexClassLoader;

import java.io.FileDescriptor;
import java.io.IOException;
import java.io.PrintWriter;
import java.lang.reflect.Constructor;
import java.net.Inet4Address;
import java.net.Inet6Address;
import java.net.InetAddress;
import java.net.UnknownHostException;
import java.util.ArrayList;
import java.util.Arrays;
import java.util.Collection;
import java.util.GregorianCalendar;
import java.util.HashSet;
import java.util.List;

/**
 * @hide
 */
public class ConnectivityService extends IConnectivityManager.Stub {

    private static final boolean DBG = true;
    private static final boolean VDBG = false;
    private static final String TAG = "ConnectivityService";

    private static final boolean LOGD_RULES = false;

    // how long to wait before switching back to a radio's default network
    private static final int RESTORE_DEFAULT_NETWORK_DELAY = 1 * 60 * 1000;
    // system property that can override the above value
    private static final String NETWORK_RESTORE_DELAY_PROP_NAME =
            "android.telephony.apn-restore";

    // used in recursive route setting to add gateways for the host for which
    // a host route was requested.
    private static final int MAX_HOSTROUTE_CYCLE_COUNT = 10;

    private Tethering mTethering;
    private boolean mTetheringConfigValid = false;

    private Vpn mVpn;

    /** Lock around {@link #mUidRules} and {@link #mMeteredIfaces}. */
    private Object mRulesLock = new Object();
    /** Currently active network rules by UID. */
    private SparseIntArray mUidRules = new SparseIntArray();
    /** Set of ifaces that are costly. */
    private HashSet<String> mMeteredIfaces = Sets.newHashSet();

    /**
     * Sometimes we want to refer to the individual network state
     * trackers separately, and sometimes we just want to treat them
     * abstractly.
     */
    private NetworkStateTracker mNetTrackers[];

    /**
     * The link properties that define the current links
     */
    private LinkProperties mCurrentLinkProperties[];

    /**
     * A per Net list of the PID's that requested access to the net
     * used both as a refcount and for per-PID DNS selection
     */
    private List mNetRequestersPids[];

    // priority order of the nettrackers
    // (excluding dynamically set mNetworkPreference)
    // TODO - move mNetworkTypePreference into this
    private int[] mPriorityList;

    private Context mContext;
    private int mNetworkPreference;
    private int mActiveDefaultNetwork = -1;
    // 0 is full bad, 100 is full good
    private int mDefaultInetCondition = 0;
    private int mDefaultInetConditionPublished = 0;
    private boolean mInetConditionChangeInFlight = false;
    private int mDefaultConnectionSequence = 0;

    private Object mDnsLock = new Object();
    private int mNumDnsEntries;
    private boolean mDnsOverridden = false;

    private boolean mTestMode;
    private static ConnectivityService sServiceInstance;

    private INetworkManagementService mNetd;
    private INetworkPolicyManager mPolicyManager;

    private static final int ENABLED  = 1;
    private static final int DISABLED = 0;

    private static final boolean ADD = true;
    private static final boolean REMOVE = false;

    private static final boolean TO_DEFAULT_TABLE = true;
    private static final boolean TO_SECONDARY_TABLE = false;

    /**
     * used internally as a delayed event to make us switch back to the
     * default network
     */
    private static final int EVENT_RESTORE_DEFAULT_NETWORK = 1;

    /**
     * used internally to change our mobile data enabled flag
     */
    private static final int EVENT_CHANGE_MOBILE_DATA_ENABLED = 2;

    /**
     * used internally to change our network preference setting
     * arg1 = networkType to prefer
     */
    private static final int EVENT_SET_NETWORK_PREFERENCE = 3;

    /**
     * used internally to synchronize inet condition reports
     * arg1 = networkType
     * arg2 = condition (0 bad, 100 good)
     */
    private static final int EVENT_INET_CONDITION_CHANGE = 4;

    /**
     * used internally to mark the end of inet condition hold periods
     * arg1 = networkType
     */
    private static final int EVENT_INET_CONDITION_HOLD_END = 5;

    /**
     * used internally to set enable/disable cellular data
     * arg1 = ENBALED or DISABLED
     */
    private static final int EVENT_SET_MOBILE_DATA = 7;

    /**
     * used internally to clear a wakelock when transitioning
     * from one net to another
     */
    private static final int EVENT_CLEAR_NET_TRANSITION_WAKELOCK = 8;

    /**
     * used internally to reload global proxy settings
     */
    private static final int EVENT_APPLY_GLOBAL_HTTP_PROXY = 9;

    /**
     * used internally to set external dependency met/unmet
     * arg1 = ENABLED (met) or DISABLED (unmet)
     * arg2 = NetworkType
     */
    private static final int EVENT_SET_DEPENDENCY_MET = 10;

    /**
     * used internally to restore DNS properties back to the
     * default network
     */
    private static final int EVENT_RESTORE_DNS = 11;

    /**
     * used internally to send a sticky broadcast delayed.
     */
    private static final int EVENT_SEND_STICKY_BROADCAST_INTENT = 12;

    /**
     * Used internally to
     * {@link NetworkStateTracker#setPolicyDataEnable(boolean)}.
     */
    private static final int EVENT_SET_POLICY_DATA_ENABLE = 13;

    /** Handler used for internal events. */
    private InternalHandler mHandler;
    /** Handler used for incoming {@link NetworkStateTracker} events. */
    private NetworkStateTrackerHandler mTrackerHandler;

    // list of DeathRecipients used to make sure features are turned off when
    // a process dies
    private List<FeatureUser> mFeatureUsers;

    private boolean mSystemReady;
    private Intent mInitialBroadcast;

    private PowerManager.WakeLock mNetTransitionWakeLock;
    private String mNetTransitionWakeLockCausedBy = "";
    private int mNetTransitionWakeLockSerialNumber;
    private int mNetTransitionWakeLockTimeout;

    private InetAddress mDefaultDns;

    // this collection is used to refcount the added routes - if there are none left
    // it's time to remove the route from the route table
    private Collection<RouteInfo> mAddedRoutes = new ArrayList<RouteInfo>();

    // used in DBG mode to track inet condition reports
    private static final int INET_CONDITION_LOG_MAX_SIZE = 15;
    private ArrayList mInetLog;

    // track the current default http proxy - tell the world if we get a new one (real change)
    private ProxyProperties mDefaultProxy = null;
    private Object mDefaultProxyLock = new Object();
    private boolean mDefaultProxyDisabled = false;

    // track the global proxy.
    private ProxyProperties mGlobalProxy = null;
    private final Object mGlobalProxyLock = new Object();

    private SettingsObserver mSettingsObserver;

    NetworkConfig[] mNetConfigs;
    int mNetworksDefined;

    private static class RadioAttributes {
        public int mSimultaneity;
        public int mType;
        public RadioAttributes(String init) {
            String fragments[] = init.split(",");
            mType = Integer.parseInt(fragments[0]);
            mSimultaneity = Integer.parseInt(fragments[1]);
        }
    }
    RadioAttributes[] mRadioAttributes;

    // the set of network types that can only be enabled by system/sig apps
    List mProtectedNetworks;

    public ConnectivityService(Context context, INetworkManagementService netd,
            INetworkStatsService statsService, INetworkPolicyManager policyManager) {
        // Currently, omitting a NetworkFactory will create one internally
        // TODO: create here when we have cleaner WiMAX support
        this(context, netd, statsService, policyManager, null);
    }

    public ConnectivityService(Context context, INetworkManagementService netd,
            INetworkStatsService statsService, INetworkPolicyManager policyManager,
            NetworkFactory netFactory) {
        if (DBG) log("ConnectivityService starting up");

        HandlerThread handlerThread = new HandlerThread("ConnectivityServiceThread");
        handlerThread.start();
        mHandler = new InternalHandler(handlerThread.getLooper());
        mTrackerHandler = new NetworkStateTrackerHandler(handlerThread.getLooper());

        if (netFactory == null) {
            netFactory = new DefaultNetworkFactory(context, mTrackerHandler);
        }

        // setup our unique device name
        if (TextUtils.isEmpty(SystemProperties.get("net.hostname"))) {
            String id = Settings.Secure.getString(context.getContentResolver(),
                    Settings.Secure.ANDROID_ID);
            if (id != null && id.length() > 0) {
                String name = new String("android-").concat(id);
                SystemProperties.set("net.hostname", name);
            }
        }

        // read our default dns server ip
        String dns = Settings.Secure.getString(context.getContentResolver(),
                Settings.Secure.DEFAULT_DNS_SERVER);
        if (dns == null || dns.length() == 0) {
            dns = context.getResources().getString(
                    com.android.internal.R.string.config_default_dns_server);
        }
        try {
            mDefaultDns = NetworkUtils.numericToInetAddress(dns);
        } catch (IllegalArgumentException e) {
            loge("Error setting defaultDns using " + dns);
        }

        mContext = checkNotNull(context, "missing Context");
        mNetd = checkNotNull(netd, "missing INetworkManagementService");
        mPolicyManager = checkNotNull(policyManager, "missing INetworkPolicyManager");

        try {
            mPolicyManager.registerListener(mPolicyListener);
        } catch (RemoteException e) {
            // ouch, no rules updates means some processes may never get network
            loge("unable to register INetworkPolicyListener" + e.toString());
        }

        final PowerManager powerManager = (PowerManager) context.getSystemService(
                Context.POWER_SERVICE);
        mNetTransitionWakeLock = powerManager.newWakeLock(PowerManager.PARTIAL_WAKE_LOCK, TAG);
        mNetTransitionWakeLockTimeout = mContext.getResources().getInteger(
                com.android.internal.R.integer.config_networkTransitionTimeout);

        mNetTrackers = new NetworkStateTracker[
                ConnectivityManager.MAX_NETWORK_TYPE+1];
        mCurrentLinkProperties = new LinkProperties[ConnectivityManager.MAX_NETWORK_TYPE+1];

        mNetworkPreference = getPersistedNetworkPreference();

        mRadioAttributes = new RadioAttributes[ConnectivityManager.MAX_RADIO_TYPE+1];
        mNetConfigs = new NetworkConfig[ConnectivityManager.MAX_NETWORK_TYPE+1];

        // Load device network attributes from resources
        String[] raStrings = context.getResources().getStringArray(
                com.android.internal.R.array.radioAttributes);
        for (String raString : raStrings) {
            RadioAttributes r = new RadioAttributes(raString);
            if (r.mType > ConnectivityManager.MAX_RADIO_TYPE) {
                loge("Error in radioAttributes - ignoring attempt to define type " + r.mType);
                continue;
            }
            if (mRadioAttributes[r.mType] != null) {
                loge("Error in radioAttributes - ignoring attempt to redefine type " +
                        r.mType);
                continue;
            }
            mRadioAttributes[r.mType] = r;
        }

        String[] naStrings = context.getResources().getStringArray(
                com.android.internal.R.array.networkAttributes);
        for (String naString : naStrings) {
            try {
                NetworkConfig n = new NetworkConfig(naString);
                if (n.type > ConnectivityManager.MAX_NETWORK_TYPE) {
                    loge("Error in networkAttributes - ignoring attempt to define type " +
                            n.type);
                    continue;
                }
                if (mNetConfigs[n.type] != null) {
                    loge("Error in networkAttributes - ignoring attempt to redefine type " +
                            n.type);
                    continue;
                }
                if (mRadioAttributes[n.radio] == null) {
                    loge("Error in networkAttributes - ignoring attempt to use undefined " +
                            "radio " + n.radio + " in network type " + n.type);
                    continue;
                }
                mNetConfigs[n.type] = n;
                mNetworksDefined++;
            } catch(Exception e) {
                // ignore it - leave the entry null
            }
        }

        mProtectedNetworks = new ArrayList<Integer>();
        int[] protectedNetworks = context.getResources().getIntArray(
                com.android.internal.R.array.config_protectedNetworks);
        for (int p : protectedNetworks) {
            if ((mNetConfigs[p] != null) && (mProtectedNetworks.contains(p) == false)) {
                mProtectedNetworks.add(p);
            } else {
                if (DBG) loge("Ignoring protectedNetwork " + p);
            }
        }

        // high priority first
        mPriorityList = new int[mNetworksDefined];
        {
            int insertionPoint = mNetworksDefined-1;
            int currentLowest = 0;
            int nextLowest = 0;
            while (insertionPoint > -1) {
                for (NetworkConfig na : mNetConfigs) {
                    if (na == null) continue;
                    if (na.priority < currentLowest) continue;
                    if (na.priority > currentLowest) {
                        if (na.priority < nextLowest || nextLowest == 0) {
                            nextLowest = na.priority;
                        }
                        continue;
                    }
                    mPriorityList[insertionPoint--] = na.type;
                }
                currentLowest = nextLowest;
                nextLowest = 0;
            }
        }

        mNetRequestersPids = new ArrayList[ConnectivityManager.MAX_NETWORK_TYPE+1];
        for (int i : mPriorityList) {
            mNetRequestersPids[i] = new ArrayList();
        }

        mFeatureUsers = new ArrayList<FeatureUser>();

        mNumDnsEntries = 0;

        mTestMode = SystemProperties.get("cm.test.mode").equals("true")
                && SystemProperties.get("ro.build.type").equals("eng");

        // Create and start trackers for hard-coded networks
        for (int targetNetworkType : mPriorityList) {
            final NetworkConfig config = mNetConfigs[targetNetworkType];
            final NetworkStateTracker tracker;
            try {
                tracker = netFactory.createTracker(targetNetworkType, config);
                mNetTrackers[targetNetworkType] = tracker;
            } catch (IllegalArgumentException e) {
                Slog.e(TAG, "Problem creating " + getNetworkTypeName(targetNetworkType)
                        + " tracker: " + e);
                continue;
            }

            tracker.startMonitoring(context, mTrackerHandler);
            if (config.isDefault()) {
                tracker.reconnect();
            }
        }

        mTethering = new Tethering(mContext, mNetd, statsService, this, mHandler.getLooper());
        mTetheringConfigValid = ((mTethering.getTetherableUsbRegexs().length != 0 ||
                                  mTethering.getTetherableWifiRegexs().length != 0 ||
                                  mTethering.getTetherableBluetoothRegexs().length != 0) &&
                                 mTethering.getUpstreamIfaceTypes().length != 0);

        mVpn = new Vpn(mContext, new VpnCallback());

        try {
            mNetd.registerObserver(mTethering);
            mNetd.registerObserver(mVpn);
            mNetd.registerObserver(mDataActivityObserver);
        } catch (RemoteException e) {
            loge("Error registering observer :" + e);
        }

        if (DBG) {
            mInetLog = new ArrayList();
        }

        mSettingsObserver = new SettingsObserver(mHandler, EVENT_APPLY_GLOBAL_HTTP_PROXY);
        mSettingsObserver.observe(mContext);

        loadGlobalProxy();
    }

    /**
     * Factory that creates {@link NetworkStateTracker} instances using given
     * {@link NetworkConfig}.
     */
    public interface NetworkFactory {
        public NetworkStateTracker createTracker(int targetNetworkType, NetworkConfig config);
    }

    private static class DefaultNetworkFactory implements NetworkFactory {
        private final Context mContext;
        private final Handler mTrackerHandler;

        public DefaultNetworkFactory(Context context, Handler trackerHandler) {
            mContext = context;
            mTrackerHandler = trackerHandler;
        }

        @Override
        public NetworkStateTracker createTracker(int targetNetworkType, NetworkConfig config) {
            switch (config.radio) {
                case TYPE_WIFI:
                    return new WifiStateTracker(targetNetworkType, config.name);
                case TYPE_MOBILE:
                    return new MobileDataStateTracker(targetNetworkType, config.name);
                case TYPE_DUMMY:
                    return new DummyDataStateTracker(targetNetworkType, config.name);
                case TYPE_BLUETOOTH:
                    return BluetoothTetheringDataTracker.getInstance();
                case TYPE_WIMAX:
                    return makeWimaxStateTracker(mContext, mTrackerHandler);
                case TYPE_ETHERNET:
                    return EthernetDataTracker.getInstance();
                default:
                    throw new IllegalArgumentException(
                            "Trying to create a NetworkStateTracker for an unknown radio type: "
                            + config.radio);
            }
        }
    }

    /**
     * Loads external WiMAX library and registers as system service, returning a
     * {@link NetworkStateTracker} for WiMAX. Caller is still responsible for
     * invoking {@link NetworkStateTracker#startMonitoring(Context, Handler)}.
     */
    private static NetworkStateTracker makeWimaxStateTracker(
            Context context, Handler trackerHandler) {
        // Initialize Wimax
        DexClassLoader wimaxClassLoader;
        Class wimaxStateTrackerClass = null;
        Class wimaxServiceClass = null;
        Class wimaxManagerClass;
        String wimaxJarLocation;
        String wimaxLibLocation;
        String wimaxManagerClassName;
        String wimaxServiceClassName;
        String wimaxStateTrackerClassName;

        NetworkStateTracker wimaxStateTracker = null;

        boolean isWimaxEnabled = context.getResources().getBoolean(
                com.android.internal.R.bool.config_wimaxEnabled);

        if (isWimaxEnabled) {
            try {
                wimaxJarLocation = context.getResources().getString(
                        com.android.internal.R.string.config_wimaxServiceJarLocation);
                wimaxLibLocation = context.getResources().getString(
                        com.android.internal.R.string.config_wimaxNativeLibLocation);
                wimaxManagerClassName = context.getResources().getString(
                        com.android.internal.R.string.config_wimaxManagerClassname);
                wimaxServiceClassName = context.getResources().getString(
                        com.android.internal.R.string.config_wimaxServiceClassname);
                wimaxStateTrackerClassName = context.getResources().getString(
                        com.android.internal.R.string.config_wimaxStateTrackerClassname);

                log("wimaxJarLocation: " + wimaxJarLocation);
                wimaxClassLoader =  new DexClassLoader(wimaxJarLocation,
                        new ContextWrapper(context).getCacheDir().getAbsolutePath(),
                        wimaxLibLocation, ClassLoader.getSystemClassLoader());

                try {
                    wimaxManagerClass = wimaxClassLoader.loadClass(wimaxManagerClassName);
                    wimaxStateTrackerClass = wimaxClassLoader.loadClass(wimaxStateTrackerClassName);
                    wimaxServiceClass = wimaxClassLoader.loadClass(wimaxServiceClassName);
                } catch (ClassNotFoundException ex) {
                    loge("Exception finding Wimax classes: " + ex.toString());
                    return null;
                }
            } catch(Resources.NotFoundException ex) {
                loge("Wimax Resources does not exist!!! ");
                return null;
            }

            try {
                log("Starting Wimax Service... ");

                Constructor wmxStTrkrConst = wimaxStateTrackerClass.getConstructor
                        (new Class[] {Context.class, Handler.class});
                wimaxStateTracker = (NetworkStateTracker) wmxStTrkrConst.newInstance(
                        context, trackerHandler);

                Constructor wmxSrvConst = wimaxServiceClass.getDeclaredConstructor
                        (new Class[] {Context.class, wimaxStateTrackerClass});
                wmxSrvConst.setAccessible(true);
                IBinder svcInvoker = (IBinder)wmxSrvConst.newInstance(context, wimaxStateTracker);
                wmxSrvConst.setAccessible(false);

                ServiceManager.addService(WimaxManagerConstants.WIMAX_SERVICE, svcInvoker);

            } catch(Exception ex) {
                loge("Exception creating Wimax classes: " + ex.toString());
                return null;
            }
        } else {
            loge("Wimax is not enabled or not added to the network attributes!!! ");
            return null;
        }

        return wimaxStateTracker;
    }

    /**
     * Sets the preferred network.
     * @param preference the new preference
     */
    public void setNetworkPreference(int preference) {
        enforceChangePermission();

        mHandler.sendMessage(
                mHandler.obtainMessage(EVENT_SET_NETWORK_PREFERENCE, preference, 0));
    }

    public int getNetworkPreference() {
        enforceAccessPermission();
        int preference;
        synchronized(this) {
            preference = mNetworkPreference;
        }
        return preference;
    }

    private void handleSetNetworkPreference(int preference) {
        if (ConnectivityManager.isNetworkTypeValid(preference) &&
                mNetConfigs[preference] != null &&
                mNetConfigs[preference].isDefault()) {
            if (mNetworkPreference != preference) {
                final ContentResolver cr = mContext.getContentResolver();
                Settings.Secure.putInt(cr, Settings.Secure.NETWORK_PREFERENCE, preference);
                synchronized(this) {
                    mNetworkPreference = preference;
                }
                enforcePreference();
            }
        }
    }

    private int getConnectivityChangeDelay() {
        final ContentResolver cr = mContext.getContentResolver();

        /** Check system properties for the default value then use secure settings value, if any. */
        int defaultDelay = SystemProperties.getInt(
                "conn." + Settings.Secure.CONNECTIVITY_CHANGE_DELAY,
                Settings.Secure.CONNECTIVITY_CHANGE_DELAY_DEFAULT);
        return Settings.Secure.getInt(cr, Settings.Secure.CONNECTIVITY_CHANGE_DELAY,
                defaultDelay);
    }

    private int getPersistedNetworkPreference() {
        final ContentResolver cr = mContext.getContentResolver();

        final int networkPrefSetting = Settings.Secure
                .getInt(cr, Settings.Secure.NETWORK_PREFERENCE, -1);
        if (networkPrefSetting != -1) {
            return networkPrefSetting;
        }

        return ConnectivityManager.DEFAULT_NETWORK_PREFERENCE;
    }

    /**
     * Make the state of network connectivity conform to the preference settings
     * In this method, we only tear down a non-preferred network. Establishing
     * a connection to the preferred network is taken care of when we handle
     * the disconnect event from the non-preferred network
     * (see {@link #handleDisconnect(NetworkInfo)}).
     */
    private void enforcePreference() {
        if (mNetTrackers[mNetworkPreference].getNetworkInfo().isConnected())
            return;

        if (!mNetTrackers[mNetworkPreference].isAvailable())
            return;

        for (int t=0; t <= ConnectivityManager.MAX_RADIO_TYPE; t++) {
            if (t != mNetworkPreference && mNetTrackers[t] != null &&
                    mNetTrackers[t].getNetworkInfo().isConnected()) {
                if (DBG) {
                    log("tearing down " + mNetTrackers[t].getNetworkInfo() +
                            " in enforcePreference");
                }
                teardown(mNetTrackers[t]);
            }
        }
    }

    private boolean teardown(NetworkStateTracker netTracker) {
        if (netTracker.teardown()) {
            netTracker.setTeardownRequested(true);
            return true;
        } else {
            return false;
        }
    }

    /**
     * Check if UID should be blocked from using the network represented by the
     * given {@link NetworkStateTracker}.
     */
    private boolean isNetworkBlocked(NetworkStateTracker tracker, int uid) {
        final String iface = tracker.getLinkProperties().getInterfaceName();

        final boolean networkCostly;
        final int uidRules;
        synchronized (mRulesLock) {
            networkCostly = mMeteredIfaces.contains(iface);
            uidRules = mUidRules.get(uid, RULE_ALLOW_ALL);
        }

        if (networkCostly && (uidRules & RULE_REJECT_METERED) != 0) {
            return true;
        }

        // no restrictive rules; network is visible
        return false;
    }

    /**
     * Return a filtered {@link NetworkInfo}, potentially marked
     * {@link DetailedState#BLOCKED} based on
     * {@link #isNetworkBlocked(NetworkStateTracker, int)}.
     */
    private NetworkInfo getFilteredNetworkInfo(NetworkStateTracker tracker, int uid) {
        NetworkInfo info = tracker.getNetworkInfo();
        if (isNetworkBlocked(tracker, uid)) {
            // network is blocked; clone and override state
            info = new NetworkInfo(info);
            info.setDetailedState(DetailedState.BLOCKED, null, null);
        }
        return info;
    }

    /**
     * Return NetworkInfo for the active (i.e., connected) network interface.
     * It is assumed that at most one network is active at a time. If more
     * than one is active, it is indeterminate which will be returned.
     * @return the info for the active network, or {@code null} if none is
     * active
     */
    @Override
    public NetworkInfo getActiveNetworkInfo() {
        enforceAccessPermission();
        final int uid = Binder.getCallingUid();
        return getNetworkInfo(mActiveDefaultNetwork, uid);
    }

    @Override
    public NetworkInfo getActiveNetworkInfoForUid(int uid) {
        enforceConnectivityInternalPermission();
        return getNetworkInfo(mActiveDefaultNetwork, uid);
    }

    @Override
    public NetworkInfo getNetworkInfo(int networkType) {
        enforceAccessPermission();
        final int uid = Binder.getCallingUid();
        return getNetworkInfo(networkType, uid);
    }

    private NetworkInfo getNetworkInfo(int networkType, int uid) {
        NetworkInfo info = null;
        if (isNetworkTypeValid(networkType)) {
            final NetworkStateTracker tracker = mNetTrackers[networkType];
            if (tracker != null) {
                info = getFilteredNetworkInfo(tracker, uid);
            }
        }
        return info;
    }

    @Override
    public NetworkInfo[] getAllNetworkInfo() {
        enforceAccessPermission();
        final int uid = Binder.getCallingUid();
        final ArrayList<NetworkInfo> result = Lists.newArrayList();
        synchronized (mRulesLock) {
            for (NetworkStateTracker tracker : mNetTrackers) {
                if (tracker != null) {
                    result.add(getFilteredNetworkInfo(tracker, uid));
                }
            }
        }
        return result.toArray(new NetworkInfo[result.size()]);
    }

    @Override
    public boolean isNetworkSupported(int networkType) {
        enforceAccessPermission();
        return (isNetworkTypeValid(networkType) && (mNetTrackers[networkType] != null));
    }

    /**
     * Return LinkProperties for the active (i.e., connected) default
     * network interface.  It is assumed that at most one default network
     * is active at a time. If more than one is active, it is indeterminate
     * which will be returned.
     * @return the ip properties for the active network, or {@code null} if
     * none is active
     */
    @Override
    public LinkProperties getActiveLinkProperties() {
        return getLinkProperties(mActiveDefaultNetwork);
    }

    @Override
    public LinkProperties getLinkProperties(int networkType) {
        enforceAccessPermission();
        if (isNetworkTypeValid(networkType)) {
            final NetworkStateTracker tracker = mNetTrackers[networkType];
            if (tracker != null) {
                return tracker.getLinkProperties();
            }
        }
        return null;
    }

    @Override
    public NetworkState[] getAllNetworkState() {
        enforceAccessPermission();
        final int uid = Binder.getCallingUid();
        final ArrayList<NetworkState> result = Lists.newArrayList();
        synchronized (mRulesLock) {
            for (NetworkStateTracker tracker : mNetTrackers) {
                if (tracker != null) {
                    final NetworkInfo info = getFilteredNetworkInfo(tracker, uid);
                    result.add(new NetworkState(
                            info, tracker.getLinkProperties(), tracker.getLinkCapabilities()));
                }
            }
        }
        return result.toArray(new NetworkState[result.size()]);
    }

    private NetworkState getNetworkStateUnchecked(int networkType) {
        if (isNetworkTypeValid(networkType)) {
            final NetworkStateTracker tracker = mNetTrackers[networkType];
            if (tracker != null) {
                return new NetworkState(tracker.getNetworkInfo(), tracker.getLinkProperties(),
                        tracker.getLinkCapabilities());
            }
        }
        return null;
    }

    @Override
    public NetworkQuotaInfo getActiveNetworkQuotaInfo() {
        enforceAccessPermission();

        final long token = Binder.clearCallingIdentity();
        try {
            final NetworkState state = getNetworkStateUnchecked(mActiveDefaultNetwork);
            if (state != null) {
                try {
                    return mPolicyManager.getNetworkQuotaInfo(state);
                } catch (RemoteException e) {
                }
            }
            return null;
        } finally {
            Binder.restoreCallingIdentity(token);
        }
    }

    @Override
    public boolean isActiveNetworkMetered() {
        enforceAccessPermission();
        final long token = Binder.clearCallingIdentity();
        try {
            return isNetworkMeteredUnchecked(mActiveDefaultNetwork);
        } finally {
            Binder.restoreCallingIdentity(token);
        }
    }

    private boolean isNetworkMeteredUnchecked(int networkType) {
        final NetworkState state = getNetworkStateUnchecked(networkType);
        if (state != null) {
            try {
                return mPolicyManager.isNetworkMetered(state);
            } catch (RemoteException e) {
            }
        }
        return false;
    }

    public boolean setRadios(boolean turnOn) {
        boolean result = true;
        enforceChangePermission();
        for (NetworkStateTracker t : mNetTrackers) {
            if (t != null) result = t.setRadio(turnOn) && result;
        }
        return result;
    }

    public boolean setRadio(int netType, boolean turnOn) {
        enforceChangePermission();
        if (!ConnectivityManager.isNetworkTypeValid(netType)) {
            return false;
        }
        NetworkStateTracker tracker = mNetTrackers[netType];
        return tracker != null && tracker.setRadio(turnOn);
    }

    private INetworkManagementEventObserver mDataActivityObserver = new BaseNetworkObserver() {
        @Override
        public void interfaceClassDataActivityChanged(String label, boolean active) {
            int deviceType = Integer.parseInt(label);
            sendDataActivityBroadcast(deviceType, active);
        }
    };

    /**
     * Used to notice when the calling process dies so we can self-expire
     *
     * Also used to know if the process has cleaned up after itself when
     * our auto-expire timer goes off.  The timer has a link to an object.
     *
     */
    private class FeatureUser implements IBinder.DeathRecipient {
        int mNetworkType;
        String mFeature;
        IBinder mBinder;
        int mPid;
        int mUid;
        long mCreateTime;

        FeatureUser(int type, String feature, IBinder binder) {
            super();
            mNetworkType = type;
            mFeature = feature;
            mBinder = binder;
            mPid = getCallingPid();
            mUid = getCallingUid();
            mCreateTime = System.currentTimeMillis();

            try {
                mBinder.linkToDeath(this, 0);
            } catch (RemoteException e) {
                binderDied();
            }
        }

        void unlinkDeathRecipient() {
            mBinder.unlinkToDeath(this, 0);
        }

        public void binderDied() {
            log("ConnectivityService FeatureUser binderDied(" +
                    mNetworkType + ", " + mFeature + ", " + mBinder + "), created " +
                    (System.currentTimeMillis() - mCreateTime) + " mSec ago");
            stopUsingNetworkFeature(this, false);
        }

        public void expire() {
            if (VDBG) {
                log("ConnectivityService FeatureUser expire(" +
                        mNetworkType + ", " + mFeature + ", " + mBinder +"), created " +
                        (System.currentTimeMillis() - mCreateTime) + " mSec ago");
            }
            stopUsingNetworkFeature(this, false);
        }

        public boolean isSameUser(FeatureUser u) {
            if (u == null) return false;

            return isSameUser(u.mPid, u.mUid, u.mNetworkType, u.mFeature);
        }

        public boolean isSameUser(int pid, int uid, int networkType, String feature) {
            if ((mPid == pid) && (mUid == uid) && (mNetworkType == networkType) &&
                TextUtils.equals(mFeature, feature)) {
                return true;
            }
            return false;
        }

        public String toString() {
            return "FeatureUser("+mNetworkType+","+mFeature+","+mPid+","+mUid+"), created " +
                    (System.currentTimeMillis() - mCreateTime) + " mSec ago";
        }
    }

    // javadoc from interface
    public int startUsingNetworkFeature(int networkType, String feature,
            IBinder binder) {
        long startTime = 0;
        if (DBG) {
            startTime = SystemClock.elapsedRealtime();
        }
        if (VDBG) {
            log("startUsingNetworkFeature for net " + networkType + ": " + feature + ", uid="
                    + Binder.getCallingUid());
        }
        enforceChangePermission();
        try {
            if (!ConnectivityManager.isNetworkTypeValid(networkType) ||
                    mNetConfigs[networkType] == null) {
                return PhoneConstants.APN_REQUEST_FAILED;
            }

            FeatureUser f = new FeatureUser(networkType, feature, binder);

            // TODO - move this into individual networktrackers
            int usedNetworkType = convertFeatureToNetworkType(networkType, feature);

            if (mProtectedNetworks.contains(usedNetworkType)) {
                enforceConnectivityInternalPermission();
            }

            // if UID is restricted, don't allow them to bring up metered APNs
            final boolean networkMetered = isNetworkMeteredUnchecked(usedNetworkType);
            final int uidRules;
            synchronized (mRulesLock) {
                uidRules = mUidRules.get(Binder.getCallingUid(), RULE_ALLOW_ALL);
            }
            if (networkMetered && (uidRules & RULE_REJECT_METERED) != 0) {
                return PhoneConstants.APN_REQUEST_FAILED;
            }

            NetworkStateTracker network = mNetTrackers[usedNetworkType];
            if (network != null) {
                Integer currentPid = new Integer(getCallingPid());
                if (usedNetworkType != networkType) {
                    NetworkInfo ni = network.getNetworkInfo();

                    if (ni.isAvailable() == false) {
                        if (!TextUtils.equals(feature,Phone.FEATURE_ENABLE_DUN_ALWAYS)) {
                            if (DBG) log("special network not available ni=" + ni.getTypeName());
                            return PhoneConstants.APN_TYPE_NOT_AVAILABLE;
                        } else {
                            // else make the attempt anyway - probably giving REQUEST_STARTED below
                            if (DBG) {
                                log("special network not available, but try anyway ni=" +
                                        ni.getTypeName());
                            }
                        }
                    }

                    int restoreTimer = getRestoreDefaultNetworkDelay(usedNetworkType);

                    synchronized(this) {
                        boolean addToList = true;
                        if (restoreTimer < 0) {
                            // In case there is no timer is specified for the feature,
                            // make sure we don't add duplicate entry with the same request.
                            for (FeatureUser u : mFeatureUsers) {
                                if (u.isSameUser(f)) {
                                    // Duplicate user is found. Do not add.
                                    addToList = false;
                                    break;
                                }
                            }
                        }

                        if (addToList) mFeatureUsers.add(f);
                        if (!mNetRequestersPids[usedNetworkType].contains(currentPid)) {
                            // this gets used for per-pid dns when connected
                            mNetRequestersPids[usedNetworkType].add(currentPid);
                        }
                    }

                    if (restoreTimer >= 0) {
                        mHandler.sendMessageDelayed(mHandler.obtainMessage(
                                EVENT_RESTORE_DEFAULT_NETWORK, f), restoreTimer);
                    }

                    if ((ni.isConnectedOrConnecting() == true) &&
                            !network.isTeardownRequested()) {
                        if (ni.isConnected() == true) {
                            final long token = Binder.clearCallingIdentity();
                            try {
                                // add the pid-specific dns
                                handleDnsConfigurationChange(usedNetworkType);
                                if (VDBG) log("special network already active");
                            } finally {
                                Binder.restoreCallingIdentity(token);
                            }
                            return PhoneConstants.APN_ALREADY_ACTIVE;
                        }
                        if (VDBG) log("special network already connecting");
                        return PhoneConstants.APN_REQUEST_STARTED;
                    }

                    // check if the radio in play can make another contact
                    // assume if cannot for now

                    if (DBG) {
                        log("startUsingNetworkFeature reconnecting to " + networkType + ": " +
                                feature);
                    }
                    network.reconnect();
                    return PhoneConstants.APN_REQUEST_STARTED;
                } else {
                    // need to remember this unsupported request so we respond appropriately on stop
                    synchronized(this) {
                        mFeatureUsers.add(f);
                        if (!mNetRequestersPids[usedNetworkType].contains(currentPid)) {
                            // this gets used for per-pid dns when connected
                            mNetRequestersPids[usedNetworkType].add(currentPid);
                        }
                    }
                    return -1;
                }
            }
            return PhoneConstants.APN_TYPE_NOT_AVAILABLE;
         } finally {
            if (DBG) {
                final long execTime = SystemClock.elapsedRealtime() - startTime;
                if (execTime > 250) {
                    loge("startUsingNetworkFeature took too long: " + execTime + "ms");
                } else {
                    if (VDBG) log("startUsingNetworkFeature took " + execTime + "ms");
                }
            }
         }
    }

    // javadoc from interface
    public int stopUsingNetworkFeature(int networkType, String feature) {
        enforceChangePermission();

        int pid = getCallingPid();
        int uid = getCallingUid();

        FeatureUser u = null;
        boolean found = false;

        synchronized(this) {
            for (FeatureUser x : mFeatureUsers) {
                if (x.isSameUser(pid, uid, networkType, feature)) {
                    u = x;
                    found = true;
                    break;
                }
            }
        }
        if (found && u != null) {
            // stop regardless of how many other time this proc had called start
            return stopUsingNetworkFeature(u, true);
        } else {
            // none found!
            if (VDBG) log("stopUsingNetworkFeature - not a live request, ignoring");
            return 1;
        }
    }

    private int stopUsingNetworkFeature(FeatureUser u, boolean ignoreDups) {
        int networkType = u.mNetworkType;
        String feature = u.mFeature;
        int pid = u.mPid;
        int uid = u.mUid;

        NetworkStateTracker tracker = null;
        boolean callTeardown = false;  // used to carry our decision outside of sync block

        if (VDBG) {
            log("stopUsingNetworkFeature: net " + networkType + ": " + feature);
        }

        if (!ConnectivityManager.isNetworkTypeValid(networkType)) {
            if (DBG) {
                log("stopUsingNetworkFeature: net " + networkType + ": " + feature +
                        ", net is invalid");
            }
            return -1;
        }

        // need to link the mFeatureUsers list with the mNetRequestersPids state in this
        // sync block
        synchronized(this) {
            // check if this process still has an outstanding start request
            if (!mFeatureUsers.contains(u)) {
                if (VDBG) {
                    log("stopUsingNetworkFeature: this process has no outstanding requests" +
                        ", ignoring");
                }
                return 1;
            }
            u.unlinkDeathRecipient();
            mFeatureUsers.remove(mFeatureUsers.indexOf(u));
            // If we care about duplicate requests, check for that here.
            //
            // This is done to support the extension of a request - the app
            // can request we start the network feature again and renew the
            // auto-shutoff delay.  Normal "stop" calls from the app though
            // do not pay attention to duplicate requests - in effect the
            // API does not refcount and a single stop will counter multiple starts.
            if (ignoreDups == false) {
                for (FeatureUser x : mFeatureUsers) {
                    if (x.isSameUser(u)) {
                        if (VDBG) log("stopUsingNetworkFeature: dup is found, ignoring");
                        return 1;
                    }
                }
            }

            // TODO - move to individual network trackers
            int usedNetworkType = convertFeatureToNetworkType(networkType, feature);

            tracker =  mNetTrackers[usedNetworkType];
            if (tracker == null) {
                if (DBG) {
                    log("stopUsingNetworkFeature: net " + networkType + ": " + feature +
                            " no known tracker for used net type " + usedNetworkType);
                }
                return -1;
            }
            if (usedNetworkType != networkType) {
                Integer currentPid = new Integer(pid);
                mNetRequestersPids[usedNetworkType].remove(currentPid);
                reassessPidDns(pid, true);
                if (mNetRequestersPids[usedNetworkType].size() != 0) {
                    if (VDBG) {
                        log("stopUsingNetworkFeature: net " + networkType + ": " + feature +
                                " others still using it");
                    }
                    return 1;
                }
                callTeardown = true;
            } else {
                if (DBG) {
                    log("stopUsingNetworkFeature: net " + networkType + ": " + feature +
                            " not a known feature - dropping");
                }
            }
        }

        if (callTeardown) {
            if (DBG) {
                log("stopUsingNetworkFeature: teardown net " + networkType + ": " + feature);
            }
            tracker.teardown();
            return 1;
        } else {
            return -1;
        }
    }

    /**
     * @deprecated use requestRouteToHostAddress instead
     *
     * Ensure that a network route exists to deliver traffic to the specified
     * host via the specified network interface.
     * @param networkType the type of the network over which traffic to the
     * specified host is to be routed
     * @param hostAddress the IP address of the host to which the route is
     * desired
     * @return {@code true} on success, {@code false} on failure
     */
    public boolean requestRouteToHost(int networkType, int hostAddress) {
        InetAddress inetAddress = NetworkUtils.intToInetAddress(hostAddress);

        if (inetAddress == null) {
            return false;
        }

        return requestRouteToHostAddress(networkType, inetAddress.getAddress());
    }

    /**
     * Ensure that a network route exists to deliver traffic to the specified
     * host via the specified network interface.
     * @param networkType the type of the network over which traffic to the
     * specified host is to be routed
     * @param hostAddress the IP address of the host to which the route is
     * desired
     * @return {@code true} on success, {@code false} on failure
     */
    public boolean requestRouteToHostAddress(int networkType, byte[] hostAddress) {
        enforceChangePermission();
        if (mProtectedNetworks.contains(networkType)) {
            enforceConnectivityInternalPermission();
        }

        if (!ConnectivityManager.isNetworkTypeValid(networkType)) {
            if (DBG) log("requestRouteToHostAddress on invalid network: " + networkType);
            return false;
        }
        NetworkStateTracker tracker = mNetTrackers[networkType];

        if (tracker == null || !tracker.getNetworkInfo().isConnected() ||
                tracker.isTeardownRequested()) {
            if (VDBG) {
                log("requestRouteToHostAddress on down network " +
                           "(" + networkType + ") - dropped");
            }
            return false;
        }
        final long token = Binder.clearCallingIdentity();
        try {
            InetAddress addr = InetAddress.getByAddress(hostAddress);
            LinkProperties lp = tracker.getLinkProperties();
            return addRouteToAddress(lp, addr);
        } catch (UnknownHostException e) {
            if (DBG) log("requestRouteToHostAddress got " + e.toString());
        } finally {
            Binder.restoreCallingIdentity(token);
        }
        return false;
    }

    private boolean addRoute(LinkProperties p, RouteInfo r, boolean toDefaultTable) {
        return modifyRoute(p.getInterfaceName(), p, r, 0, ADD, toDefaultTable);
    }

    private boolean removeRoute(LinkProperties p, RouteInfo r, boolean toDefaultTable) {
        return modifyRoute(p.getInterfaceName(), p, r, 0, REMOVE, toDefaultTable);
    }

    private boolean addRouteToAddress(LinkProperties lp, InetAddress addr) {
        return modifyRouteToAddress(lp, addr, ADD, TO_DEFAULT_TABLE);
    }

    private boolean removeRouteToAddress(LinkProperties lp, InetAddress addr) {
        return modifyRouteToAddress(lp, addr, REMOVE, TO_DEFAULT_TABLE);
    }

    private boolean modifyRouteToAddress(LinkProperties lp, InetAddress addr, boolean doAdd,
            boolean toDefaultTable) {
        RouteInfo bestRoute = RouteInfo.selectBestRoute(lp.getRoutes(), addr);
        if (bestRoute == null) {
            bestRoute = RouteInfo.makeHostRoute(addr);
        } else {
            if (bestRoute.getGateway().equals(addr)) {
                // if there is no better route, add the implied hostroute for our gateway
                bestRoute = RouteInfo.makeHostRoute(addr);
            } else {
                // if we will connect to this through another route, add a direct route
                // to it's gateway
                bestRoute = RouteInfo.makeHostRoute(addr, bestRoute.getGateway());
            }
        }
        return modifyRoute(lp.getInterfaceName(), lp, bestRoute, 0, doAdd, toDefaultTable);
    }

    private boolean modifyRoute(String ifaceName, LinkProperties lp, RouteInfo r, int cycleCount,
            boolean doAdd, boolean toDefaultTable) {
        if ((ifaceName == null) || (lp == null) || (r == null)) {
            if (DBG) log("modifyRoute got unexpected null: " + ifaceName + ", " + lp + ", " + r);
            return false;
        }

        if (cycleCount > MAX_HOSTROUTE_CYCLE_COUNT) {
            loge("Error modifying route - too much recursion");
            return false;
        }

        if (r.isHostRoute() == false) {
            RouteInfo bestRoute = RouteInfo.selectBestRoute(lp.getRoutes(), r.getGateway());
            if (bestRoute != null) {
                if (bestRoute.getGateway().equals(r.getGateway())) {
                    // if there is no better route, add the implied hostroute for our gateway
                    bestRoute = RouteInfo.makeHostRoute(r.getGateway());
                } else {
                    // if we will connect to our gateway through another route, add a direct
                    // route to it's gateway
                    bestRoute = RouteInfo.makeHostRoute(r.getGateway(), bestRoute.getGateway());
                }
                modifyRoute(ifaceName, lp, bestRoute, cycleCount+1, doAdd, toDefaultTable);
            }
        }
        if (doAdd) {
            if (VDBG) log("Adding " + r + " for interface " + ifaceName);
            try {
                if (toDefaultTable) {
                    mAddedRoutes.add(r);  // only track default table - only one apps can effect
                    mNetd.addRoute(ifaceName, r);
                } else {
                    mNetd.addSecondaryRoute(ifaceName, r);
                }
            } catch (Exception e) {
                // never crash - catch them all
                if (DBG) loge("Exception trying to add a route: " + e);
                return false;
            }
        } else {
            // if we remove this one and there are no more like it, then refcount==0 and
            // we can remove it from the table
            if (toDefaultTable) {
                mAddedRoutes.remove(r);
                if (mAddedRoutes.contains(r) == false) {
                    if (VDBG) log("Removing " + r + " for interface " + ifaceName);
                    try {
                        mNetd.removeRoute(ifaceName, r);
                    } catch (Exception e) {
                        // never crash - catch them all
                        if (VDBG) loge("Exception trying to remove a route: " + e);
                        return false;
                    }
                } else {
                    if (VDBG) log("not removing " + r + " as it's still in use");
                }
            } else {
                if (VDBG) log("Removing " + r + " for interface " + ifaceName);
                try {
                    mNetd.removeSecondaryRoute(ifaceName, r);
                } catch (Exception e) {
                    // never crash - catch them all
                    if (VDBG) loge("Exception trying to remove a route: " + e);
                    return false;
                }
            }
        }
        return true;
    }

    /**
     * @see ConnectivityManager#getMobileDataEnabled()
     */
    public boolean getMobileDataEnabled() {
        // TODO: This detail should probably be in DataConnectionTracker's
        //       which is where we store the value and maybe make this
        //       asynchronous.
        enforceAccessPermission();
        boolean retVal = Settings.Secure.getInt(mContext.getContentResolver(),
                Settings.Secure.MOBILE_DATA, 1) == 1;
        if (VDBG) log("getMobileDataEnabled returning " + retVal);
        return retVal;
    }

    public void setDataDependency(int networkType, boolean met) {
        enforceConnectivityInternalPermission();

        mHandler.sendMessage(mHandler.obtainMessage(EVENT_SET_DEPENDENCY_MET,
                (met ? ENABLED : DISABLED), networkType));
    }

    private void handleSetDependencyMet(int networkType, boolean met) {
        if (mNetTrackers[networkType] != null) {
            if (DBG) {
                log("handleSetDependencyMet(" + networkType + ", " + met + ")");
            }
            mNetTrackers[networkType].setDependencyMet(met);
        }
    }

    private INetworkPolicyListener mPolicyListener = new INetworkPolicyListener.Stub() {
        @Override
        public void onUidRulesChanged(int uid, int uidRules) {
            // caller is NPMS, since we only register with them
            if (LOGD_RULES) {
                log("onUidRulesChanged(uid=" + uid + ", uidRules=" + uidRules + ")");
            }

            synchronized (mRulesLock) {
                // skip update when we've already applied rules
                final int oldRules = mUidRules.get(uid, RULE_ALLOW_ALL);
                if (oldRules == uidRules) return;

                mUidRules.put(uid, uidRules);
            }

            // TODO: notify UID when it has requested targeted updates
        }

        @Override
        public void onMeteredIfacesChanged(String[] meteredIfaces) {
            // caller is NPMS, since we only register with them
            if (LOGD_RULES) {
                log("onMeteredIfacesChanged(ifaces=" + Arrays.toString(meteredIfaces) + ")");
            }

            synchronized (mRulesLock) {
                mMeteredIfaces.clear();
                for (String iface : meteredIfaces) {
                    mMeteredIfaces.add(iface);
                }
            }
        }

        @Override
        public void onRestrictBackgroundChanged(boolean restrictBackground) {
            // caller is NPMS, since we only register with them
            if (LOGD_RULES) {
                log("onRestrictBackgroundChanged(restrictBackground=" + restrictBackground + ")");
            }

            // kick off connectivity change broadcast for active network, since
            // global background policy change is radical.
            final int networkType = mActiveDefaultNetwork;
            if (isNetworkTypeValid(networkType)) {
                final NetworkStateTracker tracker = mNetTrackers[networkType];
                if (tracker != null) {
                    final NetworkInfo info = tracker.getNetworkInfo();
                    if (info != null && info.isConnected()) {
                        sendConnectedBroadcast(info);
                    }
                }
            }
        }
    };

    /**
     * @see ConnectivityManager#setMobileDataEnabled(boolean)
     */
    public void setMobileDataEnabled(boolean enabled) {
        enforceChangePermission();
        if (DBG) log("setMobileDataEnabled(" + enabled + ")");

        mHandler.sendMessage(mHandler.obtainMessage(EVENT_SET_MOBILE_DATA,
                (enabled ? ENABLED : DISABLED), 0));
    }

    private void handleSetMobileData(boolean enabled) {
        if (mNetTrackers[ConnectivityManager.TYPE_MOBILE] != null) {
            if (VDBG) {
                log(mNetTrackers[ConnectivityManager.TYPE_MOBILE].toString() + enabled);
            }
            mNetTrackers[ConnectivityManager.TYPE_MOBILE].setUserDataEnable(enabled);
        }
        if (mNetTrackers[ConnectivityManager.TYPE_WIMAX] != null) {
            if (VDBG) {
                log(mNetTrackers[ConnectivityManager.TYPE_WIMAX].toString() + enabled);
            }
            mNetTrackers[ConnectivityManager.TYPE_WIMAX].setUserDataEnable(enabled);
        }
    }

    @Override
    public void setPolicyDataEnable(int networkType, boolean enabled) {
        // only someone like NPMS should only be calling us
        mContext.enforceCallingOrSelfPermission(MANAGE_NETWORK_POLICY, TAG);

        mHandler.sendMessage(mHandler.obtainMessage(
                EVENT_SET_POLICY_DATA_ENABLE, networkType, (enabled ? ENABLED : DISABLED)));
    }

    private void handleSetPolicyDataEnable(int networkType, boolean enabled) {
        if (isNetworkTypeValid(networkType)) {
            final NetworkStateTracker tracker = mNetTrackers[networkType];
            if (tracker != null) {
                tracker.setPolicyDataEnable(enabled);
            }
        }
    }

    private void enforceAccessPermission() {
        mContext.enforceCallingOrSelfPermission(
                android.Manifest.permission.ACCESS_NETWORK_STATE,
                "ConnectivityService");
    }

    private void enforceChangePermission() {
        mContext.enforceCallingOrSelfPermission(
                android.Manifest.permission.CHANGE_NETWORK_STATE,
                "ConnectivityService");
    }

    // TODO Make this a special check when it goes public
    private void enforceTetherChangePermission() {
        mContext.enforceCallingOrSelfPermission(
                android.Manifest.permission.CHANGE_NETWORK_STATE,
                "ConnectivityService");
    }

    private void enforceTetherAccessPermission() {
        mContext.enforceCallingOrSelfPermission(
                android.Manifest.permission.ACCESS_NETWORK_STATE,
                "ConnectivityService");
    }

    private void enforceConnectivityInternalPermission() {
        mContext.enforceCallingOrSelfPermission(
                android.Manifest.permission.CONNECTIVITY_INTERNAL,
                "ConnectivityService");
    }

    /**
     * Handle a {@code DISCONNECTED} event. If this pertains to the non-active
     * network, we ignore it. If it is for the active network, we send out a
     * broadcast. But first, we check whether it might be possible to connect
     * to a different network.
     * @param info the {@code NetworkInfo} for the network
     */
    private void handleDisconnect(NetworkInfo info) {

        int prevNetType = info.getType();

        mNetTrackers[prevNetType].setTeardownRequested(false);

        // Remove idletimer previously setup in {@code handleConnect}
        removeDataActivityTracking(prevNetType);

        /*
         * If the disconnected network is not the active one, then don't report
         * this as a loss of connectivity. What probably happened is that we're
         * getting the disconnect for a network that we explicitly disabled
         * in accordance with network preference policies.
         */
        if (!mNetConfigs[prevNetType].isDefault()) {
            List pids = mNetRequestersPids[prevNetType];
            for (int i = 0; i<pids.size(); i++) {
                Integer pid = (Integer)pids.get(i);
                // will remove them because the net's no longer connected
                // need to do this now as only now do we know the pids and
                // can properly null things that are no longer referenced.
                reassessPidDns(pid.intValue(), false);
            }
        }

        Intent intent = new Intent(ConnectivityManager.CONNECTIVITY_ACTION);
        intent.putExtra(ConnectivityManager.EXTRA_NETWORK_INFO, info);
        intent.putExtra(ConnectivityManager.EXTRA_NETWORK_TYPE, info.getType());
        if (info.isFailover()) {
            intent.putExtra(ConnectivityManager.EXTRA_IS_FAILOVER, true);
            info.setFailover(false);
        }
        if (info.getReason() != null) {
            intent.putExtra(ConnectivityManager.EXTRA_REASON, info.getReason());
        }
        if (info.getExtraInfo() != null) {
            intent.putExtra(ConnectivityManager.EXTRA_EXTRA_INFO,
                    info.getExtraInfo());
        }

        if (mNetConfigs[prevNetType].isDefault()) {
            tryFailover(prevNetType);
            if (mActiveDefaultNetwork != -1) {
                NetworkInfo switchTo = mNetTrackers[mActiveDefaultNetwork].getNetworkInfo();
                intent.putExtra(ConnectivityManager.EXTRA_OTHER_NETWORK_INFO, switchTo);
            } else {
                mDefaultInetConditionPublished = 0; // we're not connected anymore
                intent.putExtra(ConnectivityManager.EXTRA_NO_CONNECTIVITY, true);
            }
        }
        intent.putExtra(ConnectivityManager.EXTRA_INET_CONDITION, mDefaultInetConditionPublished);

        // Reset interface if no other connections are using the same interface
        boolean doReset = true;
        LinkProperties linkProperties = mNetTrackers[prevNetType].getLinkProperties();
        if (linkProperties != null) {
            String oldIface = linkProperties.getInterfaceName();
            if (TextUtils.isEmpty(oldIface) == false) {
                for (NetworkStateTracker networkStateTracker : mNetTrackers) {
                    if (networkStateTracker == null) continue;
                    NetworkInfo networkInfo = networkStateTracker.getNetworkInfo();
                    if (networkInfo.isConnected() && networkInfo.getType() != prevNetType) {
                        LinkProperties l = networkStateTracker.getLinkProperties();
                        if (l == null) continue;
                        if (oldIface.equals(l.getInterfaceName())) {
                            doReset = false;
                            break;
                        }
                    }
                }
            }
        }

        // do this before we broadcast the change
        handleConnectivityChange(prevNetType, doReset);

        final Intent immediateIntent = new Intent(intent);
        immediateIntent.setAction(CONNECTIVITY_ACTION_IMMEDIATE);
        sendStickyBroadcast(immediateIntent);
        sendStickyBroadcastDelayed(intent, getConnectivityChangeDelay());
        /*
         * If the failover network is already connected, then immediately send
         * out a followup broadcast indicating successful failover
         */
        if (mActiveDefaultNetwork != -1) {
            sendConnectedBroadcastDelayed(mNetTrackers[mActiveDefaultNetwork].getNetworkInfo(),
                    getConnectivityChangeDelay());
        }
    }

    private void tryFailover(int prevNetType) {
        /*
         * If this is a default network, check if other defaults are available.
         * Try to reconnect on all available and let them hash it out when
         * more than one connects.
         */
        if (mNetConfigs[prevNetType].isDefault()) {
            if (mActiveDefaultNetwork == prevNetType) {
                mActiveDefaultNetwork = -1;
            }

            // don't signal a reconnect for anything lower or equal priority than our
            // current connected default
            // TODO - don't filter by priority now - nice optimization but risky
//            int currentPriority = -1;
//            if (mActiveDefaultNetwork != -1) {
//                currentPriority = mNetConfigs[mActiveDefaultNetwork].mPriority;
//            }
            for (int checkType=0; checkType <= ConnectivityManager.MAX_NETWORK_TYPE; checkType++) {
                if (checkType == prevNetType) continue;
                if (mNetConfigs[checkType] == null) continue;
                if (!mNetConfigs[checkType].isDefault()) continue;
                if (mNetTrackers[checkType] == null) continue;

// Enabling the isAvailable() optimization caused mobile to not get
// selected if it was in the middle of error handling. Specifically
// a moble connection that took 30 seconds to complete the DEACTIVATE_DATA_CALL
// would not be available and we wouldn't get connected to anything.
// So removing the isAvailable() optimization below for now. TODO: This
// optimization should work and we need to investigate why it doesn't work.
// This could be related to how DEACTIVATE_DATA_CALL is reporting its
// complete before it is really complete.
//                if (!mNetTrackers[checkType].isAvailable()) continue;

//                if (currentPriority >= mNetConfigs[checkType].mPriority) continue;

                NetworkStateTracker checkTracker = mNetTrackers[checkType];
                NetworkInfo checkInfo = checkTracker.getNetworkInfo();
                if (!checkInfo.isConnectedOrConnecting() || checkTracker.isTeardownRequested()) {
                    checkInfo.setFailover(true);
                    checkTracker.reconnect();
                }
                if (DBG) log("Attempting to switch to " + checkInfo.getTypeName());
            }
        }
    }

    private void sendConnectedBroadcast(NetworkInfo info) {
        sendGeneralBroadcast(info, CONNECTIVITY_ACTION_IMMEDIATE);
        sendGeneralBroadcast(info, CONNECTIVITY_ACTION);
    }

    private void sendConnectedBroadcastDelayed(NetworkInfo info, int delayMs) {
        sendGeneralBroadcast(info, CONNECTIVITY_ACTION_IMMEDIATE);
        sendGeneralBroadcastDelayed(info, CONNECTIVITY_ACTION, delayMs);
    }

    private void sendInetConditionBroadcast(NetworkInfo info) {
        sendGeneralBroadcast(info, ConnectivityManager.INET_CONDITION_ACTION);
    }

    private Intent makeGeneralIntent(NetworkInfo info, String bcastType) {
        Intent intent = new Intent(bcastType);
        intent.putExtra(ConnectivityManager.EXTRA_NETWORK_INFO, info);
        intent.putExtra(ConnectivityManager.EXTRA_NETWORK_TYPE, info.getType());
        if (info.isFailover()) {
            intent.putExtra(ConnectivityManager.EXTRA_IS_FAILOVER, true);
            info.setFailover(false);
        }
        if (info.getReason() != null) {
            intent.putExtra(ConnectivityManager.EXTRA_REASON, info.getReason());
        }
        if (info.getExtraInfo() != null) {
            intent.putExtra(ConnectivityManager.EXTRA_EXTRA_INFO,
                    info.getExtraInfo());
        }
        intent.putExtra(ConnectivityManager.EXTRA_INET_CONDITION, mDefaultInetConditionPublished);
        return intent;
    }

    private void sendGeneralBroadcast(NetworkInfo info, String bcastType) {
        sendStickyBroadcast(makeGeneralIntent(info, bcastType));
    }

    private void sendGeneralBroadcastDelayed(NetworkInfo info, String bcastType, int delayMs) {
        sendStickyBroadcastDelayed(makeGeneralIntent(info, bcastType), delayMs);
    }

    private void sendDataActivityBroadcast(int deviceType, boolean active) {
        Intent intent = new Intent(ConnectivityManager.ACTION_DATA_ACTIVITY_CHANGE);
        intent.putExtra(ConnectivityManager.EXTRA_DEVICE_TYPE, deviceType);
        intent.putExtra(ConnectivityManager.EXTRA_IS_ACTIVE, active);
        mContext.sendOrderedBroadcast(intent, RECEIVE_DATA_ACTIVITY_CHANGE);
    }

    /**
     * Called when an attempt to fail over to another network has failed.
     * @param info the {@link NetworkInfo} for the failed network
     */
    private void handleConnectionFailure(NetworkInfo info) {
        mNetTrackers[info.getType()].setTeardownRequested(false);

        String reason = info.getReason();
        String extraInfo = info.getExtraInfo();

        String reasonText;
        if (reason == null) {
            reasonText = ".";
        } else {
            reasonText = " (" + reason + ").";
        }
        loge("Attempt to connect to " + info.getTypeName() + " failed" + reasonText);

        Intent intent = new Intent(ConnectivityManager.CONNECTIVITY_ACTION);
        intent.putExtra(ConnectivityManager.EXTRA_NETWORK_INFO, info);
        intent.putExtra(ConnectivityManager.EXTRA_NETWORK_TYPE, info.getType());
        if (getActiveNetworkInfo() == null) {
            intent.putExtra(ConnectivityManager.EXTRA_NO_CONNECTIVITY, true);
        }
        if (reason != null) {
            intent.putExtra(ConnectivityManager.EXTRA_REASON, reason);
        }
        if (extraInfo != null) {
            intent.putExtra(ConnectivityManager.EXTRA_EXTRA_INFO, extraInfo);
        }
        if (info.isFailover()) {
            intent.putExtra(ConnectivityManager.EXTRA_IS_FAILOVER, true);
            info.setFailover(false);
        }

        if (mNetConfigs[info.getType()].isDefault()) {
            tryFailover(info.getType());
            if (mActiveDefaultNetwork != -1) {
                NetworkInfo switchTo = mNetTrackers[mActiveDefaultNetwork].getNetworkInfo();
                intent.putExtra(ConnectivityManager.EXTRA_OTHER_NETWORK_INFO, switchTo);
            } else {
                mDefaultInetConditionPublished = 0;
                intent.putExtra(ConnectivityManager.EXTRA_NO_CONNECTIVITY, true);
            }
        }

        intent.putExtra(ConnectivityManager.EXTRA_INET_CONDITION, mDefaultInetConditionPublished);

        final Intent immediateIntent = new Intent(intent);
        immediateIntent.setAction(CONNECTIVITY_ACTION_IMMEDIATE);
        sendStickyBroadcast(immediateIntent);
        sendStickyBroadcast(intent);
        /*
         * If the failover network is already connected, then immediately send
         * out a followup broadcast indicating successful failover
         */
        if (mActiveDefaultNetwork != -1) {
            sendConnectedBroadcast(mNetTrackers[mActiveDefaultNetwork].getNetworkInfo());
        }
    }

    private void sendStickyBroadcast(Intent intent) {
        synchronized(this) {
            if (!mSystemReady) {
                mInitialBroadcast = new Intent(intent);
            }
            intent.addFlags(Intent.FLAG_RECEIVER_REGISTERED_ONLY_BEFORE_BOOT);
            if (VDBG) {
                log("sendStickyBroadcast: action=" + intent.getAction());
            }

            mContext.sendStickyBroadcast(intent);
        }
    }

    private void sendStickyBroadcastDelayed(Intent intent, int delayMs) {
        if (delayMs <= 0) {
            sendStickyBroadcast(intent);
        } else {
            if (VDBG) {
                log("sendStickyBroadcastDelayed: delayMs=" + delayMs + ", action="
                        + intent.getAction());
            }
            mHandler.sendMessageDelayed(mHandler.obtainMessage(
                    EVENT_SEND_STICKY_BROADCAST_INTENT, intent), delayMs);
        }
    }

    void systemReady() {
        synchronized(this) {
            mSystemReady = true;
            if (mInitialBroadcast != null) {
                mContext.sendStickyBroadcast(mInitialBroadcast);
                mInitialBroadcast = null;
            }
        }
        // load the global proxy at startup
        mHandler.sendMessage(mHandler.obtainMessage(EVENT_APPLY_GLOBAL_HTTP_PROXY));
    }

    private void handleConnect(NetworkInfo info) {
        final int type = info.getType();
        final NetworkStateTracker thisNet = mNetTrackers[type];

        setupDataActivityTracking(type);

        // snapshot isFailover, because sendConnectedBroadcast() resets it
        boolean isFailover = info.isFailover();
<<<<<<< HEAD
=======
        final NetworkStateTracker thisNet = mNetTrackers[type];
        final String thisIface = thisNet.getLinkProperties().getInterfaceName();
>>>>>>> ab4e251a

        // if this is a default net and other default is running
        // kill the one not preferred
        if (mNetConfigs[type].isDefault()) {
            if (mActiveDefaultNetwork != -1 && mActiveDefaultNetwork != type) {
                if ((type != mNetworkPreference &&
                        mNetConfigs[mActiveDefaultNetwork].priority >
                        mNetConfigs[type].priority) ||
                        mNetworkPreference == mActiveDefaultNetwork) {
                        // don't accept this one
                        if (VDBG) {
                            log("Not broadcasting CONNECT_ACTION " +
                                "to torn down network " + info.getTypeName());
                        }
                        teardown(thisNet);
                        return;
                } else {
                    // tear down the other
                    NetworkStateTracker otherNet =
                            mNetTrackers[mActiveDefaultNetwork];
                    if (DBG) {
                        log("Policy requires " + otherNet.getNetworkInfo().getTypeName() +
                            " teardown");
                    }
                    if (!teardown(otherNet)) {
                        loge("Network declined teardown request");
                        teardown(thisNet);
                        return;
                    }
                }
            }
            synchronized (ConnectivityService.this) {
                // have a new default network, release the transition wakelock in a second
                // if it's held.  The second pause is to allow apps to reconnect over the
                // new network
                if (mNetTransitionWakeLock.isHeld()) {
                    mHandler.sendMessageDelayed(mHandler.obtainMessage(
                            EVENT_CLEAR_NET_TRANSITION_WAKELOCK,
                            mNetTransitionWakeLockSerialNumber, 0),
                            1000);
                }
            }
            mActiveDefaultNetwork = type;
            // this will cause us to come up initially as unconnected and switching
            // to connected after our normal pause unless somebody reports us as reall
            // disconnected
            mDefaultInetConditionPublished = 0;
            mDefaultConnectionSequence++;
            mInetConditionChangeInFlight = false;
            // Don't do this - if we never sign in stay, grey
            //reportNetworkCondition(mActiveDefaultNetwork, 100);
        }
        thisNet.setTeardownRequested(false);
        updateNetworkSettings(thisNet);
        handleConnectivityChange(type, false);
        sendConnectedBroadcastDelayed(info, getConnectivityChangeDelay());

        // notify battery stats service about this network
        if (thisIface != null) {
            try {
                BatteryStatsService.getService().noteNetworkInterfaceType(thisIface, type);
            } catch (RemoteException e) {
                // ignored; service lives in system_server
            }
        }
    }

    /**
     * Setup data activity tracking for the given network interface.
     *
     * Every {@code setupDataActivityTracking} should be paired with a
     * {@link removeDataActivityTracking} for cleanup.
     */
    private void setupDataActivityTracking(int type) {
        final NetworkStateTracker thisNet = mNetTrackers[type];
        final String iface = thisNet.getLinkProperties().getInterfaceName();

        final int timeout;

        if (ConnectivityManager.isNetworkTypeMobile(type)) {
            timeout = Settings.Secure.getInt(mContext.getContentResolver(),
                                             Settings.Secure.DATA_ACTIVITY_TIMEOUT_MOBILE,
                                             0);
            // Canonicalize mobile network type
            type = ConnectivityManager.TYPE_MOBILE;
        } else if (ConnectivityManager.TYPE_WIFI == type) {
            timeout = Settings.Secure.getInt(mContext.getContentResolver(),
                                             Settings.Secure.DATA_ACTIVITY_TIMEOUT_WIFI,
                                             0);
        } else {
            // do not track any other networks
            timeout = 0;
        }

        if (timeout > 0 && iface != null) {
            try {
                mNetd.addIdleTimer(iface, timeout, Integer.toString(type));
            } catch (RemoteException e) {
            }
        }
    }

    /**
     * Remove data activity tracking when network disconnects.
     */
    private void removeDataActivityTracking(int type) {
        final NetworkStateTracker net = mNetTrackers[type];
        final String iface = net.getLinkProperties().getInterfaceName();

        if (iface != null && (ConnectivityManager.isNetworkTypeMobile(type) ||
                              ConnectivityManager.TYPE_WIFI == type)) {
            try {
                // the call fails silently if no idletimer setup for this interface
                mNetd.removeIdleTimer(iface);
            } catch (RemoteException e) {
            }
        }
    }

    /**
     * After a change in the connectivity state of a network. We're mainly
     * concerned with making sure that the list of DNS servers is set up
     * according to which networks are connected, and ensuring that the
     * right routing table entries exist.
     */
    private void handleConnectivityChange(int netType, boolean doReset) {
        int resetMask = doReset ? NetworkUtils.RESET_ALL_ADDRESSES : 0;

        /*
         * If a non-default network is enabled, add the host routes that
         * will allow it's DNS servers to be accessed.
         */
        handleDnsConfigurationChange(netType);

        LinkProperties curLp = mCurrentLinkProperties[netType];
        LinkProperties newLp = null;

        if (mNetTrackers[netType].getNetworkInfo().isConnected()) {
            newLp = mNetTrackers[netType].getLinkProperties();
            if (VDBG) {
                log("handleConnectivityChange: changed linkProperty[" + netType + "]:" +
                        " doReset=" + doReset + " resetMask=" + resetMask +
                        "\n   curLp=" + curLp +
                        "\n   newLp=" + newLp);
            }

            if (curLp != null) {
                if (curLp.isIdenticalInterfaceName(newLp)) {
                    CompareResult<LinkAddress> car = curLp.compareAddresses(newLp);
                    if ((car.removed.size() != 0) || (car.added.size() != 0)) {
                        for (LinkAddress linkAddr : car.removed) {
                            if (linkAddr.getAddress() instanceof Inet4Address) {
                                resetMask |= NetworkUtils.RESET_IPV4_ADDRESSES;
                            }
                            if (linkAddr.getAddress() instanceof Inet6Address) {
                                resetMask |= NetworkUtils.RESET_IPV6_ADDRESSES;
                            }
                        }
                        if (DBG) {
                            log("handleConnectivityChange: addresses changed" +
                                    " linkProperty[" + netType + "]:" + " resetMask=" + resetMask +
                                    "\n   car=" + car);
                        }
                    } else {
                        if (DBG) {
                            log("handleConnectivityChange: address are the same reset per doReset" +
                                   " linkProperty[" + netType + "]:" +
                                   " resetMask=" + resetMask);
                        }
                    }
                } else {
                    resetMask = NetworkUtils.RESET_ALL_ADDRESSES;
                    if (DBG) {
                        log("handleConnectivityChange: interface not not equivalent reset both" +
                                " linkProperty[" + netType + "]:" +
                                " resetMask=" + resetMask);
                    }
                }
            }
            if (mNetConfigs[netType].isDefault()) {
                handleApplyDefaultProxy(newLp.getHttpProxy());
            }
        } else {
            if (VDBG) {
                log("handleConnectivityChange: changed linkProperty[" + netType + "]:" +
                        " doReset=" + doReset + " resetMask=" + resetMask +
                        "\n  curLp=" + curLp +
                        "\n  newLp= null");
            }
        }
        mCurrentLinkProperties[netType] = newLp;
        boolean resetDns = updateRoutes(newLp, curLp, mNetConfigs[netType].isDefault());

        if (resetMask != 0 || resetDns) {
            LinkProperties linkProperties = mNetTrackers[netType].getLinkProperties();
            if (linkProperties != null) {
                String iface = linkProperties.getInterfaceName();
                if (TextUtils.isEmpty(iface) == false) {
                    if (resetMask != 0) {
                        if (DBG) log("resetConnections(" + iface + ", " + resetMask + ")");
                        NetworkUtils.resetConnections(iface, resetMask);

                        // Tell VPN the interface is down. It is a temporary
                        // but effective fix to make VPN aware of the change.
                        if ((resetMask & NetworkUtils.RESET_IPV4_ADDRESSES) != 0) {
                            mVpn.interfaceStatusChanged(iface, false);
                        }
                    }
                    if (resetDns) {
                        if (VDBG) log("resetting DNS cache for " + iface);
                        try {
                            mNetd.flushInterfaceDnsCache(iface);
                        } catch (Exception e) {
                            // never crash - catch them all
                            if (DBG) loge("Exception resetting dns cache: " + e);
                        }
                    }
                }
            }
        }

        // TODO: Temporary notifying upstread change to Tethering.
        //       @see bug/4455071
        /** Notify TetheringService if interface name has been changed. */
        if (TextUtils.equals(mNetTrackers[netType].getNetworkInfo().getReason(),
                             PhoneConstants.REASON_LINK_PROPERTIES_CHANGED)) {
            if (isTetheringSupported()) {
                mTethering.handleTetherIfaceChange();
            }
        }
    }

    /**
     * Add and remove routes using the old properties (null if not previously connected),
     * new properties (null if becoming disconnected).  May even be double null, which
     * is a noop.
     * Uses isLinkDefault to determine if default routes should be set or conversely if
     * host routes should be set to the dns servers
     * returns a boolean indicating the routes changed
     */
    private boolean updateRoutes(LinkProperties newLp, LinkProperties curLp,
            boolean isLinkDefault) {
        Collection<RouteInfo> routesToAdd = null;
        CompareResult<InetAddress> dnsDiff = new CompareResult<InetAddress>();
        CompareResult<RouteInfo> routeDiff = new CompareResult<RouteInfo>();
        if (curLp != null) {
            // check for the delta between the current set and the new
            routeDiff = curLp.compareRoutes(newLp);
            dnsDiff = curLp.compareDnses(newLp);
        } else if (newLp != null) {
            routeDiff.added = newLp.getRoutes();
            dnsDiff.added = newLp.getDnses();
        }

        boolean routesChanged = (routeDiff.removed.size() != 0 || routeDiff.added.size() != 0);

        for (RouteInfo r : routeDiff.removed) {
            if (isLinkDefault || ! r.isDefaultRoute()) {
                removeRoute(curLp, r, TO_DEFAULT_TABLE);
            }
            if (isLinkDefault == false) {
                // remove from a secondary route table
                removeRoute(curLp, r, TO_SECONDARY_TABLE);
            }
        }

        for (RouteInfo r :  routeDiff.added) {
            if (isLinkDefault || ! r.isDefaultRoute()) {
                addRoute(newLp, r, TO_DEFAULT_TABLE);
            } else {
                // add to a secondary route table
                addRoute(newLp, r, TO_SECONDARY_TABLE);

                // many radios add a default route even when we don't want one.
                // remove the default route unless somebody else has asked for it
                String ifaceName = newLp.getInterfaceName();
                if (TextUtils.isEmpty(ifaceName) == false && mAddedRoutes.contains(r) == false) {
                    if (VDBG) log("Removing " + r + " for interface " + ifaceName);
                    try {
                        mNetd.removeRoute(ifaceName, r);
                    } catch (Exception e) {
                        // never crash - catch them all
                        if (DBG) loge("Exception trying to remove a route: " + e);
                    }
                }
            }
        }

        if (!isLinkDefault) {
            // handle DNS routes
            if (routesChanged) {
                // routes changed - remove all old dns entries and add new
                if (curLp != null) {
                    for (InetAddress oldDns : curLp.getDnses()) {
                        removeRouteToAddress(curLp, oldDns);
                    }
                }
                if (newLp != null) {
                    for (InetAddress newDns : newLp.getDnses()) {
                        addRouteToAddress(newLp, newDns);
                    }
                }
            } else {
                // no change in routes, check for change in dns themselves
                for (InetAddress oldDns : dnsDiff.removed) {
                    removeRouteToAddress(curLp, oldDns);
                }
                for (InetAddress newDns : dnsDiff.added) {
                    addRouteToAddress(newLp, newDns);
                }
            }
        }
        return routesChanged;
    }


   /**
     * Reads the network specific TCP buffer sizes from SystemProperties
     * net.tcp.buffersize.[default|wifi|umts|edge|gprs] and set them for system
     * wide use
     */
   public void updateNetworkSettings(NetworkStateTracker nt) {
        String key = nt.getTcpBufferSizesPropName();
        String bufferSizes = SystemProperties.get(key);

        if (bufferSizes.length() == 0) {
            if (VDBG) log(key + " not found in system properties. Using defaults");

            // Setting to default values so we won't be stuck to previous values
            key = "net.tcp.buffersize.default";
            bufferSizes = SystemProperties.get(key);
        }

        // Set values in kernel
        if (bufferSizes.length() != 0) {
            if (VDBG) {
                log("Setting TCP values: [" + bufferSizes
                        + "] which comes from [" + key + "]");
            }
            setBufferSize(bufferSizes);
        }
    }

   /**
     * Writes TCP buffer sizes to /sys/kernel/ipv4/tcp_[r/w]mem_[min/def/max]
     * which maps to /proc/sys/net/ipv4/tcp_rmem and tcpwmem
     *
     * @param bufferSizes in the format of "readMin, readInitial, readMax,
     *        writeMin, writeInitial, writeMax"
     */
    private void setBufferSize(String bufferSizes) {
        try {
            String[] values = bufferSizes.split(",");

            if (values.length == 6) {
              final String prefix = "/sys/kernel/ipv4/tcp_";
                FileUtils.stringToFile(prefix + "rmem_min", values[0]);
                FileUtils.stringToFile(prefix + "rmem_def", values[1]);
                FileUtils.stringToFile(prefix + "rmem_max", values[2]);
                FileUtils.stringToFile(prefix + "wmem_min", values[3]);
                FileUtils.stringToFile(prefix + "wmem_def", values[4]);
                FileUtils.stringToFile(prefix + "wmem_max", values[5]);
            } else {
                loge("Invalid buffersize string: " + bufferSizes);
            }
        } catch (IOException e) {
            loge("Can't set tcp buffer sizes:" + e);
        }
    }

    /**
     * Adjust the per-process dns entries (net.dns<x>.<pid>) based
     * on the highest priority active net which this process requested.
     * If there aren't any, clear it out
     */
    private void reassessPidDns(int myPid, boolean doBump)
    {
        if (VDBG) log("reassessPidDns for pid " + myPid);
        for(int i : mPriorityList) {
            if (mNetConfigs[i].isDefault()) {
                continue;
            }
            NetworkStateTracker nt = mNetTrackers[i];
            if (nt.getNetworkInfo().isConnected() &&
                    !nt.isTeardownRequested()) {
                LinkProperties p = nt.getLinkProperties();
                if (p == null) continue;
                List pids = mNetRequestersPids[i];
                for (int j=0; j<pids.size(); j++) {
                    Integer pid = (Integer)pids.get(j);
                    if (pid.intValue() == myPid) {
                        Collection<InetAddress> dnses = p.getDnses();
                        writePidDns(dnses, myPid);
                        if (doBump) {
                            bumpDns();
                        }
                        return;
                    }
                }
           }
        }
        // nothing found - delete
        for (int i = 1; ; i++) {
            String prop = "net.dns" + i + "." + myPid;
            if (SystemProperties.get(prop).length() == 0) {
                if (doBump) {
                    bumpDns();
                }
                return;
            }
            SystemProperties.set(prop, "");
        }
    }

    // return true if results in a change
    private boolean writePidDns(Collection <InetAddress> dnses, int pid) {
        int j = 1;
        boolean changed = false;
        for (InetAddress dns : dnses) {
            String dnsString = dns.getHostAddress();
            if (changed || !dnsString.equals(SystemProperties.get("net.dns" + j + "." + pid))) {
                changed = true;
                SystemProperties.set("net.dns" + j + "." + pid, dns.getHostAddress());
            }
            j++;
        }
        return changed;
    }

    private void bumpDns() {
        /*
         * Bump the property that tells the name resolver library to reread
         * the DNS server list from the properties.
         */
        String propVal = SystemProperties.get("net.dnschange");
        int n = 0;
        if (propVal.length() != 0) {
            try {
                n = Integer.parseInt(propVal);
            } catch (NumberFormatException e) {}
        }
        SystemProperties.set("net.dnschange", "" + (n+1));
        /*
         * Tell the VMs to toss their DNS caches
         */
        Intent intent = new Intent(Intent.ACTION_CLEAR_DNS_CACHE);
        intent.addFlags(Intent.FLAG_RECEIVER_REPLACE_PENDING);
        /*
         * Connectivity events can happen before boot has completed ...
         */
        intent.addFlags(Intent.FLAG_RECEIVER_REGISTERED_ONLY_BEFORE_BOOT);
        mContext.sendBroadcast(intent);
    }

    // Caller must grab mDnsLock.
    private boolean updateDns(String network, String iface,
            Collection<InetAddress> dnses, String domains) {
        boolean changed = false;
        int last = 0;
        if (dnses.size() == 0 && mDefaultDns != null) {
            ++last;
            String value = mDefaultDns.getHostAddress();
            if (!value.equals(SystemProperties.get("net.dns1"))) {
                if (DBG) {
                    loge("no dns provided for " + network + " - using " + value);
                }
                changed = true;
                SystemProperties.set("net.dns1", value);
            }
        } else {
            for (InetAddress dns : dnses) {
                ++last;
                String key = "net.dns" + last;
                String value = dns.getHostAddress();
                if (!changed && value.equals(SystemProperties.get(key))) {
                    continue;
                }
                if (VDBG) {
                    log("adding dns " + value + " for " + network);
                }
                changed = true;
                SystemProperties.set(key, value);
            }
        }
        for (int i = last + 1; i <= mNumDnsEntries; ++i) {
            String key = "net.dns" + i;
            if (VDBG) log("erasing " + key);
            changed = true;
            SystemProperties.set(key, "");
        }
        mNumDnsEntries = last;

        if (changed) {
            try {
                mNetd.setDnsServersForInterface(iface, NetworkUtils.makeStrings(dnses));
                mNetd.setDefaultInterfaceForDns(iface);
            } catch (Exception e) {
                if (DBG) loge("exception setting default dns interface: " + e);
            }
        }
        if (!domains.equals(SystemProperties.get("net.dns.search"))) {
            SystemProperties.set("net.dns.search", domains);
            changed = true;
        }
        return changed;
    }

    private void handleDnsConfigurationChange(int netType) {
        // add default net's dns entries
        NetworkStateTracker nt = mNetTrackers[netType];
        if (nt != null && nt.getNetworkInfo().isConnected() && !nt.isTeardownRequested()) {
            LinkProperties p = nt.getLinkProperties();
            if (p == null) return;
            Collection<InetAddress> dnses = p.getDnses();
            boolean changed = false;
            if (mNetConfigs[netType].isDefault()) {
                String network = nt.getNetworkInfo().getTypeName();
                synchronized (mDnsLock) {
                    if (!mDnsOverridden) {
                        changed = updateDns(network, p.getInterfaceName(), dnses, "");
                    }
                }
            } else {
                try {
                    mNetd.setDnsServersForInterface(p.getInterfaceName(),
                            NetworkUtils.makeStrings(dnses));
                } catch (Exception e) {
                    if (DBG) loge("exception setting dns servers: " + e);
                }
                // set per-pid dns for attached secondary nets
                List pids = mNetRequestersPids[netType];
                for (int y=0; y< pids.size(); y++) {
                    Integer pid = (Integer)pids.get(y);
                    changed = writePidDns(dnses, pid.intValue());
                }
            }
            if (changed) bumpDns();
        }
    }

    private int getRestoreDefaultNetworkDelay(int networkType) {
        String restoreDefaultNetworkDelayStr = SystemProperties.get(
                NETWORK_RESTORE_DELAY_PROP_NAME);
        if(restoreDefaultNetworkDelayStr != null &&
                restoreDefaultNetworkDelayStr.length() != 0) {
            try {
                return Integer.valueOf(restoreDefaultNetworkDelayStr);
            } catch (NumberFormatException e) {
            }
        }
        // if the system property isn't set, use the value for the apn type
        int ret = RESTORE_DEFAULT_NETWORK_DELAY;

        if ((networkType <= ConnectivityManager.MAX_NETWORK_TYPE) &&
                (mNetConfigs[networkType] != null)) {
            ret = mNetConfigs[networkType].restoreTime;
        }
        return ret;
    }

    @Override
    protected void dump(FileDescriptor fd, PrintWriter pw, String[] args) {
        if (mContext.checkCallingOrSelfPermission(
                android.Manifest.permission.DUMP)
                != PackageManager.PERMISSION_GRANTED) {
            pw.println("Permission Denial: can't dump ConnectivityService " +
                    "from from pid=" + Binder.getCallingPid() + ", uid=" +
                    Binder.getCallingUid());
            return;
        }
        pw.println();
        for (NetworkStateTracker nst : mNetTrackers) {
            if (nst != null) {
                if (nst.getNetworkInfo().isConnected()) {
                    pw.println("Active network: " + nst.getNetworkInfo().
                            getTypeName());
                }
                pw.println(nst.getNetworkInfo());
                pw.println(nst);
                pw.println();
            }
        }

        pw.println("Network Requester Pids:");
        for (int net : mPriorityList) {
            String pidString = net + ": ";
            for (Object pid : mNetRequestersPids[net]) {
                pidString = pidString + pid.toString() + ", ";
            }
            pw.println(pidString);
        }
        pw.println();

        pw.println("FeatureUsers:");
        for (Object requester : mFeatureUsers) {
            pw.println(requester.toString());
        }
        pw.println();

        synchronized (this) {
            pw.println("NetworkTranstionWakeLock is currently " +
                    (mNetTransitionWakeLock.isHeld() ? "" : "not ") + "held.");
            pw.println("It was last requested for "+mNetTransitionWakeLockCausedBy);
        }
        pw.println();

        mTethering.dump(fd, pw, args);

        if (mInetLog != null) {
            pw.println();
            pw.println("Inet condition reports:");
            for(int i = 0; i < mInetLog.size(); i++) {
                pw.println(mInetLog.get(i));
            }
        }
    }

    // must be stateless - things change under us.
    private class NetworkStateTrackerHandler extends Handler {
        public NetworkStateTrackerHandler(Looper looper) {
            super(looper);
        }

        @Override
        public void handleMessage(Message msg) {
            NetworkInfo info;
            switch (msg.what) {
                case NetworkStateTracker.EVENT_STATE_CHANGED:
                    info = (NetworkInfo) msg.obj;
                    int type = info.getType();
                    NetworkInfo.State state = info.getState();

                    if (VDBG || (state == NetworkInfo.State.CONNECTED) ||
                            (state == NetworkInfo.State.DISCONNECTED)) {
                        log("ConnectivityChange for " +
                            info.getTypeName() + ": " +
                            state + "/" + info.getDetailedState());
                    }

                    // Connectivity state changed:
                    // [31-14] Reserved for future use
                    // [13-10] Network subtype (for mobile network, as defined
                    //         by TelephonyManager)
                    // [9-4] Detailed state ordinal (as defined by
                    //         NetworkInfo.DetailedState)
                    // [3-0] Network type (as defined by ConnectivityManager)
                    int eventLogParam = (info.getType() & 0xf) |
                            ((info.getDetailedState().ordinal() & 0x3f) << 4) |
                            (info.getSubtype() << 10);
                    EventLog.writeEvent(EventLogTags.CONNECTIVITY_STATE_CHANGED,
                            eventLogParam);

                    if (info.getDetailedState() ==
                            NetworkInfo.DetailedState.FAILED) {
                        handleConnectionFailure(info);
                    } else if (state == NetworkInfo.State.DISCONNECTED) {
                        handleDisconnect(info);
                    } else if (state == NetworkInfo.State.SUSPENDED) {
                        // TODO: need to think this over.
                        // the logic here is, handle SUSPENDED the same as
                        // DISCONNECTED. The only difference being we are
                        // broadcasting an intent with NetworkInfo that's
                        // suspended. This allows the applications an
                        // opportunity to handle DISCONNECTED and SUSPENDED
                        // differently, or not.
                        handleDisconnect(info);
                    } else if (state == NetworkInfo.State.CONNECTED) {
                        handleConnect(info);
                    }
                    break;
                case NetworkStateTracker.EVENT_CONFIGURATION_CHANGED:
                    info = (NetworkInfo) msg.obj;
                    // TODO: Temporary allowing network configuration
                    //       change not resetting sockets.
                    //       @see bug/4455071
                    handleConnectivityChange(info.getType(), false);
                    break;
            }
        }
    }

    private class InternalHandler extends Handler {
        public InternalHandler(Looper looper) {
            super(looper);
        }

        @Override
        public void handleMessage(Message msg) {
            NetworkInfo info;
            switch (msg.what) {
                case EVENT_CLEAR_NET_TRANSITION_WAKELOCK:
                    String causedBy = null;
                    synchronized (ConnectivityService.this) {
                        if (msg.arg1 == mNetTransitionWakeLockSerialNumber &&
                                mNetTransitionWakeLock.isHeld()) {
                            mNetTransitionWakeLock.release();
                            causedBy = mNetTransitionWakeLockCausedBy;
                        }
                    }
                    if (causedBy != null) {
                        log("NetTransition Wakelock for " + causedBy + " released by timeout");
                    }
                    break;
                case EVENT_RESTORE_DEFAULT_NETWORK:
                    FeatureUser u = (FeatureUser)msg.obj;
                    u.expire();
                    break;
                case EVENT_INET_CONDITION_CHANGE:
                {
                    int netType = msg.arg1;
                    int condition = msg.arg2;
                    handleInetConditionChange(netType, condition);
                    break;
                }
                case EVENT_INET_CONDITION_HOLD_END:
                {
                    int netType = msg.arg1;
                    int sequence = msg.arg2;
                    handleInetConditionHoldEnd(netType, sequence);
                    break;
                }
                case EVENT_SET_NETWORK_PREFERENCE:
                {
                    int preference = msg.arg1;
                    handleSetNetworkPreference(preference);
                    break;
                }
                case EVENT_SET_MOBILE_DATA:
                {
                    boolean enabled = (msg.arg1 == ENABLED);
                    handleSetMobileData(enabled);
                    break;
                }
                case EVENT_APPLY_GLOBAL_HTTP_PROXY:
                {
                    handleDeprecatedGlobalHttpProxy();
                    break;
                }
                case EVENT_SET_DEPENDENCY_MET:
                {
                    boolean met = (msg.arg1 == ENABLED);
                    handleSetDependencyMet(msg.arg2, met);
                    break;
                }
                case EVENT_RESTORE_DNS:
                {
                    if (mActiveDefaultNetwork != -1) {
                        handleDnsConfigurationChange(mActiveDefaultNetwork);
                    }
                    break;
                }
                case EVENT_SEND_STICKY_BROADCAST_INTENT:
                {
                    Intent intent = (Intent)msg.obj;
                    sendStickyBroadcast(intent);
                    break;
                }
                case EVENT_SET_POLICY_DATA_ENABLE: {
                    final int networkType = msg.arg1;
                    final boolean enabled = msg.arg2 == ENABLED;
                    handleSetPolicyDataEnable(networkType, enabled);
                }
            }
        }
    }

    // javadoc from interface
    public int tether(String iface) {
        enforceTetherChangePermission();

        if (isTetheringSupported()) {
            return mTethering.tether(iface);
        } else {
            return ConnectivityManager.TETHER_ERROR_UNSUPPORTED;
        }
    }

    // javadoc from interface
    public int untether(String iface) {
        enforceTetherChangePermission();

        if (isTetheringSupported()) {
            return mTethering.untether(iface);
        } else {
            return ConnectivityManager.TETHER_ERROR_UNSUPPORTED;
        }
    }

    // javadoc from interface
    public int getLastTetherError(String iface) {
        enforceTetherAccessPermission();

        if (isTetheringSupported()) {
            return mTethering.getLastTetherError(iface);
        } else {
            return ConnectivityManager.TETHER_ERROR_UNSUPPORTED;
        }
    }

    // TODO - proper iface API for selection by property, inspection, etc
    public String[] getTetherableUsbRegexs() {
        enforceTetherAccessPermission();
        if (isTetheringSupported()) {
            return mTethering.getTetherableUsbRegexs();
        } else {
            return new String[0];
        }
    }

    public String[] getTetherableWifiRegexs() {
        enforceTetherAccessPermission();
        if (isTetheringSupported()) {
            return mTethering.getTetherableWifiRegexs();
        } else {
            return new String[0];
        }
    }

    public String[] getTetherableBluetoothRegexs() {
        enforceTetherAccessPermission();
        if (isTetheringSupported()) {
            return mTethering.getTetherableBluetoothRegexs();
        } else {
            return new String[0];
        }
    }

    public int setUsbTethering(boolean enable) {
        enforceTetherAccessPermission();
        if (isTetheringSupported()) {
            return mTethering.setUsbTethering(enable);
        } else {
            return ConnectivityManager.TETHER_ERROR_UNSUPPORTED;
        }
    }

    // TODO - move iface listing, queries, etc to new module
    // javadoc from interface
    public String[] getTetherableIfaces() {
        enforceTetherAccessPermission();
        return mTethering.getTetherableIfaces();
    }

    public String[] getTetheredIfaces() {
        enforceTetherAccessPermission();
        return mTethering.getTetheredIfaces();
    }

    @Override
    public String[] getTetheredIfacePairs() {
        enforceTetherAccessPermission();
        return mTethering.getTetheredIfacePairs();
    }

    public String[] getTetheringErroredIfaces() {
        enforceTetherAccessPermission();
        return mTethering.getErroredIfaces();
    }

    // if ro.tether.denied = true we default to no tethering
    // gservices could set the secure setting to 1 though to enable it on a build where it
    // had previously been turned off.
    public boolean isTetheringSupported() {
        enforceTetherAccessPermission();
        int defaultVal = (SystemProperties.get("ro.tether.denied").equals("true") ? 0 : 1);
        boolean tetherEnabledInSettings = (Settings.Secure.getInt(mContext.getContentResolver(),
                Settings.Secure.TETHER_SUPPORTED, defaultVal) != 0);
        return tetherEnabledInSettings && mTetheringConfigValid;
    }

    // An API NetworkStateTrackers can call when they lose their network.
    // This will automatically be cleared after X seconds or a network becomes CONNECTED,
    // whichever happens first.  The timer is started by the first caller and not
    // restarted by subsequent callers.
    public void requestNetworkTransitionWakelock(String forWhom) {
        enforceConnectivityInternalPermission();
        synchronized (this) {
            if (mNetTransitionWakeLock.isHeld()) return;
            mNetTransitionWakeLockSerialNumber++;
            mNetTransitionWakeLock.acquire();
            mNetTransitionWakeLockCausedBy = forWhom;
        }
        mHandler.sendMessageDelayed(mHandler.obtainMessage(
                EVENT_CLEAR_NET_TRANSITION_WAKELOCK,
                mNetTransitionWakeLockSerialNumber, 0),
                mNetTransitionWakeLockTimeout);
        return;
    }

    // 100 percent is full good, 0 is full bad.
    public void reportInetCondition(int networkType, int percentage) {
        if (VDBG) log("reportNetworkCondition(" + networkType + ", " + percentage + ")");
        mContext.enforceCallingOrSelfPermission(
                android.Manifest.permission.STATUS_BAR,
                "ConnectivityService");

        if (DBG) {
            int pid = getCallingPid();
            int uid = getCallingUid();
            String s = pid + "(" + uid + ") reports inet is " +
                (percentage > 50 ? "connected" : "disconnected") + " (" + percentage + ") on " +
                "network Type " + networkType + " at " + GregorianCalendar.getInstance().getTime();
            mInetLog.add(s);
            while(mInetLog.size() > INET_CONDITION_LOG_MAX_SIZE) {
                mInetLog.remove(0);
            }
        }
        mHandler.sendMessage(mHandler.obtainMessage(
            EVENT_INET_CONDITION_CHANGE, networkType, percentage));
    }

    private void handleInetConditionChange(int netType, int condition) {
        if (mActiveDefaultNetwork == -1) {
            if (DBG) log("handleInetConditionChange: no active default network - ignore");
            return;
        }
        if (mActiveDefaultNetwork != netType) {
            if (DBG) log("handleInetConditionChange: net=" + netType +
                            " != default=" + mActiveDefaultNetwork + " - ignore");
            return;
        }
        if (VDBG) {
            log("handleInetConditionChange: net=" +
                    netType + ", condition=" + condition +
                    ",mActiveDefaultNetwork=" + mActiveDefaultNetwork);
        }
        mDefaultInetCondition = condition;
        int delay;
        if (mInetConditionChangeInFlight == false) {
            if (VDBG) log("handleInetConditionChange: starting a change hold");
            // setup a new hold to debounce this
            if (mDefaultInetCondition > 50) {
                delay = Settings.Secure.getInt(mContext.getContentResolver(),
                        Settings.Secure.INET_CONDITION_DEBOUNCE_UP_DELAY, 500);
            } else {
                delay = Settings.Secure.getInt(mContext.getContentResolver(),
                Settings.Secure.INET_CONDITION_DEBOUNCE_DOWN_DELAY, 3000);
            }
            mInetConditionChangeInFlight = true;
            mHandler.sendMessageDelayed(mHandler.obtainMessage(EVENT_INET_CONDITION_HOLD_END,
                    mActiveDefaultNetwork, mDefaultConnectionSequence), delay);
        } else {
            // we've set the new condition, when this hold ends that will get picked up
            if (VDBG) log("handleInetConditionChange: currently in hold - not setting new end evt");
        }
    }

    private void handleInetConditionHoldEnd(int netType, int sequence) {
        if (DBG) {
            log("handleInetConditionHoldEnd: net=" + netType +
                    ", condition=" + mDefaultInetCondition +
                    ", published condition=" + mDefaultInetConditionPublished);
        }
        mInetConditionChangeInFlight = false;

        if (mActiveDefaultNetwork == -1) {
            if (DBG) log("handleInetConditionHoldEnd: no active default network - ignoring");
            return;
        }
        if (mDefaultConnectionSequence != sequence) {
            if (DBG) log("handleInetConditionHoldEnd: event hold for obsolete network - ignoring");
            return;
        }
        // TODO: Figure out why this optimization sometimes causes a
        //       change in mDefaultInetCondition to be missed and the
        //       UI to not be updated.
        //if (mDefaultInetConditionPublished == mDefaultInetCondition) {
        //    if (DBG) log("no change in condition - aborting");
        //    return;
        //}
        NetworkInfo networkInfo = mNetTrackers[mActiveDefaultNetwork].getNetworkInfo();
        if (networkInfo.isConnected() == false) {
            if (DBG) log("handleInetConditionHoldEnd: default network not connected - ignoring");
            return;
        }
        mDefaultInetConditionPublished = mDefaultInetCondition;
        sendInetConditionBroadcast(networkInfo);
        return;
    }

    public ProxyProperties getProxy() {
        synchronized (mDefaultProxyLock) {
            return mDefaultProxyDisabled ? null : mDefaultProxy;
        }
    }

    public void setGlobalProxy(ProxyProperties proxyProperties) {
        enforceChangePermission();
        synchronized (mGlobalProxyLock) {
            if (proxyProperties == mGlobalProxy) return;
            if (proxyProperties != null && proxyProperties.equals(mGlobalProxy)) return;
            if (mGlobalProxy != null && mGlobalProxy.equals(proxyProperties)) return;

            String host = "";
            int port = 0;
            String exclList = "";
            if (proxyProperties != null && !TextUtils.isEmpty(proxyProperties.getHost())) {
                mGlobalProxy = new ProxyProperties(proxyProperties);
                host = mGlobalProxy.getHost();
                port = mGlobalProxy.getPort();
                exclList = mGlobalProxy.getExclusionList();
            } else {
                mGlobalProxy = null;
            }
            ContentResolver res = mContext.getContentResolver();
            Settings.Secure.putString(res, Settings.Secure.GLOBAL_HTTP_PROXY_HOST, host);
            Settings.Secure.putInt(res, Settings.Secure.GLOBAL_HTTP_PROXY_PORT, port);
            Settings.Secure.putString(res, Settings.Secure.GLOBAL_HTTP_PROXY_EXCLUSION_LIST,
                    exclList);
        }

        if (mGlobalProxy == null) {
            proxyProperties = mDefaultProxy;
        }
        //sendProxyBroadcast(proxyProperties);
    }

    private void loadGlobalProxy() {
        ContentResolver res = mContext.getContentResolver();
        String host = Settings.Secure.getString(res, Settings.Secure.GLOBAL_HTTP_PROXY_HOST);
        int port = Settings.Secure.getInt(res, Settings.Secure.GLOBAL_HTTP_PROXY_PORT, 0);
        String exclList = Settings.Secure.getString(res,
                Settings.Secure.GLOBAL_HTTP_PROXY_EXCLUSION_LIST);
        if (!TextUtils.isEmpty(host)) {
            ProxyProperties proxyProperties = new ProxyProperties(host, port, exclList);
            synchronized (mGlobalProxyLock) {
                mGlobalProxy = proxyProperties;
            }
        }
    }

    public ProxyProperties getGlobalProxy() {
        synchronized (mGlobalProxyLock) {
            return mGlobalProxy;
        }
    }

    private void handleApplyDefaultProxy(ProxyProperties proxy) {
        if (proxy != null && TextUtils.isEmpty(proxy.getHost())) {
            proxy = null;
        }
        synchronized (mDefaultProxyLock) {
            if (mDefaultProxy != null && mDefaultProxy.equals(proxy)) return;
            if (mDefaultProxy == proxy) return;
            mDefaultProxy = proxy;

            if (!mDefaultProxyDisabled) {
                sendProxyBroadcast(proxy);
            }
        }
    }

    private void handleDeprecatedGlobalHttpProxy() {
        String proxy = Settings.Secure.getString(mContext.getContentResolver(),
                Settings.Secure.HTTP_PROXY);
        if (!TextUtils.isEmpty(proxy)) {
            String data[] = proxy.split(":");
            String proxyHost =  data[0];
            int proxyPort = 8080;
            if (data.length > 1) {
                try {
                    proxyPort = Integer.parseInt(data[1]);
                } catch (NumberFormatException e) {
                    return;
                }
            }
            ProxyProperties p = new ProxyProperties(data[0], proxyPort, "");
            setGlobalProxy(p);
        }
    }

    private void sendProxyBroadcast(ProxyProperties proxy) {
        if (proxy == null) proxy = new ProxyProperties("", 0, "");
        if (DBG) log("sending Proxy Broadcast for " + proxy);
        Intent intent = new Intent(Proxy.PROXY_CHANGE_ACTION);
        intent.addFlags(Intent.FLAG_RECEIVER_REPLACE_PENDING |
            Intent.FLAG_RECEIVER_REGISTERED_ONLY_BEFORE_BOOT);
        intent.putExtra(Proxy.EXTRA_PROXY_INFO, proxy);
        mContext.sendStickyBroadcast(intent);
    }

    private static class SettingsObserver extends ContentObserver {
        private int mWhat;
        private Handler mHandler;
        SettingsObserver(Handler handler, int what) {
            super(handler);
            mHandler = handler;
            mWhat = what;
        }

        void observe(Context context) {
            ContentResolver resolver = context.getContentResolver();
            resolver.registerContentObserver(Settings.Secure.getUriFor(
                    Settings.Secure.HTTP_PROXY), false, this);
        }

        @Override
        public void onChange(boolean selfChange) {
            mHandler.obtainMessage(mWhat).sendToTarget();
        }
    }

    private static void log(String s) {
        Slog.d(TAG, s);
    }

    private static void loge(String s) {
        Slog.e(TAG, s);
    }

    int convertFeatureToNetworkType(int networkType, String feature) {
        int usedNetworkType = networkType;

        if(networkType == ConnectivityManager.TYPE_MOBILE) {
            if (TextUtils.equals(feature, Phone.FEATURE_ENABLE_MMS)) {
                usedNetworkType = ConnectivityManager.TYPE_MOBILE_MMS;
            } else if (TextUtils.equals(feature, Phone.FEATURE_ENABLE_SUPL)) {
                usedNetworkType = ConnectivityManager.TYPE_MOBILE_SUPL;
            } else if (TextUtils.equals(feature, Phone.FEATURE_ENABLE_DUN) ||
                    TextUtils.equals(feature, Phone.FEATURE_ENABLE_DUN_ALWAYS)) {
                usedNetworkType = ConnectivityManager.TYPE_MOBILE_DUN;
            } else if (TextUtils.equals(feature, Phone.FEATURE_ENABLE_HIPRI)) {
                usedNetworkType = ConnectivityManager.TYPE_MOBILE_HIPRI;
            } else if (TextUtils.equals(feature, Phone.FEATURE_ENABLE_FOTA)) {
                usedNetworkType = ConnectivityManager.TYPE_MOBILE_FOTA;
            } else if (TextUtils.equals(feature, Phone.FEATURE_ENABLE_IMS)) {
                usedNetworkType = ConnectivityManager.TYPE_MOBILE_IMS;
            } else if (TextUtils.equals(feature, Phone.FEATURE_ENABLE_CBS)) {
                usedNetworkType = ConnectivityManager.TYPE_MOBILE_CBS;
            } else {
                Slog.e(TAG, "Can't match any mobile netTracker!");
            }
        } else if (networkType == ConnectivityManager.TYPE_WIFI) {
            if (TextUtils.equals(feature, "p2p")) {
                usedNetworkType = ConnectivityManager.TYPE_WIFI_P2P;
            } else {
                Slog.e(TAG, "Can't match any wifi netTracker!");
            }
        } else {
            Slog.e(TAG, "Unexpected network type");
        }
        return usedNetworkType;
    }

    private static <T> T checkNotNull(T value, String message) {
        if (value == null) {
            throw new NullPointerException(message);
        }
        return value;
    }

    /**
     * Protect a socket from VPN routing rules. This method is used by
     * VpnBuilder and not available in ConnectivityManager. Permissions
     * are checked in Vpn class.
     * @hide
     */
    @Override
    public boolean protectVpn(ParcelFileDescriptor socket) {
        try {
            int type = mActiveDefaultNetwork;
            if (ConnectivityManager.isNetworkTypeValid(type)) {
                mVpn.protect(socket, mNetTrackers[type].getLinkProperties().getInterfaceName());
                return true;
            }
        } catch (Exception e) {
            // ignore
        } finally {
            try {
                socket.close();
            } catch (Exception e) {
                // ignore
            }
        }
        return false;
    }

    /**
     * Prepare for a VPN application. This method is used by VpnDialogs
     * and not available in ConnectivityManager. Permissions are checked
     * in Vpn class.
     * @hide
     */
    @Override
    public boolean prepareVpn(String oldPackage, String newPackage) {
        return mVpn.prepare(oldPackage, newPackage);
    }

    /**
     * Configure a TUN interface and return its file descriptor. Parameters
     * are encoded and opaque to this class. This method is used by VpnBuilder
     * and not available in ConnectivityManager. Permissions are checked in
     * Vpn class.
     * @hide
     */
    @Override
    public ParcelFileDescriptor establishVpn(VpnConfig config) {
        return mVpn.establish(config);
    }

    /**
     * Start legacy VPN and return an intent to VpnDialogs. This method is
     * used by VpnSettings and not available in ConnectivityManager.
     * Permissions are checked in Vpn class.
     * @hide
     */
    @Override
    public void startLegacyVpn(VpnConfig config, String[] racoon, String[] mtpd) {
        mVpn.startLegacyVpn(config, racoon, mtpd);
    }

    /**
     * Return the information of the ongoing legacy VPN. This method is used
     * by VpnSettings and not available in ConnectivityManager. Permissions
     * are checked in Vpn class.
     * @hide
     */
    @Override
    public LegacyVpnInfo getLegacyVpnInfo() {
        return mVpn.getLegacyVpnInfo();
    }

    /**
     * Callback for VPN subsystem. Currently VPN is not adapted to the service
     * through NetworkStateTracker since it works differently. For example, it
     * needs to override DNS servers but never takes the default routes. It
     * relies on another data network, and it could keep existing connections
     * alive after reconnecting, switching between networks, or even resuming
     * from deep sleep. Calls from applications should be done synchronously
     * to avoid race conditions. As these are all hidden APIs, refactoring can
     * be done whenever a better abstraction is developed.
     */
    public class VpnCallback {

        private VpnCallback() {
        }

        public void override(List<String> dnsServers, List<String> searchDomains) {
            if (dnsServers == null) {
                restore();
                return;
            }

            // Convert DNS servers into addresses.
            List<InetAddress> addresses = new ArrayList<InetAddress>();
            for (String address : dnsServers) {
                // Double check the addresses and remove invalid ones.
                try {
                    addresses.add(InetAddress.parseNumericAddress(address));
                } catch (Exception e) {
                    // ignore
                }
            }
            if (addresses.isEmpty()) {
                restore();
                return;
            }

            // Concatenate search domains into a string.
            StringBuilder buffer = new StringBuilder();
            if (searchDomains != null) {
                for (String domain : searchDomains) {
                    buffer.append(domain).append(' ');
                }
            }
            String domains = buffer.toString().trim();

            // Apply DNS changes.
            boolean changed = false;
            synchronized (mDnsLock) {
                changed = updateDns("VPN", "VPN", addresses, domains);
                mDnsOverridden = true;
            }
            if (changed) {
                bumpDns();
            }

            // Temporarily disable the default proxy.
            synchronized (mDefaultProxyLock) {
                mDefaultProxyDisabled = true;
                if (mDefaultProxy != null) {
                    sendProxyBroadcast(null);
                }
            }

            // TODO: support proxy per network.
        }

        public void restore() {
            synchronized (mDnsLock) {
                if (mDnsOverridden) {
                    mDnsOverridden = false;
                    mHandler.sendEmptyMessage(EVENT_RESTORE_DNS);
                }
            }
            synchronized (mDefaultProxyLock) {
                mDefaultProxyDisabled = false;
                if (mDefaultProxy != null) {
                    sendProxyBroadcast(mDefaultProxy);
                }
            }
        }
    }
}<|MERGE_RESOLUTION|>--- conflicted
+++ resolved
@@ -1914,11 +1914,7 @@
 
         // snapshot isFailover, because sendConnectedBroadcast() resets it
         boolean isFailover = info.isFailover();
-<<<<<<< HEAD
-=======
-        final NetworkStateTracker thisNet = mNetTrackers[type];
         final String thisIface = thisNet.getLinkProperties().getInterfaceName();
->>>>>>> ab4e251a
 
         // if this is a default net and other default is running
         // kill the one not preferred
