--- conflicted
+++ resolved
@@ -112,29 +112,9 @@
         public NetworkAttributes(String init) {
             String fragments[] = init.split(",");
             mName = fragments[0].toLowerCase();
-<<<<<<< HEAD
             mType = Integer.parseInt(fragments[1]);
             mRadio = Integer.parseInt(fragments[2]);
             mPriority = Integer.parseInt(fragments[3]);
-=======
-            if (fragments[1].toLowerCase().equals("wifi")) {
-                mRadio = ConnectivityManager.TYPE_WIFI;
-            } else {
-                mRadio = ConnectivityManager.TYPE_MOBILE;
-            }
-            if (mName.equals("default")) {
-                mType = mRadio;
-            } else if (mName.equals("mms")) {
-                mType = ConnectivityManager.TYPE_MOBILE_MMS;
-            } else if (mName.equals("supl")) {
-                mType = ConnectivityManager.TYPE_MOBILE_SUPL;
-            } else if (mName.equals("dun")) {
-                mType = ConnectivityManager.TYPE_MOBILE_DUN;
-            } else if (mName.equals("hipri")) {
-                mType = ConnectivityManager.TYPE_MOBILE_HIPRI;
-            }
-            mPriority = Integer.parseInt(fragments[2]);
->>>>>>> 90528645
             mLastState = NetworkInfo.State.UNKNOWN;
         }
         public boolean isDefault() {
@@ -1277,19 +1257,11 @@
                     info = (NetworkInfo) msg.obj;
                     int type = info.getType();
                     NetworkInfo.State state = info.getState();
-<<<<<<< HEAD
-                    if(mNetAttributes[type].mLastState == state) {
-                        if (DBG) {
-                            // TODO - remove this after we validate the dropping doesn't break anything
-                            Log.d(TAG, "Dropping ConnectivityChange for " +
-                                    info.getTypeName() +": " +
-=======
                     if (mNetAttributes[type].mLastState == state) {
                         if (DBG) {
                             // TODO - remove this after we validate the dropping doesn't break anything
                             Log.d(TAG, "Dropping ConnectivityChange for " +
                                     info.getTypeName() + ": " +
->>>>>>> 90528645
                                     state + "/" + info.getDetailedState());
                         }
                         return;
