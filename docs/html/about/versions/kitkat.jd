page.title=Android KitKat

@jd:body


<style>
</style>

<script>
function revealSection(hashy) {
  if (hashy != "" && !$(hashy).is(":visible")) {
    sectionId = $(hashy).closest(".version-section").attr("id");
    link = $("#title-tabs a[href$="+sectionId+"]");
    link.parent().addClass("selected");
    link.parent().siblings().removeClass("selected");
    
    sectionDiv = $(".version-section"+link.attr("href"));
    if (sectionDiv.length) {
      $(".version-section").hide();
      sectionDiv.show();
    }
    
    $('html, body').animate({
         scrollTop: $(hashy).offset().top
     }, 100);
  }
}

$(document).ready(function() {
  $("#title-tabs li a").each(function() {
    $(this).click(function(){
      $(this).parent().addClass("selected");
      $(this).parent().siblings().removeClass("selected");
      $(".version-section").hide();
      $($(this).attr("href")).show();
      return false;
    });
  });

  hashy = escapeHTML(location.hash);
  revealSection(hashy);
});

window.onhashchange = function () {
  revealSection(escapeHTML(location.hash));
}

</script>

<style>

</style>

<!-- BEGIN ANDROID 4.4 -->
<div id="44-android-44" class="version-section">

  <div style="padding:0px 0px 0px 60px;margin-top:-3px;float:right;">
    <img src="{@docRoot}images/kk-android-44.png" alt="Android 4.4 on phone and tablet" width="380"> 
  </div>

  <div class="landing-docs" style="float:right;clear:both;margin:22px 0 2em 3em;">
  <div class="col-4 normal-links highlights" style="font-size:12px;">
    <h3 id="thisd" >Key Developer Features</h3>
    <ul style="list-style-type:none;">
      <!--<li><a href="#44-ui">UI refresh</a></li>-->
      <li><a href="#44-hce">Host Card Emulation</a></li>
      <li><a href="#44-printing">Printing framework</a></li>
      <li><a href="#44-storage-access">Storage access framework</a></li>
      <li><a href="#44-sensors">Low-power sensors</a></li>
      <li><a href="#44-sms-provider">SMS provider</a></li>
      <li><a href="#44-immersive">Full-screen Immersive mode</a></li>
      <li><a href="#44-transitions">Transitions framework</a></li>
      <li><a href="#44-webview">Chromium WebView</a></li>
      <li><a href="#44-screen-recording">Screen recording</a></li>
      <li><a href="#44-renderscript-ndk">RenderScript NDK</a></li>
      <li><a href="#44-bluetooth">Bluetooth HOGP and MAP</a></li>
      <li><a href="#44-ir-blasters">IR Blasters</a></li>
      <li><a href="#44-closed-captioning">Closed captioning settings</a></li>
      <li><a href="#44-international-users">RTL features</a></li>
      <li><a href="#44-security">Security enhancements</a></li>
      <li><a href="#44-tools">Tools for analyzing memory use</a></li>
    </ul>
  </div>
</div>

<p>Welcome to Android 4.4 KitKat!</p>

<p>
  Android KitKat brings all of Android's most innovative, most beautiful, and
  most useful features to more devices everywhere.
</p>

<p>
  This document provides a glimpse of what's new for developers.
</p>

<p>
  Find out more about KitKat for consumers at <a href=
  "http://www.android.com/versions/kit-kat-4-4/">www.android.com</a>.
</p>


<h2 id="svelte" style="line-height:1.25em;">Making Android for everyone</h2>

<p>
  <span style="white-space:nowrap;">Android 4.4</span> is designed to run fast,
  smooth, and responsively on a much broader range of devices than ever before
  &mdash; including on millions of entry-level devices around the world that
  have as little as <strong>512MB RAM</strong>.
</p>

<p>
  KitKat streamlines every major component to reduce memory use and introduces
  new APIs and tools to help you create innovative, responsive,
  memory-efficient applications.
</p>

<p>
  OEMs building the next generation of Android devices can take advantage of
  <strong>targeted recommendations and options</strong> to run <span style=
  "white-space:nowrap;">Android 4.4</span> efficiently, even on low-memory
  devices. Dalvik JIT code cache tuning, kernel samepage merging (KSM), swap to
  zRAM, and other optimizations help manage memory. New configuration options
  let OEMs tune out-of-memory levels for processes, set graphics cache sizes,
  control memory reclaim, and more.
</p>

<p>
  In Android itself, changes across the system improve memory management and
  reduce memory footprint. Core system processes are trimmed to <strong>use
  less heap</strong>, and they now more <strong>aggressively protect system
  memory</strong> from apps consuming large amounts of RAM. When multiple
  services start at once &mdash; such as when network connectivity changes
  &mdash; Android now <strong>launches the services serially</strong>, in small
  groups, to avoid peak memory demands.
</p>

<p>
  For developers, <span style="white-space:nowrap;">Android 4.4</span> helps
  you deliver <strong>apps that are efficient and responsive</strong> on all
  devices. A new API, <span style=
  "font-size:11.5px;font-family:monospace;">ActivityManager.isLowRamDevice()</span>,
  lets you tune your app's behavior to match the device's memory configuration.
  You can modify or disable large-memory features as needed, depending on the
  use-cases you want to support on entry-level devices. Learn more about
  optimizing your apps for low-memory devices <a href="">here</a>.
</p>

<p>
  New tools give also give you powerful insight into your app's memory use. The
  <strong>procstats tool</strong> details memory use over time, with run times
  and memory footprint for foreground apps and background services. An
  on-device view is also available as a new developer option. The
  <strong>meminfo tool</strong> is enhanced to make it easier to spot memory
  trends and issues, and it reveals additional memory overhead that hasn't
  previously been visible.
</p>


<h2 id="44-hce">New NFC capabilities through Host Card Emulation</h2>

<p>
  <span style="white-space:nowrap;">Android 4.4</span> introduces new platform
  support for secure NFC-based transactions through <strong>Host Card
  Emulation</strong> (HCE), for payments, loyalty programs, card access,
  transit passes, and other custom services. With HCE, any app on an Android
  device can emulate an NFC smart card, letting users tap to initiate
  transactions with an app of their choice &mdash; no provisioned secure
  element (SE) in the device is needed. Apps can also use a new <strong>Reader
  Mode</strong> to act as readers for HCE cards and other NFC-based
  transactions.
</p>

<div style="float:right;margin:32px;width:200px;">
  <img src="{@docRoot}images/kk-contactless-card.png" alt="" width="200" style=
  "margin-bottom:0;">
</div>

<p>
  Android HCE emulates ISO/IEC 7816 based smart cards that use the contactless
  ISO/IEC 14443-4 (ISO-DEP) protocol for transmission. These cards are used by
  many systems today, including the existing EMVCO NFC payment infrastructure.
  Android uses Application Identifiers (AIDs) as defined in ISO/IEC 7816-4 as
  the basis for routing transactions to the correct Android applications.
</p>

<p>
  Apps declare the AIDs they support in their manifest files, along with a
  category identifier that indicates the type of support available (for
  example, "payments"). In cases where multiple apps support the same AID in
  the same category, Android displays a dialog that lets the user choose which
  app to use.
</p>

<p>
  When the user taps to pay at a point-of-sale terminal, the system extracts
  the preferred AID and routes the transaction to the correct application. The
  app reads the transaction data and can use any local or network-based
  services to verify and then complete the transaction.
</p>

<p>
  Android HCE requires an NFC controller to be present in the device. Support
  for HCE is already widely available on most NFC controllers, which offer
  dynamic support for both HCE and SE transactions. <span style=
  "white-space:nowrap;">Android 4.4</span> devices that support NFC will
  include Tap &amp; Pay for easy payments using HCE.
</p>


<h2 id="44-printing">Printing framework</h2>

<p>
  Android apps can now print any type of content over Wi-Fi or
  cloud-hosted services such as Google Cloud Print. In print-enabled apps,
  users can discover available printers, change paper sizes, choose specific
  pages to print, and print almost any kind of document, image, or file.
</p>

<p>
  <span style="white-space:nowrap;">Android 4.4</span> introduces native
  platform support for printing, along with APIs for managing printing and
  adding new types of printer support. The platform provides a print manager
  that mediates between apps requesting printing and installed print services
  that handle print requests. The print manager provides shared services and a
  system UI for printing, giving users consistent control over printing from
  any app. The print manager also ensures the security of content as it's
  passed across processes, from an app to a print service.
</p>

<div style="float:right;margin:22px 0px 0px 24px;width:490px;">
  <img src="{@docRoot}images/kk-print-land-n5.jpg" alt="" width="471" style=
  "margin-bottom:0;">
  <p class="img-caption" style=
  "padding-top:1.5em;margin-left:6px;line-height:1.25em;width:480px;">
    You can add printing support to your apps or develop print services to
    support specific types of printers.
  </p>
</div>

<p>
  Printer manufacturers can use new APIs to develop their own <strong>print
  services</strong> &mdash; pluggable components that add vendor-specific logic
  and services for communicating with specific types of printers. They can
  build print services and distribute them through Google Play, making it easy
  for users to find and install them on their devices. Just as with other apps,
  you can update print services over-the-air at any time.
</p>

<p>
  <strong>Client apps</strong> can use new APIs to add printing capabilities to
  their apps with minimal code changes. In most cases, you would add a print
  action to your Action Bar and a UI for choosing items to print. You would
  also implement APIs to create print jobs, query the print manager for status,
  and cancel jobs. This lets you print nearly any type of content, from local
  images and documents to network data or a view rendered to a canvas.
</p>

<p>
  For broadest compatibility, Android uses PDF as its primary file format for
  printing. Before printing, your app needs to generate a properly paginated
  PDF version of your content. For convenience, the printing API provides
  native and WebView helper classes to let you create PDFs using standard
  Android drawing APIs. If your app knows how to draw the content, it can
  quickly create a PDF for printing.
</p>

<p>
  Most devices running <span style="white-space:nowrap;">Android 4.4</span>
  will include Google Cloud Print pre-installed as a print service, as well as
  several Google apps that support printing, including Chrome, Drive, Gallery,
  and QuickOffice.
</p>

<h2 id="44-storage-access">Storage access framework</h2>

<p>
  A new <strong>storage access framework</strong> makes it simple for users to
  browse and open documents, images, and other files across all of their their
  preferred document storage providers. A standard, easy-to-use UI lets users
  browse files and access recents in a consistent way across apps and
  providers.
</p>

<div style="float:right;margin:22px 0px 0px 24px;width:490px;">
  <img src="{@docRoot}images/kk-saf2-n5.jpg" alt="" width="240" style=
  "margin-bottom:0;"> <img src="{@docRoot}images/kk-saf1-n5.jpg" alt="" width="240"
  style="margin-bottom:0;padding-left:6px;">
  <p class="img-caption" style=
  "padding-top:1.5em;margin-left:6px;line-height:1.25em;width:480px;">
    Box and others have integrated their services into the storage access
    framework, giving users easy access to their documents from apps across the
    system.
  </p>
</div>

<p>
  Cloud or local storage services can participate in this ecosystem by
  implementing a new document provider class that encapsulates their services.
  The provider class includes all of the APIs needed to register the provider
  with the system and manage browsing, reading, and writing documents in the
  provider. The document provider can give users access to any remote or local
  data that can be represented as files &mdash; from text, photos, and
  wallpapers to video, audio, and more.
</p>

<p>
  If you build a <strong>document provider</strong> for a cloud or local
  service, you can deliver it to users as part of your existing Android app.
  After downloading and installing the app, users will have instant access to
  your service from any app that participates in the framework. This can help
  you gain exposure and user engagement, since users will find your services
  more easily.
</p>

<p>
  If you develop a <strong>client app</strong> that manages files or documents,
  you can integrate with the storage access framework just by using new
  <span style="font-size:11.5px;">CREATE_DOCUMENT</span> or <span style=
  "font-size:11.5px;">OPEN_DOCUMENT</span> intents to open or create files
  &mdash; the system automatically displays the standard UI for browsing
  documents, including all available document providers.
</p>

<p>
  You can integrate your client app one time, for all providers, without any
  vendor-specific code. As users add or remove providers, they’ll continue to
  have access to their preferred services from your app, without changes or
  updates needed in your code.
</p>

<p>
  The storage access framework is integrated with the existing <span style=
  "font-size:11.5px;">GET_CONTENT</span> intent, so users also have access to
  all of their previous content and data sources from the new system UI for
  browsing. Apps can continue using <span style=
  "font-size:11.5px;">GET_CONTENT</span> as a way to let users import data. The
  storage access framework and system UI for browsing make it easier for users
  to find and import their data from a wider range of sources.
</p>
<p>
  Most devices running <span style="white-space:nowrap;">Android 4.4</span>
  will include Google Drive and local storage pre-integrated as document
  providers, and Google apps that work with files also use the new framework.
</p>


<h2 id="44-sensors">Low-power sensors</h2>

<h4 id="44-sensor-batching">Sensor batching</h4>

<p>
  <span style="white-space:nowrap;">Android 4.4</span> introduces platform
  support for <strong>hardware sensor batching</strong>, a new optimization
  that can dramatically reduce power consumed by ongoing sensor activities.
</p>

<p>
  With sensor batching, Android works with the device hardware to collect and
  deliver sensor events efficiently in batches, rather than individually as
  they are detected. This lets the device's application processor remain in a
  low-power idle state until batches are delivered. You can request batched
  events from any sensor using a standard event listener, and you can control
  the interval at which you receive batches. You can also request immediate
  delivery of events between batch cycles.
</p>

<p>
  Sensor batching is ideal for low-power, long-running use-cases such as
  fitness, location tracking, monitoring, and more. It can makes your app more
  efficient and it lets you track sensor events continuously &mdash; even while
  the screen is off and the system is asleep.
</p>

<p>
  Sensor batching is currently available on Nexus 5, and we're working with our
  chipset partners to bring it to more devices as soon as possible.
</p>

<<<<<<< HEAD
<div style="float:right;margin:1em 0em 0em 3em;width:490px;clear:both">
=======
<div style="float:right;margin:1em 0em 0em 3em;width:484px;clear:both">
>>>>>>> b08447ba
  <img src="{@docRoot}images/kk-sensors-moves-n5.jpg" alt="" width="240" style=
  "margin-bottom:0;"> <img src="{@docRoot}images/kk-sensors-runtastic-n5.jpg" alt=""
  width="240" style="margin-bottom:0;padding-left:4px;">
  <p class="img-caption" style=
  "padding-top:1.5em;margin-left:6px;line-height:1.25em;">
    <strong>Moves</strong> and <strong>Runtastic Pedometer</strong> are using
    the hardware step-detector to offer long-running, low-power services.
  </p>
</div>

<h4 id="44-step-detector">Step Detector and Step Counter</h4>

<p>
  <span style="white-space:nowrap;">Android 4.4</span> also adds platform
  support for two new composite sensors &mdash; step detector
  and step counter &mdash; that let your app track steps when
  the user is walking, running, or climbing stairs. These new sensors are
  implemented in hardware for low power consumption.
</p>

<p>
  The step detector analyzes accelerometer input to recognize when the user has
  taken a step, then triggers an event with each step. The step counter tracks
  the total number of steps since the last device reboot and triggers an event
  with each change in the step count. Because the logic and sensor management
  is built into the platform and underlying hardware, you don't need to
  maintain your own detection algorithms in your app.
</p>

<p>
  Step detector and counter sensors are available on Nexus 5, and we're working
  with our chipset partners to bring them to new devices as soon as possible.
</p>


<h2 id="44-sms-provider">SMS provider</h2>

<p>
  If you develop a messaging app that uses SMS or MMS, you can now use a
  <strong>shared SMS provider and new APIs</strong> to manage your app's
  message storage and retrieval. The new SMS provider and APIs define a
  standardized interaction model for all apps that handle SMS or MMS messages.
</p>

<p>
  Along with the new provider and APIs, <span style=
  "white-space:nowrap;">Android 4.4</span> introduces <strong>new
  semantics</strong> for receiving messages and writing to the provider. When a
  message is received, the system routes it directly to the user's default
  messaging app using the new <span style=
  "font-size:11.5px;">SMS_DELIVER</span> intent. Other apps can still listen
  for incoming messages using the <span style=
  "font-size:11.5px;">SMS_RECEIVED</span> intent. Also, the system now allows
  only the default app to write message data to the provider, although other
  apps can read at any time. Apps that are not the user's default can still
  send messages &mdash; the system handles writing those messages to the
  provider on behalf of the app, so that users can see them in the default app.
</p>

<p>
  The new provider and semantics help to improve the user's experience when
  multiple messaging apps are installed, and they help you to build new
  messaging features with fully-supported, forward-compatible APIs.
</p>


<h2 id="44-beautiful-apps">New ways to build beautiful apps</h2>

<div style="float:right;margin:14px 0px 0px 24px;width:246px;">
  <img src="{@docRoot}images/kk-immersive-n5.jpg" alt="" width="240" style=
  "margin-bottom:0;">
  <p class="img-caption" style=
  "padding-top:1.5em;margin-left:6px;line-height:1.25em;">
    A new <strong>immersive mode</strong> lets apps use every pixel on the
    screen to show content and capture touch events.
  </p>
</div>

<h4 id="44-immersive">Full-screen Immersive mode</h4>
<p>
  Now your apps can use <strong>every pixel on the device screen</strong> to
  showcase your content and capture touch events. <span style=
  "white-space:nowrap;">Android 4.4</span> adds a new full-screen immersive
  mode that lets you create full-bleed UIs reaching from edge to edge on phones
  and tablets, <strong>hiding all system UI</strong> such as the status bar and
  navigation bar. It's ideal for rich visual content such as photos, videos,
  maps, books, and games.
</p>

<p>
  In the new mode, the system UI stays hidden, even while users are interacting
  with your app or game &mdash; you can capture touch events from anywhere
  across the screen, even areas that would otherwise be occupied by the system
  bars. This gives you a great way to create a larger, richer, more immersive
  UI in your app or game and also reduce visual distraction.
</p>

<p>
  To make sure that users always have easy, consistent access to system UI from
  full-screen immersive mode, <span style="white-space:nowrap;">Android
  4.4</span> supports a new gesture &mdash; in immersive mode, an edge swipe
  from the top or bottom of the screen now reveals the system UI.
</p>

<p>
  To return to immersive mode, users can touch the screen outside of the bar
  bounds or wait for a short period for the bars to auto-hide. For a consistent
  user experience, the new gesture also works with previous methods of hiding
  the status bar.
</p>

<h4 id="44-transitions">Transitions framework for animating scenes</h4>

<p>
  Most apps structure their flows around several key UI states that expose
  different actions. Many apps also use animation to help users understand
  their progress through those states and the actions available in each. To
  make it easier to create <strong>high-quality animations</strong> in your
  app, <span style="white-space:nowrap;">Android 4.4</span> introduces a new
  transitions framework.
</p>

<p>
  The transitions framework lets you define <strong>scenes</strong>, typically
  view hierarchies, and transitions, which describe how to animate or transform
  the scenes when the user enters or exits them. You can use several predefined
  transition types to animate your scenes based on specific properties, such as
  layout bounds, or visibility. There's also an auto-transition type that
  automatically fades, moves, and resizes views during a scene change. In
  addition, you can define custom transitions that animate the properties that
  matter most to your app, and you can plug in your own animation styles if
  needed.
</p>

<p>
  With the transitions framework you can also <strong>animate changes to your
  UI on the fly</strong>, without needing to define scenes. For example, you
  can make a series of changes to a view hierarchy and then have the
  TransitionManager automatically run a delayed transition on those changes.
</p>

<p>
  Once you've set up transitions, it's straightforward to invoke them from your
  app. For example, you can call a single method to begin a transition, make
  various changes in your view hierarchy, and on the next frame animations will
  automatically begin that animate the changes you specified.
</p>

<div style="float:right;margin:0px 0px 22px 32px;width:340px;">
  <img src="{@docRoot}images/kk-home.jpg" alt="translucent system UI" widtdh="340"
  style="margin-bottom:0">
  <p class="img-caption" style=
  "padding-top:1.5em;line-height:1.25em;margin-bottom:0;">
    Apps can use new window styles to request translucent system bars.
  </p>
</div>

<p>
  For custom control over the transitions that run between specific scenes in
  your application flow, you can use the TransitionManager. The
  TransitionManager lets you define the relationship between scenes and the
  transitions that run for specific scene changes.
</p>

<h4 id="44-translucent-system-ui">Translucent system UI styling</h4>

<p>
  To get the most impact out of your content, you can now use new window styles
  and themes to request <strong>translucent system UI</strong>, including both
  the status bar and navigation bar. To ensure the legibility of navigation bar
  buttons or status bar information, subtle gradients is shown behind the
  system bars. A typical use-case would be an app that needs to show through to
  a wallpaper.
</p>

<h4 id="44-notification-access">Enhanced notification access</h4>

<p>
  Notification listener services can now see <strong>more information about
  incoming notifications</strong> that were constructed using the notification
  builder APIs. Listener services can access a notification's actions as well
  as new extras fields &mdash; text, icon, picture, progress, chronometer, and
  many others &mdash; to extract cleaner information about the notification and
  present the information in a different way.
</p>

<div style="float:left;margin:1em 2em 1em 2em;">
  <a href=""><img src="{@docRoot}images/kk-chromium-icon.png" alt="" height="160" style=
  "margin-bottom:0em;"></a>
</div>

<h4 id="44-webview">Chromium WebView</h4>

<p>
  <span style="white-space:nowrap;">Android 4.4</span> includes a completely
  new implementation of WebView that's based on <a href=
  "http://www.chromium.org/Home" class="external-link">Chromium</a>. The new
  Chromium WebView gives you the latest in standards support, performance, and
  compatibility to build and display your web-based content.
</p>

<p>
  Chromium WebView provides broad support for HTML5, CSS3, and JavaScript. It
  supports most of the HTML5 features available in Chrome for Android 30. It
  also brings an updated version of the JavaScript Engine (V8) that delivers
  dramatically improved JavaScript performance.
</p>

<p stydle="clear:both;">
  In addition, the new Chromium WebView supports remote debugging using
  <a class="external-link" href=
<<<<<<< HEAD
  "https://developers.google.com/chrome-developer-tools/docs/remote-debugging#debugging-webviews">
=======
  "https://devsite.googleplex.com/chrome-developer-tools/docs/remote-debugging#debugging-webviews">
>>>>>>> b08447ba
  Chrome DevTools</a>. For example, you can use Chrome DevTools on your
  development machine to inspect, debug, and analyze your WebView content live
  on a mobile device.
</p>

<p>
  The new Chromium WebView is included on all compatible devices running
  <span style="white-space:nowrap;">Android 4.4</span> and higher. You can take
  advantage of the new WebView right away, and with minimum modifications to
  existing apps and content. In most cases, your content will migrate to the
  new implementation seamlessly.
</p>


<h2 id="44-media">New media capabilities</h2>

<h4 id="44-screen-recording">Screen recording</h4>

<p>
  Now it's easy to create high-quality video of your app, directly from your
  Android device. <span style="white-space:nowrap;">Android 4.4</span> adds
  support for screen recording and provides a <strong>screen recording
  utility</strong> that lets you capture video as you use the device and store
  it as an MP4 file. It's a great new way to create walkthroughs and tutorials
  for your app, testing materials, marketing videos, and much more.
</p>

<p>
  You can record at any device-supported resolution and bitrate you want, and
  the output retains the aspect ratio of the display. By default, the utility
  selects a resolution equal or close to the device's display resolution in the
  current orientation. When you are done recording, you can share the video
  directly from your device or pull the MP4 file to your host computer for
  post-production.
</p>

<p>
  If your app plays video or other protected content that you don’t want to be
  captured by the screen recorder, you can use <span style=
  "font-size:11.5px;font-family:monospace;white-space:nowrap;">SurfaceView.setSecure()</span>
  to mark the content as secure.
</p>

<p>
  You can access screen recording through the adb tool included in the Android
  SDK, using the command <span style=
  "font-size:11.5px;font-family:monospace;white-space:nowrap;">adb shell
  screenrecord</span>. You can also launch it through the DDMS panel in Android
  Studio.
</p>

<h4 id="44-adaptive-playback">Resolution switching through adaptive playback</h4>

<p>
  <span style="white-space:nowrap;">Android 4.4</span> brings formal support
  for adaptive playback into the Android media framework. Adaptive playback is
  an optional feature of video decoders for MPEG-DASH and other formats that
  enables <strong>seamless change in resolution during playback</strong>. The
  client can start to feed the decoder input video frames of a new resolution
  and the resolution of the output buffers change automatically, and without a
  significant gap.
</p>

<p>
  Resolution switching in <span style="white-space:nowrap;">Android 4.4</span>
  lets media apps offer a significantly better streaming video experience. Apps
  can check for adaptive playback support at runtime using existing APIs and
  implement resolution-switching using new APIs introduced in <span style=
  "white-space:nowrap;">Android 4.4</span>.
</p>

<h4 id="44-cenc">Common Encryption for DASH</h4>

<p>
  Android now supports the <strong>Common Encryption (CENC)</strong> for
  MPEG-DASH, providing a standard, multiplatform DRM scheme for managing
  protecting content. Apps can take advantage of CENC through Android's modular
  DRM framework and platform APIs for supporting DASH.
</p>

<h4 id="44-hls">HTTP Live Streaming</h4>

<p>
  <span style="white-space:nowrap;">Android 4.4</span> updates the platform's
  HTTP Live Streaming (HLS) support to a superset of version 7 of the HLS
  specification (version 4 of the protocol). See the <a href=
  "http://tools.ietf.org/html/draft-pantos-http-live-streaming-07" class=
  "external-link">IETF draft</a> for details.
</p>
<h4 id="44-audio-tunneling">Audio Tunneling to DSP</h4>

<p>
  For high-performance, lower-power audio playback, <span style=
  "white-space:nowrap;">Android 4.4</span> adds platform support for
  audio tunneling to a digital signal processor (DSP) in the
  device chipset. With tunneling, audio decoding and output effects are
  off-loaded to the DSP, waking the application processor less often and using
  less battery.
</p>

<p>
  Audio tunneling can <strong>dramatically improve battery life</strong> for
  use-cases such as listening to music over a headset with the screen off. For
  example, with audio tunneling, Nexus 5 offers a total off-network audio
  playback time of up to 60 hours, an increase of over 50% over non-tunneled
  audio.
</p>

<p>
  Media applications can take advantage of audio tunneling on supported devices
  without needing to modify code. The system applies tunneling to optimize
  audio playback whenever it's available on the device.
</p>

<div style="float:right;padding-top:1em;width:372px;margin-left:2em;">
  <img src="{@docRoot}images/kk-loudnessEnhancerAnnotated.png" alt=
  "Visualizer showing loudness enhancer audio effect" width="360" height="252"
  style="border:1px solid #ddd;border-radius: 6px;">
  <p class="img-caption" style="margin-left:6px;line-height:1.25em;">
    Visualization of how the LoudnessEnhancer effect can make speech content
    more audible.
  </p>
</div>

<p>
  Audio tunneling requires support in the device hardware. Currently audio
  tunneling is available on Nexus 5 and we're working with our chipset partners
  to make it available on more devices as soon as possible.
</p>

<h4 id="44-audio-monitoring">Audio monitoring</h4>

<p>
  Apps can use new monitoring tools in the Visualizer effect to get updates on
  the <strong>peak and RMS levels</strong> of any currently playing audio on
  the device. For example, you could use this creatively in music visualizers
  or to implement playback metering in a media player.
</p>

<h4 id="44-loudness">Loudness enhancer</h4>

<p>
  Media playback applications can <strong>increase the loudness of spoken
  content</strong> by using the new LoudnessEnhancer effect, which acts as
  compressor with time constants that are specifically tuned for speech.
</p>

<h4 id="44-audio-timestamps">Audio timestamps for improved AV sync</h4>

<p>
  The audio framework can now report <strong>presentation timestamps</strong>
  from the audio output HAL to applications, for better audio-video
  synchronization. Audio timestamps let your app determine when a specific
  audio frame will be (or was) presented off-device to the user; you can use
  the timestamp information to more accurately synchronize audio with video
  frames.
</p>

<h4 id="44-miracast">Wi-Fi CERTIFIED Miracast™</h4>

<p>
  <span style="white-space:nowrap;">Android 4.4</span> devices can now be
  certified to the Wi-Fi Alliance Wi-Fi Display Specification as Miracast
  compatible. To help with testing, a new Wireless Display developer option
  exposes advanced configuration controls and settings for Wireless Display
  certification. You can access the option at <strong>Settings &gt; Developer
  options &gt; Wireless display certification</strong>. Nexus 5 is a Miracast
  certified wireless display device.
</p>

<h2 id="44-renderscript">RenderScript Compute</h2>

<div style="float:right;padding-top:1em;width:372px;margin-left:2em;">
  <img src="{@docRoot}images/kk-rs-chart-versions.png" alt=
  "Renderscipt optimizations chart" width="360" height="252" style=
  "border:1px solid #ddd;border-radius: 6px;">
  <p class="img-caption" style="margin-left:6px;line-height:1.25em;">
    Performance benchmarks for Android&nbsp;4.4 relative to Android&nbsp;4.3,
    run on the same devices (Nexus 7, Nexus 10).
  </p>
</div>

<h4>Ongoing performance improvements</strong></h4>

<p>
  When your apps use RenderScript, they'll benefit from <strong>ongoing
  performance tuning</strong> in the RenderScript runtime itself, without the
  need for recompilation. The chart at right shows performance gains in Android
  4.4 on two popular chipsets.
</p>

<h4>GPU acceleration</h4>

<p>
  Any app using RenderScript on a supported device benefits from GPU
  acceleration, without code changes or recompiling. Since the Nexus 10 first
  debuted RenderScript GPU acceleration, various other hardware partners have
  added support.
</p>

<p>
  Now with <span style="white-space:nowrap;">Android 4.4</span>, GPU
  acceleration is available on the Nexus 5, as well as the Nexus 4, Nexus 7
  (2013), and Nexus 10, and we're working with our partners to bring it to more
  devices as soon as possible.
</p>

<h4 id="44-renderscript-ndk">RenderScript in the Android NDK</h4>

<p>
  Now you can take advantage of RenderScript <strong>directly from your native
  code</strong>. A new C++ API in the Android Native Development Kit (NDK) lets
  you access the same RenderScript functionality available through the
  framework APIs, including script intrinsics, custom kernels, and more.
</p>

<p>
  If you have large, performance-intensive tasks to handle in native code, you
  can perform those tasks using RenderScript and integrate them with your
  native code. RenderScript offers great performance across a wide range of
  devices, with automatic support for multi-core CPUs, GPUs, and other
  processors.
</p>

<p>
  When you build an app that uses the RenderScript through the NDK, you can
  distribute it to any device running Android 2.2 or or higher, just like with
  the RenderScript support library available for framework APIs.
</p>


<h2 id="44-graphics">Graphics</h2>

<h4 id="44-surfaceflinger">GLES2.0 SurfaceFlinger</h4>

<p>
  <span style="white-space:nowrap;">Android 4.4</span> upgrades its
  SurfaceFlinger from OpenGL ES 1.0 to OpenGL ES 2.0. This boosts performance
  by using multi-texturing, and it improves color calibration and supports more
  advanced special effects.
</p>

<h4 id="44-composer">New Hardware Composer support for virtual displays</h4>

<p>
  The latest version of Android Hardware Composer, HWComposer 1.3, supports
  hardware composition of one virtual display in addition to the primary,
  external (e.g. HDMI) display, and has improved OpenGL ES interoperability.
</p>


<h2 id="44-connectivity">New Types of Connectivity</h2>

<h4 id="44-bluetooth">New Bluetooth profiles</h4>

<p>
  <span style="white-space:nowrap;">Android 4.4</span> support for two new
  Bluetooth profiles to let apps support a broader range of low-power and media
  interactions. <strong>Bluetooth HID over GATT</strong> (HOGP) gives apps a
  low-latency link with low-power peripheral devices such as mice, joysticks,
  and keyboards. <strong>Bluetooth MAP</strong> lets your apps exchange
  messages with a nearby device, for example an automotive terminal for
  handsfree use or another mobile device. As an <strong>extension to Bluetooth
  AVRCP 1.3</strong>, users can now set absolute volume on the system from
  their Bluetooth devices.
</p>

<p>
  Platform support for HOGP, MAP, and AVRCP is built on the Bluedroid Bluetooth
  stack introduced by Google and Broadcom in Android 4.2. Support is available
  right away on Nexus devices and other Android-compatible devices that offer
  compatible Bluetooth capabilities.
</p>

<h4 id="44-ir-blasters">IR Blasters</h4>

<p>
  <span style="white-space:nowrap;">Android 4.4</span> introduces platform
  support for built-in <strong>IR blasters</strong>, along with a new API and
  system service that let you create apps to take advantage them.
</p>

<p>
  Using the new API, you can build apps that let users remotely control nearby
  TVs, tuners, switches, and other electronic devices. The API lets your app
  check whether the phone or tablet has an infrared emitter, query it's carrier
  frequencies, and then send infrared signals.
</p>

<p>
  Because the API is standard across Android devices running <span style=
  "white-space:nowrap;">Android 4.4</span> or higher, your app can support the
  broadest possible range of vendors without writing custom integration code.
</p>

<h4 id="44-wifi-tdls">Wi-Fi TDLS support</h4>

<p>
  <span style="white-space:nowrap;">Android 4.4</span> introduces a seamless
  way to stream media and other data faster between devices already on the same
  Wi-Fi network by supporting Wi-Fi Tunneled Direct Link Setup (TDLS).
</p>


<h2 id="44-accessibility">Accessibility</h2>

<h4 id="44-closed-captioning">System-wide settings for closed captioning</h4>

<p>
  <span style="white-space:nowrap;">Android 4.4</span> now supports a better
  accessibility experience across apps by adding system-wide preferences for
  Closed Captioning. Users can go to <strong>Settings</strong> &gt;
  <strong>Accessibility</strong> &gt; <strong>Captions</strong> to set global
  captioning preferences, such as whether to show captions and what language,
  text size, and text style to use.
</p>

<p>
  Apps that use video can now access the user's captioning settings and
  <strong>adjust presentation to meet the user's preferences</strong>. A new
  captioning manager API lets you check and monitor the user's captioning
  preferences. The captioning manager provides you with the user's preferred
  captioning state as well as preferred locale, scaling factor, and text style.
  The text style includes foreground and background colors, edge properties,
  and typeface.
</p>

<div style="float:right;margin:22px 0px 0px 24px;width:490px;">
  <img src="{@docRoot}images/kk-captions-n5.jpg" alt="" width="471" style=
  "margin-bottom:0;">
  <p class="img-caption" style=
  "padding-top:1.5em;margin-left:6px;line-height:1.25em;width:480px;">
    Apps can now refer to the user's <strong>system-wide captions
    preferences</strong>. An example of the expected display style is shown
    right in the settings.
  </p>
</div>

<p>
  In addition, apps that use <strong>VideoView</strong> can use a new API to
  pass a captioning stream along with a video stream for rendering. The system
  automatically handles the display of the captions on video frames according
  to the user's systemwide settings. Currently, VideoView supports auto-display
  of captions in WebVTT format only.
</p>

<p>
  <strong>All apps that show captions</strong> should make sure to check the
  user's systemwide captioning preferences and render captions as closely as
  possible to those preferences. For more insight into how specific
  combinations of settings should look, you can look at a preview of captions
  in different languages, sizes, and styles right in the Settings app.
</p>

<h4 id="44-enhanced-apis">Enhanced Accessibility APIs</h4>

<p>
  <span style="white-space:nowrap;">Android 4.4</span> extends the
  accessibility APIs to support <strong>more precise structural and semantic
  description</strong> and observation of onscreen elements. With the new APIs,
  developers can improve the quality of accessible feedback by providing
  accessibility services with more information about on-screen elements.
</p>

<p>
  In accessibility nodes, developers can now determine whether a node is a
  popup, get its input type, and more. You can also use new APIs to work with
  nodes that contain grid-like information, such as lists and tables. For
  example, you can now specify new supported actions, collection information,
  live region modes, and more.
</p>

<p>
  New accessibility events let developers more closely follow the changes that
  are taking place in window content, and they can now listen for changes in
  the touch exploration mode on the device.
</p>


<h2 id="44-international-users">Support for international Users</h2>

<h4 id="44-drawable-mirroring">Drawable mirroring for RTL locales</h4>

<p>
  If your app is targeting users who use RTL scripts, you can use a new API to
  declare that a <strong>drawable should be auto-mirrored</strong> when the
  user's locale setting includes an RTL language.
</p>

<p>
  Declaring a drawable as auto-mirrored helps you <strong>prevent duplication
  of assets</strong> in your app and reduces the the size of your APK. When you
  have drawables that are the reusable for both LTR and RTL presentations, you
  can declare the default versions as auto-mirrored and then omit those
  Drawables from your RTL resources.
</p>

<div style="float:right;margin:16px 12px 0px 32px;width:260px;clear:both;">
  <img src="{@docRoot}images/kk-pseudolocale-rtl.png" alt="" width="260" style=
  "margin-bottom:0;">
  <p class="img-caption" style="padding-top:1.5em;line-height:1.25em;">
    Pseudo-locales make it easier to test your app's localization.
  </p>
</div>

<p>
  You can declare various types of drawables as auto-mirrored in your
  application code, such as bitmap, nine-patch, layer, state list, and other
  drawables. You can also declare a drawable as auto-mirrored in your resource
  files by using a new attribute.
</p>

<h4 id="44-pseudolocale-rtl">RTL pseudo-locale</h4>

<p>
  To make it easier to test and debug your layouts, Android includes an RTL
  pseudo-locale as a new developer option.
</p>

<p>
  The RTL pseudo-locale switches the device to RTL layout for all locales and
  displays text in your current language. This can help you find layout issues
  across your app, without having to display the app in an RTL language. You
  can access the RTL pseudo-localed as in <strong>Settings &gt; Developer
  options &gt; Force RTL layout direction</strong>.
</p>


<h2 id="44-security">Security enhancements</h2>

<h4 id="44-selinux">SELinux (enforcing mode)</h4>

<p>
  <span style="white-space:nowrap;">Android 4.4</span> updates its SELinux
  configuration from "permissive" to "enforcing." This means potential policy
  violations within a SELinux domain that has an enforcing policy will be
  blocked.
</p>

<h4 id="44-crytpo">Improved cryptographic algorithms</h4>

<p>
  Android has improved its security further by adding support for two more
  cryptographic algorithms. Elliptic Curve Digital Signature Algorithm (ECDSA)
  support has been added to the keystore provider improving security of digital
  signing, applicable to scenarios such as signing of an application or a data
  connection. The Scrypt key derivation function is implemented to protect the
  cryptographic keys used for full-disk encryption.
</p>

<h4 id="44-other">Other enhancements</h4>

<p>
  On multiuser devices, VPNs are now applied per user. This can allow a user to
  route all network traffic through a VPN without affecting other users on the
  device. Also, Android now supports FORTIFY_SOURCE level 2, and all code is
  compiled with those protections. FORTIFY_SOURCE has been enhanced to work
  with clang.
</p>


<h2 id="44-tools">Tools for analyzing memory use</h2>

<h4 id="44-procstats">Procstats</h4>

<p>
  A new tool called <strong>procstats</strong> helps you analyze the memory
  resources your app uses, as well as the resources used by other apps and
  services running on the system.
</p>

<p>
  Procstats keeps track of <strong>how apps are running over time</strong>,
  providing data about their execution durations and memory use to help
  determine how efficiently they are performing. This is most important for
  apps that start services that run in the background, since it lets you
  monitor how long they are running and how much RAM they are using while doing
  so. Procstats will also collect data for foreground applications about memory
  use over time to determine the overall memory profile of the app.
</p>

<p>
  Procstats can help you identify background services started by your app. You
  can keep track of how long those services continue running and how much RAM
  they use while doing so. Procstats also lets you profile your app while it's
  in the foreground, using its memory use over time to determine its overall
  memory profile.
</p>

<div style="margin:2em 0em;width:780px;">
  <div style="float:left;width:390px;">
    <img src="{@docRoot}images/kk-procstats.png" alt="" width="360" style=
    "margin-bottom:0;box-shadow: 3px 10px 18px 1px #eee;border:1px solid #ddd;border-radius: 6px;">
    <p class="img-caption" style=
    "padding-top:1.5em;line-height:1.25em;width:360px;">
      The new <strong>procstats</strong> tool lets you check the memory use of
      apps and services over time.
    </p>
  </div>

  <div style="float:right;width:390px;">
    <img src="{@docRoot}images/kk-meminfo.png" alt="" width="360" style=
    "margin-bottom:0;box-shadow: 3px 10px 12px 1px #eee;border:1px solid #ddd;border-radius: 6px;">
    <p class="img-caption" style=
    "padding-top:1.5em;line-height:1.25em;width:360px;">
      The enhanced <strong>meminfo</strong> tool lets you see details of memory
      use for an app.
    </p>
  </div>
</div>

<p style="clear:both;">
  You can access procstats from the adb tool included in the Android SDK,
  <span style="font-size:11.5px;font-family:monospace;white-space:nowrap;">adb
  shell dumpsys procstats</span>. Also, for on-device profiling, see the
  Process Stats developer option, below.
</p>


<h4 id="44-procstats-ondevice" style="clear:both">On-device memory status and profiling</h4>

<p>
  <span style="white-space:nowrap;">Android 4.4</span> includes a new developer
  option to make it easier to analyze your app's memory profile while it's
  running on any device or emulator. It's especially useful to get a view of
  how your app uses memory and performs on devices with low RAM. You can access
  the option at <strong>Settings &gt; Developer options &gt; Process
  stats</strong>
</p>

<div style="float:right;margin:22px 0px 0px 24px;width:490px;">
  <img src="{@docRoot}images/kk-proc-device-overview-n5.jpg" alt="" width="240" style=
  "margin-bottom:0;"> <img src="{@docRoot}images/kk-proc-device-detail-n5.jpg" alt=""
  width="240" style="margin-bottom:0;padding-left:6px;">
  <p class="img-caption" style=
  "padding-top:1.5em;margin-left:6px;line-height:1.25em;width:480px;">
    <strong>Process stats</strong> is a convenient way to check your app's
    memory use. You can see how your app compares to other apps and zoom in on
    specific data about your app or it's background services.
  </p>
</div>

<p>
  The <strong>Process Stats</strong> option shows you a variety of high-level
  metrics on your app's memory use, based on data collected using the new
  procstats service. On the main screen you can see a summary of system memory
  status. Green indicates relative amount of time spent with low RAM usage,
  yellow indicates moderate RAM usage, and red indicates high (critical) RAM
  usage
</p>

<p>
  Below the summary is a list summarizing each app's <strong>memory load on the
  system</strong>. For each app, a blue bar indicates the relative computed
  memory load (runtime x avg_pss) of its process, and a percentage number
  indicates the relative amount of time spent in the background. You can filter
  the list to show only foreground, background, or cached processes, and you
  can include or exclude system processes. You can also change the duration of
  the data collected to 3, 6, 12, or 24 hours, and you can include or exclude
  uss memory.
</p>

<p>
  To take a closer look at a specific app's memory usage in isolation, tap the
  app. For each app, you can now see a summary of the memory consumed and the
  percentage of the collection interval that the app has been running. You can
  also see the average and maximum usage over the collection period, and below
  the app's services and the percentage of time they've been running.
</p>

<p>
  Analyzing your app using the data in Process Stats can reveal issues and
  suggest possible optimizations for your app. For example, if your app is
  running longer than it should or using too much memory over a period of time,
  there could be bugs in your code that you can resolve to improve your app's
  performance, especially when running on a device with low RAM.
</p>

</div><!-- END ANDROID 4.4 --><|MERGE_RESOLUTION|>--- conflicted
+++ resolved
@@ -377,11 +377,7 @@
   chipset partners to bring it to more devices as soon as possible.
 </p>
 
-<<<<<<< HEAD
 <div style="float:right;margin:1em 0em 0em 3em;width:490px;clear:both">
-=======
-<div style="float:right;margin:1em 0em 0em 3em;width:484px;clear:both">
->>>>>>> b08447ba
   <img src="{@docRoot}images/kk-sensors-moves-n5.jpg" alt="" width="240" style=
   "margin-bottom:0;"> <img src="{@docRoot}images/kk-sensors-runtastic-n5.jpg" alt=""
   width="240" style="margin-bottom:0;padding-left:4px;">
@@ -593,11 +589,7 @@
 <p stydle="clear:both;">
   In addition, the new Chromium WebView supports remote debugging using
   <a class="external-link" href=
-<<<<<<< HEAD
   "https://developers.google.com/chrome-developer-tools/docs/remote-debugging#debugging-webviews">
-=======
-  "https://devsite.googleplex.com/chrome-developer-tools/docs/remote-debugging#debugging-webviews">
->>>>>>> b08447ba
   Chrome DevTools</a>. For example, you can use Chrome DevTools on your
   development machine to inspect, debug, and analyze your WebView content live
   on a mobile device.
