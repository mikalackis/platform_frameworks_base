--- conflicted
+++ resolved
@@ -522,26 +522,23 @@
         <span class="en">Google Cloud Messaging</span></a>
       </div>
       <ul>
-        <li><a href="/google/gcm/gcm.html">
-            <span class="en">Overview</span></a>
-        </li>
         <li><a href="/google/gcm/gs.html">
             <span class="en">Getting Started</span></a>
         </li>
-        <li><a href="/google/gcm/client.html">
-            <span class="en">Implementing GCM Client</span></a>
+        <li><a href="/google/gcm/gcm.html">
+            <span class="en">Architectural Overview</span></a>
         </li>
-        <li class="nav-section"><div class="nav-section-header"><a href="/google/gcm/server.html">
-              <span class="en">Implementing GCM Server</span></a></div>
-              <ul>
-              <li><a href="/google/gcm/ccs.html">
-              <span class="en">CCS (XMPP)</span></a></li>
-              <li><a href="/google/gcm/http.html">
-              <span class="en">HTTP</span></a></li>
-              </ul>
+         <li><a href="/google/gcm/ccs.html">
+              <span class="en">Cloud Connection Server</span></a>
         </li>
         <li><a href="/google/gcm/notifications.html">
               <span class="en">User Notifications</span></a>
+        </li>
+        <li><a href="/google/gcm/client.html">
+            <span class="en">GCM Client</span></a>
+        </li>
+        <li><a href="/google/gcm/server.html">
+            <span class="en">GCM Server</span></a>
         </li>
         <li><a href="/google/gcm/adv.html">
             <span class="en">Advanced Topics</span></a>
@@ -1318,13 +1315,8 @@
         <span class="jd-tagtitle">Constant Value: </span>
         <span>
             
-<<<<<<< HEAD
-                3265000
-                (0x0031d1e8)
-=======
                 4030000
                 (0x003d7e30)
->>>>>>> bac61807
             
         </span>
         </div>
