/*
 * Copyright (C) 2014 The Android Open Source Project
 *
 * Licensed under the Apache License, Version 2.0 (the "License");
 * you may not use this file except in compliance with the License.
 * You may obtain a copy of the License at
 *
 *      http://www.apache.org/licenses/LICENSE-2.0
 *
 * Unless required by applicable law or agreed to in writing, software
 * distributed under the License is distributed on an "AS IS" BASIS,
 * WITHOUT WARRANTIES OR CONDITIONS OF ANY KIND, either express or implied.
 * See the License for the specific language governing permissions and
 * limitations under the License.
 */

package android.telecom;

import com.android.internal.os.SomeArgs;
import com.android.internal.telecom.IVideoCallback;
import com.android.internal.telecom.IVideoProvider;

import android.annotation.Nullable;
import android.annotation.SystemApi;
import android.hardware.camera2.CameraManager;
import android.net.Uri;
import android.os.Bundle;
import android.os.Handler;
import android.os.IBinder;
import android.os.Looper;
import android.os.Message;
import android.os.RemoteException;
import android.view.Surface;

import java.util.ArrayList;
import java.util.Collections;
import java.util.List;
import java.util.Set;
import java.util.concurrent.ConcurrentHashMap;

/**
 * Represents a phone call or connection to a remote endpoint that carries voice and/or video
 * traffic.
 * <p>
 * Implementations create a custom subclass of {@code Connection} and return it to the framework
 * as the return value of
 * {@link ConnectionService#onCreateIncomingConnection(PhoneAccountHandle, ConnectionRequest)}
 * or
 * {@link ConnectionService#onCreateOutgoingConnection(PhoneAccountHandle, ConnectionRequest)}.
 * Implementations are then responsible for updating the state of the {@code Connection}, and
 * must call {@link #destroy()} to signal to the framework that the {@code Connection} is no
 * longer used and associated resources may be recovered.
 */
public abstract class Connection extends Conferenceable {

    /**
     * The connection is initializing. This is generally the first state for a {@code Connection}
     * returned by a {@link ConnectionService}.
     */
    public static final int STATE_INITIALIZING = 0;

    /**
     * The connection is new and not connected.
     */
    public static final int STATE_NEW = 1;

    /**
     * An incoming connection is in the ringing state. During this state, the user's ringer or
     * vibration feature will be activated.
     */
    public static final int STATE_RINGING = 2;

    /**
     * An outgoing connection is in the dialing state. In this state the other party has not yet
     * answered the call and the user traditionally hears a ringback tone.
     */
    public static final int STATE_DIALING = 3;

    /**
     * A connection is active. Both parties are connected to the call and can actively communicate.
     */
    public static final int STATE_ACTIVE = 4;

    /**
     * A connection is on hold.
     */
    public static final int STATE_HOLDING = 5;

    /**
     * A connection has been disconnected. This is the final state once the user has been
     * disconnected from a call either locally, remotely or by an error in the service.
     */
    public static final int STATE_DISCONNECTED = 6;

    /**
     * Connection can currently be put on hold or unheld. This is distinct from
     * {@link #CAPABILITY_SUPPORT_HOLD} in that although a connection may support 'hold' most times,
     * it does not at the moment support the function. This can be true while the call is in the
     * state {@link #STATE_DIALING}, for example. During this condition, an in-call UI may
     * display a disabled 'hold' button.
     */
    public static final int CAPABILITY_HOLD = 0x00000001;

    /** Connection supports the hold feature. */
    public static final int CAPABILITY_SUPPORT_HOLD = 0x00000002;

    /**
     * Connections within a conference can be merged. A {@link ConnectionService} has the option to
     * add a {@link Conference} before the child {@link Connection}s are merged. This is how
     * CDMA-based {@link Connection}s are implemented. For these unmerged {@link Conference}s, this
     * capability allows a merge button to be shown while the conference is in the foreground
     * of the in-call UI.
     * <p>
     * This is only intended for use by a {@link Conference}.
     */
    public static final int CAPABILITY_MERGE_CONFERENCE = 0x00000004;

    /**
     * Connections within a conference can be swapped between foreground and background.
     * See {@link #CAPABILITY_MERGE_CONFERENCE} for additional information.
     * <p>
     * This is only intended for use by a {@link Conference}.
     */
    public static final int CAPABILITY_SWAP_CONFERENCE = 0x00000008;

    /**
     * @hide
     */
    public static final int CAPABILITY_UNUSED = 0x00000010;

    /** Connection supports responding via text option. */
    public static final int CAPABILITY_RESPOND_VIA_TEXT = 0x00000020;

    /** Connection can be muted. */
    public static final int CAPABILITY_MUTE = 0x00000040;

    /**
     * Connection supports conference management. This capability only applies to
     * {@link Conference}s which can have {@link Connection}s as children.
     */
    public static final int CAPABILITY_MANAGE_CONFERENCE = 0x00000080;

    /**
     * Local device supports receiving video.
     */
    public static final int CAPABILITY_SUPPORTS_VT_LOCAL_RX = 0x00000100;

    /**
     * Local device supports transmitting video.
     */
    public static final int CAPABILITY_SUPPORTS_VT_LOCAL_TX = 0x00000200;

    /**
     * Local device supports bidirectional video calling.
     */
    public static final int CAPABILITY_SUPPORTS_VT_LOCAL_BIDIRECTIONAL =
            CAPABILITY_SUPPORTS_VT_LOCAL_RX | CAPABILITY_SUPPORTS_VT_LOCAL_TX;

    /**
     * Remote device supports receiving video.
     */
    public static final int CAPABILITY_SUPPORTS_VT_REMOTE_RX = 0x00000400;

    /**
     * Remote device supports transmitting video.
     */
    public static final int CAPABILITY_SUPPORTS_VT_REMOTE_TX = 0x00000800;

    /**
     * Remote device supports bidirectional video calling.
     */
    public static final int CAPABILITY_SUPPORTS_VT_REMOTE_BIDIRECTIONAL =
            CAPABILITY_SUPPORTS_VT_REMOTE_RX | CAPABILITY_SUPPORTS_VT_REMOTE_TX;

    /**
     * Connection is able to be separated from its parent {@code Conference}, if any.
     */
    public static final int CAPABILITY_SEPARATE_FROM_CONFERENCE = 0x00001000;

    /**
     * Connection is able to be individually disconnected when in a {@code Conference}.
     */
    public static final int CAPABILITY_DISCONNECT_FROM_CONFERENCE = 0x00002000;

    /**
     * Whether the call is a generic conference, where we do not know the precise state of
     * participants in the conference (eg. on CDMA).
     *
     * @hide
     */
    public static final int CAPABILITY_GENERIC_CONFERENCE = 0x00004000;

    /**
     * Connection is using high definition audio.
     * @hide
     */
    public static final int CAPABILITY_HIGH_DEF_AUDIO = 0x00008000;

    /**
     * Connection is using WIFI.
     * @hide
     */
    public static final int CAPABILITY_WIFI = 0x00010000;

    /**
     * Indicates that the current device callback number should be shown.
     *
     * @hide
     */
    public static final int CAPABILITY_SHOW_CALLBACK_NUMBER = 0x00020000;

    /**
     * Speed up audio setup for MT call.
     * @hide
     */
    public static final int CAPABILITY_SPEED_UP_MT_AUDIO = 0x00040000;

    /**
     * Call can be upgraded to a video call.
     */
    public static final int CAPABILITY_CAN_UPGRADE_TO_VIDEO = 0x00080000;

    /**
     * For video calls, indicates whether the outgoing video for the call can be paused using
     * the {@link android.telecom.VideoProfile#STATE_PAUSED} VideoState.
     */
    public static final int CAPABILITY_CAN_PAUSE_VIDEO = 0x00100000;

    /**
     * For a conference, indicates the conference will not have child connections.
     * <p>
     * An example of a conference with child connections is a GSM conference call, where the radio
     * retains connections to the individual participants of the conference.  Another example is an
     * IMS conference call where conference event package functionality is supported; in this case
     * the conference server ensures the radio is aware of the participants in the conference, which
     * are represented by child connections.
     * <p>
     * An example of a conference with no child connections is an IMS conference call with no
     * conference event package support.  Such a conference is represented by the radio as a single
     * connection to the IMS conference server.
     * <p>
     * Indicating whether a conference has children or not is important to help user interfaces
     * visually represent a conference.  A conference with no children, for example, will have the
     * conference connection shown in the list of calls on a Bluetooth device, where if the
     * conference has children, only the children will be shown in the list of calls on a Bluetooth
     * device.
     * @hide
     */
    public static final int CAPABILITY_CONFERENCE_HAS_NO_CHILDREN = 0x00200000;

    //**********************************************************************************************
    // Next CAPABILITY value: 0x00400000
    //**********************************************************************************************

    /**
<<<<<<< HEAD
     * Call extras key to pack/unpack call history info.
     * The value for this key should be an ArrayList of Strings.
     * @hide
     */
    public static final String EXTRA_CALL_HISTORY_INFO = "android.telecom.EXTRA_CALL_HISTORY_INFO";

    /**
     * Connection {@link #mExtras} key used to store a child number associated with the current
     * connection.  Used to communicate to the user interface that the connection was received via
     * a child address (in telephony phone number) associated with the {@link PhoneAccount}'s
     * primary address.
     * @hide
     */
    public static final String EXTRA_CHILD_ADDRESS = "android.telecom.EXTRA_CHILD_ADDRESS";
=======
     * Connection extra key used to store the last forwarded number associated with the current
     * connection.  Used to communicate to the user interface that the connection was forwarded via
     * the specified number.
     */
    public static final String EXTRA_LAST_FORWARDED_NUMBER =
            "android.telecom.extra.LAST_FORWARDED_NUMBER";

    /**
     * Connection extra key used to store a child number associated with the current connection.
     * Used to communicate to the user interface that the connection was received via
     * a child address (i.e. phone number) associated with the {@link PhoneAccount}'s primary
     * address.
     */
    public static final String EXTRA_CHILD_ADDRESS = "android.telecom.extra.CHILD_ADDRESS";

    /**
     * Connection extra key used to store the subject for an incoming call.  The user interface can
     * query this extra and display its contents for incoming calls.  Will only be used if the
     * {@link PhoneAccount} supports the capability {@link PhoneAccount#CAPABILITY_CALL_SUBJECT}.
     */
    public static final String EXTRA_CALL_SUBJECT = "android.telecom.extra.CALL_SUBJECT";
>>>>>>> d0694da4

    // Flag controlling whether PII is emitted into the logs
    private static final boolean PII_DEBUG = Log.isLoggable(android.util.Log.DEBUG);

    /**
     * Whether the given capabilities support the specified capability.
     *
     * @param capabilities A capability bit field.
     * @param capability The capability to check capabilities for.
     * @return Whether the specified capability is supported.
     * @hide
     */
    public static boolean can(int capabilities, int capability) {
        return (capabilities & capability) != 0;
    }

    /**
     * Whether the capabilities of this {@code Connection} supports the specified capability.
     *
     * @param capability The capability to check capabilities for.
     * @return Whether the specified capability is supported.
     * @hide
     */
    public boolean can(int capability) {
        return can(mConnectionCapabilities, capability);
    }

    /**
     * Removes the specified capability from the set of capabilities of this {@code Connection}.
     *
     * @param capability The capability to remove from the set.
     * @hide
     */
    public void removeCapability(int capability) {
        mConnectionCapabilities &= ~capability;
    }

    /**
     * Adds the specified capability to the set of capabilities of this {@code Connection}.
     *
     * @param capability The capability to add to the set.
     * @hide
     */
    public void addCapability(int capability) {
        mConnectionCapabilities |= capability;
    }


    public static String capabilitiesToString(int capabilities) {
        StringBuilder builder = new StringBuilder();
        builder.append("[Capabilities:");
        if (can(capabilities, CAPABILITY_HOLD)) {
            builder.append(" CAPABILITY_HOLD");
        }
        if (can(capabilities, CAPABILITY_SUPPORT_HOLD)) {
            builder.append(" CAPABILITY_SUPPORT_HOLD");
        }
        if (can(capabilities, CAPABILITY_MERGE_CONFERENCE)) {
            builder.append(" CAPABILITY_MERGE_CONFERENCE");
        }
        if (can(capabilities, CAPABILITY_SWAP_CONFERENCE)) {
            builder.append(" CAPABILITY_SWAP_CONFERENCE");
        }
        if (can(capabilities, CAPABILITY_RESPOND_VIA_TEXT)) {
            builder.append(" CAPABILITY_RESPOND_VIA_TEXT");
        }
        if (can(capabilities, CAPABILITY_MUTE)) {
            builder.append(" CAPABILITY_MUTE");
        }
        if (can(capabilities, CAPABILITY_MANAGE_CONFERENCE)) {
            builder.append(" CAPABILITY_MANAGE_CONFERENCE");
        }
        if (can(capabilities, CAPABILITY_SUPPORTS_VT_LOCAL_RX)) {
            builder.append(" CAPABILITY_SUPPORTS_VT_LOCAL_RX");
        }
        if (can(capabilities, CAPABILITY_SUPPORTS_VT_LOCAL_TX)) {
            builder.append(" CAPABILITY_SUPPORTS_VT_LOCAL_TX");
        }
        if (can(capabilities, CAPABILITY_SUPPORTS_VT_LOCAL_BIDIRECTIONAL)) {
            builder.append(" CAPABILITY_SUPPORTS_VT_LOCAL_BIDIRECTIONAL");
        }
        if (can(capabilities, CAPABILITY_SUPPORTS_VT_REMOTE_RX)) {
            builder.append(" CAPABILITY_SUPPORTS_VT_REMOTE_RX");
        }
        if (can(capabilities, CAPABILITY_SUPPORTS_VT_REMOTE_TX)) {
            builder.append(" CAPABILITY_SUPPORTS_VT_REMOTE_TX");
        }
        if (can(capabilities, CAPABILITY_SUPPORTS_VT_REMOTE_BIDIRECTIONAL)) {
            builder.append(" CAPABILITY_SUPPORTS_VT_REMOTE_BIDIRECTIONAL");
        }
        if (can(capabilities, CAPABILITY_HIGH_DEF_AUDIO)) {
            builder.append(" CAPABILITY_HIGH_DEF_AUDIO");
        }
        if (can(capabilities, CAPABILITY_WIFI)) {
            builder.append(" CAPABILITY_WIFI");
        }
        if (can(capabilities, CAPABILITY_GENERIC_CONFERENCE)) {
            builder.append(" CAPABILITY_GENERIC_CONFERENCE");
        }
        if (can(capabilities, CAPABILITY_SHOW_CALLBACK_NUMBER)) {
            builder.append(" CAPABILITY_SHOW_CALLBACK_NUMBER");
        }
        if (can(capabilities, CAPABILITY_SPEED_UP_MT_AUDIO)) {
            builder.append(" CAPABILITY_SPEED_UP_MT_AUDIO");
        }
        if (can(capabilities, CAPABILITY_CAN_UPGRADE_TO_VIDEO)) {
            builder.append(" CAPABILITY_CAN_UPGRADE_TO_VIDEO");
        }
        if (can(capabilities, CAPABILITY_CAN_PAUSE_VIDEO)) {
            builder.append(" CAPABILITY_CAN_PAUSE_VIDEO");
        }
        if (can(capabilities, CAPABILITY_CONFERENCE_HAS_NO_CHILDREN)) {
            builder.append(" CAPABILITY_SINGLE_PARTY_CONFERENCE");
        }
        builder.append("]");
        return builder.toString();
    }

    /** @hide */
    public abstract static class Listener {
        public void onStateChanged(Connection c, int state) {}
        public void onAddressChanged(Connection c, Uri newAddress, int presentation) {}
        public void onCallerDisplayNameChanged(
                Connection c, String callerDisplayName, int presentation) {}
        public void onVideoStateChanged(Connection c, int videoState) {}
        public void onDisconnected(Connection c, DisconnectCause disconnectCause) {}
        public void onPostDialWait(Connection c, String remaining) {}
        public void onPostDialChar(Connection c, char nextChar) {}
        public void onRingbackRequested(Connection c, boolean ringback) {}
        public void onDestroyed(Connection c) {}
        public void onConnectionCapabilitiesChanged(Connection c, int capabilities) {}
        public void onVideoProviderChanged(
                Connection c, VideoProvider videoProvider) {}
        public void onAudioModeIsVoipChanged(Connection c, boolean isVoip) {}
        public void onStatusHintsChanged(Connection c, StatusHints statusHints) {}
        public void onConferenceablesChanged(
                Connection c, List<Conferenceable> conferenceables) {}
        public void onConferenceChanged(Connection c, Conference conference) {}
        /** @hide */
        public void onConferenceParticipantsChanged(Connection c,
                List<ConferenceParticipant> participants) {}
        public void onConferenceStarted() {}
        public void onConferenceMergeFailed(Connection c) {}
        public void onExtrasChanged(Connection c, Bundle extras) {}
    }

    /**
     * Provides a means of controlling the video session associated with a {@link Connection}.
     * <p>
     * Implementations create a custom subclass of {@link VideoProvider} and the
     * {@link ConnectionService} creates an instance sets it on the {@link Connection} using
     * {@link Connection#setVideoProvider(VideoProvider)}.  Any connection which supports video
     * should set the {@link VideoProvider}.
     * <p>
     * The {@link VideoProvider} serves two primary purposes: it provides a means for Telecom and
     * {@link InCallService} implementations to issue requests related to the video session;
     * it provides a means for the {@link ConnectionService} to report events and information
     * related to the video session to Telecom and the {@link InCallService} implementations.
     * <p>
     * {@link InCallService} implementations interact with the {@link VideoProvider} via
     * {@link android.telecom.InCallService.VideoCall}.
     */
    public static abstract class VideoProvider {

        /**
         * Video is not being received (no protocol pause was issued).
         * @see #handleCallSessionEvent(int)
         */
        public static final int SESSION_EVENT_RX_PAUSE = 1;

        /**
         * Video reception has resumed after a {@link #SESSION_EVENT_RX_PAUSE}.
         * @see #handleCallSessionEvent(int)
         */
        public static final int SESSION_EVENT_RX_RESUME = 2;

        /**
         * Video transmission has begun. This occurs after a negotiated start of video transmission
         * when the underlying protocol has actually begun transmitting video to the remote party.
         * @see #handleCallSessionEvent(int)
         */
        public static final int SESSION_EVENT_TX_START = 3;

        /**
         * Video transmission has stopped. This occurs after a negotiated stop of video transmission
         * when the underlying protocol has actually stopped transmitting video to the remote party.
         * @see #handleCallSessionEvent(int)
         */
        public static final int SESSION_EVENT_TX_STOP = 4;

        /**
         * A camera failure has occurred for the selected camera.  The {@link InCallService} can use
         * this as a cue to inform the user the camera is not available.
         * @see #handleCallSessionEvent(int)
         */
        public static final int SESSION_EVENT_CAMERA_FAILURE = 5;

        /**
         * Issued after {@link #SESSION_EVENT_CAMERA_FAILURE} when the camera is once again ready
         * for operation.  The {@link InCallService} can use this as a cue to inform the user that
         * the camera has become available again.
         * @see #handleCallSessionEvent(int)
         */
        public static final int SESSION_EVENT_CAMERA_READY = 6;

        /**
         * Session modify request was successful.
         * @see #receiveSessionModifyResponse(int, VideoProfile, VideoProfile)
         */
        public static final int SESSION_MODIFY_REQUEST_SUCCESS = 1;

        /**
         * Session modify request failed.
         * @see #receiveSessionModifyResponse(int, VideoProfile, VideoProfile)
         */
        public static final int SESSION_MODIFY_REQUEST_FAIL = 2;

        /**
         * Session modify request ignored due to invalid parameters.
         * @see #receiveSessionModifyResponse(int, VideoProfile, VideoProfile)
         */
        public static final int SESSION_MODIFY_REQUEST_INVALID = 3;

        /**
         * Session modify request timed out.
         * @see #receiveSessionModifyResponse(int, VideoProfile, VideoProfile)
         */
        public static final int SESSION_MODIFY_REQUEST_TIMED_OUT = 4;

        /**
         * Session modify request rejected by remote user.
         * @see #receiveSessionModifyResponse(int, VideoProfile, VideoProfile)
         */
        public static final int SESSION_MODIFY_REQUEST_REJECTED_BY_REMOTE = 5;

        private static final int MSG_ADD_VIDEO_CALLBACK = 1;
        private static final int MSG_SET_CAMERA = 2;
        private static final int MSG_SET_PREVIEW_SURFACE = 3;
        private static final int MSG_SET_DISPLAY_SURFACE = 4;
        private static final int MSG_SET_DEVICE_ORIENTATION = 5;
        private static final int MSG_SET_ZOOM = 6;
        private static final int MSG_SEND_SESSION_MODIFY_REQUEST = 7;
        private static final int MSG_SEND_SESSION_MODIFY_RESPONSE = 8;
        private static final int MSG_REQUEST_CAMERA_CAPABILITIES = 9;
        private static final int MSG_REQUEST_CONNECTION_DATA_USAGE = 10;
        private static final int MSG_SET_PAUSE_IMAGE = 11;
        private static final int MSG_REMOVE_VIDEO_CALLBACK = 12;

        private VideoProvider.VideoProviderHandler mMessageHandler;
        private final VideoProvider.VideoProviderBinder mBinder;

        /**
         * Stores a list of the video callbacks, keyed by IBinder.
         *
         * ConcurrentHashMap constructor params: 8 is initial table size, 0.9f is
         * load factor before resizing, 1 means we only expect a single thread to
         * access the map so make only a single shard
         */
        private ConcurrentHashMap<IBinder, IVideoCallback> mVideoCallbacks =
                new ConcurrentHashMap<IBinder, IVideoCallback>(8, 0.9f, 1);

        /**
         * Default handler used to consolidate binder method calls onto a single thread.
         */
        private final class VideoProviderHandler extends Handler {
            public VideoProviderHandler() {
                super();
            }

            public VideoProviderHandler(Looper looper) {
                super(looper);
            }

            @Override
            public void handleMessage(Message msg) {
                switch (msg.what) {
                    case MSG_ADD_VIDEO_CALLBACK: {
                        IBinder binder = (IBinder) msg.obj;
                        IVideoCallback callback = IVideoCallback.Stub
                                .asInterface((IBinder) msg.obj);
                        if (callback == null) {
                            Log.w(this, "addVideoProvider - skipped; callback is null.");
                            break;
                        }

                        if (mVideoCallbacks.containsKey(binder)) {
                            Log.i(this, "addVideoProvider - skipped; already present.");
                            break;
                        }
                        mVideoCallbacks.put(binder, callback);
                        break;
                    }
                    case MSG_REMOVE_VIDEO_CALLBACK: {
                        IBinder binder = (IBinder) msg.obj;
                        IVideoCallback callback = IVideoCallback.Stub
                                .asInterface((IBinder) msg.obj);
                        if (!mVideoCallbacks.containsKey(binder)) {
                            Log.i(this, "removeVideoProvider - skipped; not present.");
                            break;
                        }
                        mVideoCallbacks.remove(binder);
                        break;
                    }
                    case MSG_SET_CAMERA:
                        onSetCamera((String) msg.obj);
                        break;
                    case MSG_SET_PREVIEW_SURFACE:
                        onSetPreviewSurface((Surface) msg.obj);
                        break;
                    case MSG_SET_DISPLAY_SURFACE:
                        onSetDisplaySurface((Surface) msg.obj);
                        break;
                    case MSG_SET_DEVICE_ORIENTATION:
                        onSetDeviceOrientation(msg.arg1);
                        break;
                    case MSG_SET_ZOOM:
                        onSetZoom((Float) msg.obj);
                        break;
                    case MSG_SEND_SESSION_MODIFY_REQUEST: {
                        SomeArgs args = (SomeArgs) msg.obj;
                        try {
                            onSendSessionModifyRequest((VideoProfile) args.arg1,
                                    (VideoProfile) args.arg2);
                        } finally {
                            args.recycle();
                        }
                        break;
                    }
                    case MSG_SEND_SESSION_MODIFY_RESPONSE:
                        onSendSessionModifyResponse((VideoProfile) msg.obj);
                        break;
                    case MSG_REQUEST_CAMERA_CAPABILITIES:
                        onRequestCameraCapabilities();
                        break;
                    case MSG_REQUEST_CONNECTION_DATA_USAGE:
                        onRequestConnectionDataUsage();
                        break;
                    case MSG_SET_PAUSE_IMAGE:
                        onSetPauseImage((Uri) msg.obj);
                        break;
                    default:
                        break;
                }
            }
        }

        /**
         * IVideoProvider stub implementation.
         */
        private final class VideoProviderBinder extends IVideoProvider.Stub {
            public void addVideoCallback(IBinder videoCallbackBinder) {
                mMessageHandler.obtainMessage(
                        MSG_ADD_VIDEO_CALLBACK, videoCallbackBinder).sendToTarget();
            }

            public void removeVideoCallback(IBinder videoCallbackBinder) {
                mMessageHandler.obtainMessage(
                        MSG_REMOVE_VIDEO_CALLBACK, videoCallbackBinder).sendToTarget();
            }

            public void setCamera(String cameraId) {
                mMessageHandler.obtainMessage(MSG_SET_CAMERA, cameraId).sendToTarget();
            }

            public void setPreviewSurface(Surface surface) {
                mMessageHandler.obtainMessage(MSG_SET_PREVIEW_SURFACE, surface).sendToTarget();
            }

            public void setDisplaySurface(Surface surface) {
                mMessageHandler.obtainMessage(MSG_SET_DISPLAY_SURFACE, surface).sendToTarget();
            }

            public void setDeviceOrientation(int rotation) {
                mMessageHandler.obtainMessage(
                        MSG_SET_DEVICE_ORIENTATION, rotation, 0).sendToTarget();
            }

            public void setZoom(float value) {
                mMessageHandler.obtainMessage(MSG_SET_ZOOM, value).sendToTarget();
            }

            public void sendSessionModifyRequest(VideoProfile fromProfile, VideoProfile toProfile) {
                SomeArgs args = SomeArgs.obtain();
                args.arg1 = fromProfile;
                args.arg2 = toProfile;
                mMessageHandler.obtainMessage(MSG_SEND_SESSION_MODIFY_REQUEST, args).sendToTarget();
            }

            public void sendSessionModifyResponse(VideoProfile responseProfile) {
                mMessageHandler.obtainMessage(
                        MSG_SEND_SESSION_MODIFY_RESPONSE, responseProfile).sendToTarget();
            }

            public void requestCameraCapabilities() {
                mMessageHandler.obtainMessage(MSG_REQUEST_CAMERA_CAPABILITIES).sendToTarget();
            }

            public void requestCallDataUsage() {
                mMessageHandler.obtainMessage(MSG_REQUEST_CONNECTION_DATA_USAGE).sendToTarget();
            }

            public void setPauseImage(Uri uri) {
                mMessageHandler.obtainMessage(MSG_SET_PAUSE_IMAGE, uri).sendToTarget();
            }
        }

        public VideoProvider() {
            mBinder = new VideoProvider.VideoProviderBinder();
            mMessageHandler = new VideoProvider.VideoProviderHandler(Looper.getMainLooper());
        }

        /**
         * Creates an instance of the {@link VideoProvider}, specifying the looper to use.
         *
         * @param looper The looper.
         * @hide
         */
        public VideoProvider(Looper looper) {
            mBinder = new VideoProvider.VideoProviderBinder();
            mMessageHandler = new VideoProvider.VideoProviderHandler(looper);
        }

        /**
         * Returns binder object which can be used across IPC methods.
         * @hide
         */
        public final IVideoProvider getInterface() {
            return mBinder;
        }

        /**
         * Sets the camera to be used for the outgoing video.
         * <p>
         * The {@link VideoProvider} should respond by communicating the capabilities of the chosen
         * camera via
         * {@link VideoProvider#changeCameraCapabilities(VideoProfile.CameraCapabilities)}.
         * <p>
         * Sent from the {@link InCallService} via
         * {@link InCallService.VideoCall#setCamera(String)}.
         *
         * @param cameraId The id of the camera (use ids as reported by
         * {@link CameraManager#getCameraIdList()}).
         */
        public abstract void onSetCamera(String cameraId);

        /**
         * Sets the surface to be used for displaying a preview of what the user's camera is
         * currently capturing.  When video transmission is enabled, this is the video signal which
         * is sent to the remote device.
         * <p>
         * Sent from the {@link InCallService} via
         * {@link InCallService.VideoCall#setPreviewSurface(Surface)}.
         *
         * @param surface The {@link Surface}.
         */
        public abstract void onSetPreviewSurface(Surface surface);

        /**
         * Sets the surface to be used for displaying the video received from the remote device.
         * <p>
         * Sent from the {@link InCallService} via
         * {@link InCallService.VideoCall#setDisplaySurface(Surface)}.
         *
         * @param surface The {@link Surface}.
         */
        public abstract void onSetDisplaySurface(Surface surface);

        /**
         * Sets the device orientation, in degrees.  Assumes that a standard portrait orientation of
         * the device is 0 degrees.
         * <p>
         * Sent from the {@link InCallService} via
         * {@link InCallService.VideoCall#setDeviceOrientation(int)}.
         *
         * @param rotation The device orientation, in degrees.
         */
        public abstract void onSetDeviceOrientation(int rotation);

        /**
         * Sets camera zoom ratio.
         * <p>
         * Sent from the {@link InCallService} via {@link InCallService.VideoCall#setZoom(float)}.
         *
         * @param value The camera zoom ratio.
         */
        public abstract void onSetZoom(float value);

        /**
         * Issues a request to modify the properties of the current video session.
         * <p>
         * Example scenarios include: requesting an audio-only call to be upgraded to a
         * bi-directional video call, turning on or off the user's camera, sending a pause signal
         * when the {@link InCallService} is no longer the foreground application.
         * <p>
         * If the {@link VideoProvider} determines a request to be invalid, it should call
         * {@link #receiveSessionModifyResponse(int, VideoProfile, VideoProfile)} to report the
         * invalid request back to the {@link InCallService}.
         * <p>
         * Where a request requires confirmation from the user of the peer device, the
         * {@link VideoProvider} must communicate the request to the peer device and handle the
         * user's response.  {@link #receiveSessionModifyResponse(int, VideoProfile, VideoProfile)}
         * is used to inform the {@link InCallService} of the result of the request.
         * <p>
         * Sent from the {@link InCallService} via
         * {@link InCallService.VideoCall#sendSessionModifyRequest(VideoProfile)}.
         *
         * @param fromProfile The video profile prior to the request.
         * @param toProfile The video profile with the requested changes made.
         */
        public abstract void onSendSessionModifyRequest(VideoProfile fromProfile,
                VideoProfile toProfile);

        /**
         * Provides a response to a request to change the current video session properties.
         * <p>
         * For example, if the peer requests and upgrade from an audio-only call to a bi-directional
         * video call, could decline the request and keep the call as audio-only.
         * In such a scenario, the {@code responseProfile} would have a video state of
         * {@link VideoProfile#STATE_AUDIO_ONLY}.  If the user had decided to accept the request,
         * the video state would be {@link VideoProfile#STATE_BIDIRECTIONAL}.
         * <p>
         * Sent from the {@link InCallService} via
         * {@link InCallService.VideoCall#sendSessionModifyResponse(VideoProfile)} in response to
         * a {@link InCallService.VideoCall.Callback#onSessionModifyRequestReceived(VideoProfile)}
         * callback.
         *
         * @param responseProfile The response video profile.
         */
        public abstract void onSendSessionModifyResponse(VideoProfile responseProfile);

        /**
         * Issues a request to the {@link VideoProvider} to retrieve the camera capabilities.
         * <p>
         * The {@link VideoProvider} should respond by communicating the capabilities of the chosen
         * camera via
         * {@link VideoProvider#changeCameraCapabilities(VideoProfile.CameraCapabilities)}.
         * <p>
         * Sent from the {@link InCallService} via
         * {@link InCallService.VideoCall#requestCameraCapabilities()}.
         */
        public abstract void onRequestCameraCapabilities();

        /**
         * Issues a request to the {@link VideoProvider} to retrieve the current data usage for the
         * video component of the current {@link Connection}.
         * <p>
         * The {@link VideoProvider} should respond by communicating current data usage, in bytes,
         * via {@link VideoProvider#setCallDataUsage(long)}.
         * <p>
         * Sent from the {@link InCallService} via
         * {@link InCallService.VideoCall#requestCallDataUsage()}.
         */
        public abstract void onRequestConnectionDataUsage();

        /**
         * Provides the {@link VideoProvider} with the {@link Uri} of an image to be displayed to
         * the peer device when the video signal is paused.
         * <p>
         * Sent from the {@link InCallService} via
         * {@link InCallService.VideoCall#setPauseImage(Uri)}.
         *
         * @param uri URI of image to display.
         */
        public abstract void onSetPauseImage(Uri uri);

        /**
         * Used to inform listening {@link InCallService} implementations when the
         * {@link VideoProvider} receives a session modification request.
         * <p>
         * Received by the {@link InCallService} via
         * {@link InCallService.VideoCall.Callback#onSessionModifyRequestReceived(VideoProfile)},
         *
         * @param videoProfile The requested video profile.
         * @see #onSendSessionModifyRequest(VideoProfile, VideoProfile)
         */
        public void receiveSessionModifyRequest(VideoProfile videoProfile) {
            if (mVideoCallbacks != null) {
                for (IVideoCallback callback : mVideoCallbacks.values()) {
                    try {
                        callback.receiveSessionModifyRequest(videoProfile);
                    } catch (RemoteException ignored) {
                        Log.w(this, "receiveSessionModifyRequest callback failed", ignored);
                    }
                }
            }
        }

        /**
         * Used to inform listening {@link InCallService} implementations when the
         * {@link VideoProvider} receives a response to a session modification request.
         * <p>
         * Received by the {@link InCallService} via
         * {@link InCallService.VideoCall.Callback#onSessionModifyResponseReceived(int,
         * VideoProfile, VideoProfile)}.
         *
         * @param status Status of the session modify request.  Valid values are
         *               {@link VideoProvider#SESSION_MODIFY_REQUEST_SUCCESS},
         *               {@link VideoProvider#SESSION_MODIFY_REQUEST_FAIL},
         *               {@link VideoProvider#SESSION_MODIFY_REQUEST_INVALID},
         *               {@link VideoProvider#SESSION_MODIFY_REQUEST_TIMED_OUT},
         *               {@link VideoProvider#SESSION_MODIFY_REQUEST_REJECTED_BY_REMOTE}
         * @param requestedProfile The original request which was sent to the peer device.
         * @param responseProfile The actual profile changes agreed to by the peer device.
         * @see #onSendSessionModifyRequest(VideoProfile, VideoProfile)
         */
        public void receiveSessionModifyResponse(int status,
                VideoProfile requestedProfile, VideoProfile responseProfile) {
            if (mVideoCallbacks != null) {
                for (IVideoCallback callback : mVideoCallbacks.values()) {
                    try {
                        callback.receiveSessionModifyResponse(status, requestedProfile,
                                responseProfile);
                    } catch (RemoteException ignored) {
                        Log.w(this, "receiveSessionModifyResponse callback failed", ignored);
                    }
                }
            }
        }

        /**
         * Used to inform listening {@link InCallService} implementations when the
         * {@link VideoProvider} reports a call session event.
         * <p>
         * Received by the {@link InCallService} via
         * {@link InCallService.VideoCall.Callback#onCallSessionEvent(int)}.
         *
         * @param event The event.  Valid values are: {@link VideoProvider#SESSION_EVENT_RX_PAUSE},
         *      {@link VideoProvider#SESSION_EVENT_RX_RESUME},
         *      {@link VideoProvider#SESSION_EVENT_TX_START},
         *      {@link VideoProvider#SESSION_EVENT_TX_STOP},
         *      {@link VideoProvider#SESSION_EVENT_CAMERA_FAILURE},
         *      {@link VideoProvider#SESSION_EVENT_CAMERA_READY}.
         */
        public void handleCallSessionEvent(int event) {
            if (mVideoCallbacks != null) {
                for (IVideoCallback callback : mVideoCallbacks.values()) {
                    try {
                        callback.handleCallSessionEvent(event);
                    } catch (RemoteException ignored) {
                        Log.w(this, "handleCallSessionEvent callback failed", ignored);
                    }
                }
            }
        }

        /**
         * Used to inform listening {@link InCallService} implementations when the dimensions of the
         * peer's video have changed.
         * <p>
         * This could occur if, for example, the peer rotates their device, changing the aspect
         * ratio of the video, or if the user switches between the back and front cameras.
         * <p>
         * Received by the {@link InCallService} via
         * {@link InCallService.VideoCall.Callback#onPeerDimensionsChanged(int, int)}.
         *
         * @param width  The updated peer video width.
         * @param height The updated peer video height.
         */
        public void changePeerDimensions(int width, int height) {
            if (mVideoCallbacks != null) {
                for (IVideoCallback callback : mVideoCallbacks.values()) {
                    try {
                        callback.changePeerDimensions(width, height);
                    } catch (RemoteException ignored) {
                        Log.w(this, "changePeerDimensions callback failed", ignored);
                    }
                }
            }
        }

        /**
         * Used to inform listening {@link InCallService} implementations when the data usage of the
         * video associated with the current {@link Connection} has changed.
         * <p>
         * This could be in response to a preview request via
         * {@link #onRequestConnectionDataUsage()}, or as a periodic update by the
         * {@link VideoProvider}.  Where periodic updates of data usage are provided, they should be
         * provided at most for every 1 MB of data transferred and no more than once every 10 sec.
         * <p>
         * Received by the {@link InCallService} via
         * {@link InCallService.VideoCall.Callback#onCallDataUsageChanged(long)}.
         *
         * @param dataUsage The updated data usage (in bytes).  Reported as the cumulative bytes
         *                  used since the start of the call.
         */
        public void setCallDataUsage(long dataUsage) {
            if (mVideoCallbacks != null) {
                for (IVideoCallback callback : mVideoCallbacks.values()) {
                    try {
                        callback.changeCallDataUsage(dataUsage);
                    } catch (RemoteException ignored) {
                        Log.w(this, "setCallDataUsage callback failed", ignored);
                    }
                }
            }
        }

        /**
         * @see #setCallDataUsage(long)
         *
         * @param dataUsage The updated data usage (in byes).
         * @deprecated - Use {@link #setCallDataUsage(long)} instead.
         * @hide
         */
        public void changeCallDataUsage(long dataUsage) {
            setCallDataUsage(dataUsage);
        }

        /**
         * Used to inform listening {@link InCallService} implementations when the capabilities of
         * the current camera have changed.
         * <p>
         * The {@link VideoProvider} should call this in response to
         * {@link VideoProvider#onRequestCameraCapabilities()}, or when the current camera is
         * changed via {@link VideoProvider#onSetCamera(String)}.
         * <p>
         * Received by the {@link InCallService} via
         * {@link InCallService.VideoCall.Callback#onCameraCapabilitiesChanged(
         * VideoProfile.CameraCapabilities)}.
         *
         * @param cameraCapabilities The new camera capabilities.
         */
        public void changeCameraCapabilities(VideoProfile.CameraCapabilities cameraCapabilities) {
            if (mVideoCallbacks != null) {
                for (IVideoCallback callback : mVideoCallbacks.values()) {
                    try {
                        callback.changeCameraCapabilities(cameraCapabilities);
                    } catch (RemoteException ignored) {
                        Log.w(this, "changeCameraCapabilities callback failed", ignored);
                    }
                }
            }
        }

        /**
         * Used to inform listening {@link InCallService} implementations when the video quality
         * of the call has changed.
         * <p>
         * Received by the {@link InCallService} via
         * {@link InCallService.VideoCall.Callback#onVideoQualityChanged(int)}.
         *
         * @param videoQuality The updated video quality.  Valid values:
         *      {@link VideoProfile#QUALITY_HIGH},
         *      {@link VideoProfile#QUALITY_MEDIUM},
         *      {@link VideoProfile#QUALITY_LOW},
         *      {@link VideoProfile#QUALITY_DEFAULT}.
         */
        public void changeVideoQuality(int videoQuality) {
            if (mVideoCallbacks != null) {
                for (IVideoCallback callback : mVideoCallbacks.values()) {
                    try {
                        callback.changeVideoQuality(videoQuality);
                    } catch (RemoteException ignored) {
                        Log.w(this, "changeVideoQuality callback failed", ignored);
                    }
                }
            }
        }
    }

    private final Listener mConnectionDeathListener = new Listener() {
        @Override
        public void onDestroyed(Connection c) {
            if (mConferenceables.remove(c)) {
                fireOnConferenceableConnectionsChanged();
            }
        }
    };

    private final Conference.Listener mConferenceDeathListener = new Conference.Listener() {
        @Override
        public void onDestroyed(Conference c) {
            if (mConferenceables.remove(c)) {
                fireOnConferenceableConnectionsChanged();
            }
        }
    };

    /**
     * ConcurrentHashMap constructor params: 8 is initial table size, 0.9f is
     * load factor before resizing, 1 means we only expect a single thread to
     * access the map so make only a single shard
     */
    private final Set<Listener> mListeners = Collections.newSetFromMap(
            new ConcurrentHashMap<Listener, Boolean>(8, 0.9f, 1));
    private final List<Conferenceable> mConferenceables = new ArrayList<>();
    private final List<Conferenceable> mUnmodifiableConferenceables =
            Collections.unmodifiableList(mConferenceables);

    private int mState = STATE_NEW;
    private CallAudioState mCallAudioState;
    private Uri mAddress;
    private int mAddressPresentation;
    private String mCallerDisplayName;
    private int mCallerDisplayNamePresentation;
    private boolean mRingbackRequested = false;
    private int mConnectionCapabilities;
    private VideoProvider mVideoProvider;
    private boolean mAudioModeIsVoip;
    private long mConnectTimeMillis = Conference.CONNECT_TIME_NOT_SPECIFIED;
    private StatusHints mStatusHints;
    private int mVideoState;
    private DisconnectCause mDisconnectCause;
    private Conference mConference;
    private ConnectionService mConnectionService;
    private Bundle mExtras;

    /**
     * Create a new Connection.
     */
    public Connection() {}

    /**
     * @return The address (e.g., phone number) to which this Connection is currently communicating.
     */
    public final Uri getAddress() {
        return mAddress;
    }

    /**
     * @return The presentation requirements for the address.
     *         See {@link TelecomManager} for valid values.
     */
    public final int getAddressPresentation() {
        return mAddressPresentation;
    }

    /**
     * @return The caller display name (CNAP).
     */
    public final String getCallerDisplayName() {
        return mCallerDisplayName;
    }

    /**
     * @return The presentation requirements for the handle.
     *         See {@link TelecomManager} for valid values.
     */
    public final int getCallerDisplayNamePresentation() {
        return mCallerDisplayNamePresentation;
    }

    /**
     * @return The state of this Connection.
     */
    public final int getState() {
        return mState;
    }

    /**
     * Returns the video state of the connection.
     * Valid values: {@link VideoProfile#STATE_AUDIO_ONLY},
     * {@link VideoProfile#STATE_BIDIRECTIONAL},
     * {@link VideoProfile#STATE_TX_ENABLED},
     * {@link VideoProfile#STATE_RX_ENABLED}.
     *
     * @return The video state of the connection.
     * @hide
     */
    public final int getVideoState() {
        return mVideoState;
    }

    /**
     * @return The audio state of the connection, describing how its audio is currently
     *         being routed by the system. This is {@code null} if this Connection
     *         does not directly know about its audio state.
     * @deprecated Use {@link #getCallAudioState()} instead.
     * @hide
     */
    @SystemApi
    @Deprecated
    public final AudioState getAudioState() {
        if (mCallAudioState == null) {
          return null;
        }
        return new AudioState(mCallAudioState);
    }

    /**
     * @return The audio state of the connection, describing how its audio is currently
     *         being routed by the system. This is {@code null} if this Connection
     *         does not directly know about its audio state.
     */
    public final CallAudioState getCallAudioState() {
        return mCallAudioState;
    }

    /**
     * @return The conference that this connection is a part of.  Null if it is not part of any
     *         conference.
     */
    public final Conference getConference() {
        return mConference;
    }

    /**
     * Returns whether this connection is requesting that the system play a ringback tone
     * on its behalf.
     */
    public final boolean isRingbackRequested() {
        return mRingbackRequested;
    }

    /**
     * @return True if the connection's audio mode is VOIP.
     */
    public final boolean getAudioModeIsVoip() {
        return mAudioModeIsVoip;
    }

    /**
     * Retrieves the connection start time of the {@code Connnection}, if specified.  A value of
     * {@link Conference#CONNECT_TIME_NOT_SPECIFIED} indicates that Telecom should determine the
     * start time of the conference.
     *
     * @return The time at which the {@code Connnection} was connected.
     *
     * @hide
     */
    public final long getConnectTimeMillis() {
        return mConnectTimeMillis;
    }

    /**
     * @return The status hints for this connection.
     */
    public final StatusHints getStatusHints() {
        return mStatusHints;
    }

    /**
     * @return The extras associated with this connection.
     */
    public final Bundle getExtras() {
        return mExtras;
    }

    /**
     * Assign a listener to be notified of state changes.
     *
     * @param l A listener.
     * @return This Connection.
     *
     * @hide
     */
    public final Connection addConnectionListener(Listener l) {
        mListeners.add(l);
        return this;
    }

    /**
     * Remove a previously assigned listener that was being notified of state changes.
     *
     * @param l A Listener.
     * @return This Connection.
     *
     * @hide
     */
    public final Connection removeConnectionListener(Listener l) {
        if (l != null) {
            mListeners.remove(l);
        }
        return this;
    }

    /**
     * @return The {@link DisconnectCause} for this connection.
     */
    public final DisconnectCause getDisconnectCause() {
        return mDisconnectCause;
    }

    /**
     * Inform this Connection that the state of its audio output has been changed externally.
     *
     * @param state The new audio state.
     * @hide
     */
    final void setCallAudioState(CallAudioState state) {
        checkImmutable();
        Log.d(this, "setAudioState %s", state);
        mCallAudioState = state;
        onAudioStateChanged(getAudioState());
        onCallAudioStateChanged(state);
    }

    /**
     * @param state An integer value of a {@code STATE_*} constant.
     * @return A string representation of the value.
     */
    public static String stateToString(int state) {
        switch (state) {
            case STATE_INITIALIZING:
                return "INITIALIZING";
            case STATE_NEW:
                return "NEW";
            case STATE_RINGING:
                return "RINGING";
            case STATE_DIALING:
                return "DIALING";
            case STATE_ACTIVE:
                return "ACTIVE";
            case STATE_HOLDING:
                return "HOLDING";
            case STATE_DISCONNECTED:
                return "DISCONNECTED";
            default:
                Log.wtf(Connection.class, "Unknown state %d", state);
                return "UNKNOWN";
        }
    }

    /**
     * Returns the connection's capabilities, as a bit mask of the {@code CAPABILITY_*} constants.
     */
    public final int getConnectionCapabilities() {
        return mConnectionCapabilities;
    }

    /**
     * Sets the value of the {@link #getAddress()} property.
     *
     * @param address The new address.
     * @param presentation The presentation requirements for the address.
     *        See {@link TelecomManager} for valid values.
     */
    public final void setAddress(Uri address, int presentation) {
        checkImmutable();
        Log.d(this, "setAddress %s", address);
        mAddress = address;
        mAddressPresentation = presentation;
        for (Listener l : mListeners) {
            l.onAddressChanged(this, address, presentation);
        }
    }

    /**
     * Sets the caller display name (CNAP).
     *
     * @param callerDisplayName The new display name.
     * @param presentation The presentation requirements for the handle.
     *        See {@link TelecomManager} for valid values.
     */
    public final void setCallerDisplayName(String callerDisplayName, int presentation) {
        checkImmutable();
        Log.d(this, "setCallerDisplayName %s", callerDisplayName);
        mCallerDisplayName = callerDisplayName;
        mCallerDisplayNamePresentation = presentation;
        for (Listener l : mListeners) {
            l.onCallerDisplayNameChanged(this, callerDisplayName, presentation);
        }
    }

    /**
     * Set the video state for the connection.
     * Valid values: {@link VideoProfile#STATE_AUDIO_ONLY},
     * {@link VideoProfile#STATE_BIDIRECTIONAL},
     * {@link VideoProfile#STATE_TX_ENABLED},
     * {@link VideoProfile#STATE_RX_ENABLED}.
     *
     * @param videoState The new video state.
     */
    public final void setVideoState(int videoState) {
        checkImmutable();
        Log.d(this, "setVideoState %d", videoState);
        mVideoState = videoState;
        for (Listener l : mListeners) {
            l.onVideoStateChanged(this, mVideoState);
        }
    }

    /**
     * Sets state to active (e.g., an ongoing connection where two or more parties can actively
     * communicate).
     */
    public final void setActive() {
        checkImmutable();
        setRingbackRequested(false);
        setState(STATE_ACTIVE);
    }

    /**
     * Sets state to ringing (e.g., an inbound ringing connection).
     */
    public final void setRinging() {
        checkImmutable();
        setState(STATE_RINGING);
    }

    /**
     * Sets state to initializing (this Connection is not yet ready to be used).
     */
    public final void setInitializing() {
        checkImmutable();
        setState(STATE_INITIALIZING);
    }

    /**
     * Sets state to initialized (the Connection has been set up and is now ready to be used).
     */
    public final void setInitialized() {
        checkImmutable();
        setState(STATE_NEW);
    }

    /**
     * Sets state to dialing (e.g., dialing an outbound connection).
     */
    public final void setDialing() {
        checkImmutable();
        setState(STATE_DIALING);
    }

    /**
     * Sets state to be on hold.
     */
    public final void setOnHold() {
        checkImmutable();
        setState(STATE_HOLDING);
    }

    /**
     * Sets the video connection provider.
     * @param videoProvider The video provider.
     */
    public final void setVideoProvider(VideoProvider videoProvider) {
        checkImmutable();
        mVideoProvider = videoProvider;
        for (Listener l : mListeners) {
            l.onVideoProviderChanged(this, videoProvider);
        }
    }

    public final VideoProvider getVideoProvider() {
        return mVideoProvider;
    }

    /**
     * Sets state to disconnected.
     *
     * @param disconnectCause The reason for the disconnection, as specified by
     *         {@link DisconnectCause}.
     */
    public final void setDisconnected(DisconnectCause disconnectCause) {
        checkImmutable();
        mDisconnectCause = disconnectCause;
        setState(STATE_DISCONNECTED);
        Log.d(this, "Disconnected with cause %s", disconnectCause);
        for (Listener l : mListeners) {
            l.onDisconnected(this, disconnectCause);
        }
    }

    /**
     * Informs listeners that this {@code Connection} is in a post-dial wait state. This is done
     * when (a) the {@code Connection} is issuing a DTMF sequence; (b) it has encountered a "wait"
     * character; and (c) it wishes to inform the In-Call app that it is waiting for the end-user
     * to send an {@link #onPostDialContinue(boolean)} signal.
     *
     * @param remaining The DTMF character sequence remaining to be emitted once the
     *         {@link #onPostDialContinue(boolean)} is received, including any "wait" characters
     *         that remaining sequence may contain.
     */
    public final void setPostDialWait(String remaining) {
        checkImmutable();
        for (Listener l : mListeners) {
            l.onPostDialWait(this, remaining);
        }
    }

    /**
     * Informs listeners that this {@code Connection} has processed a character in the post-dial
     * started state. This is done when (a) the {@code Connection} is issuing a DTMF sequence;
     * and (b) it wishes to signal Telecom to play the corresponding DTMF tone locally.
     *
     * @param nextChar The DTMF character that was just processed by the {@code Connection}.
     */
    public final void setNextPostDialChar(char nextChar) {
        checkImmutable();
        for (Listener l : mListeners) {
            l.onPostDialChar(this, nextChar);
        }
    }

    /**
     * Requests that the framework play a ringback tone. This is to be invoked by implementations
     * that do not play a ringback tone themselves in the connection's audio stream.
     *
     * @param ringback Whether the ringback tone is to be played.
     */
    public final void setRingbackRequested(boolean ringback) {
        checkImmutable();
        if (mRingbackRequested != ringback) {
            mRingbackRequested = ringback;
            for (Listener l : mListeners) {
                l.onRingbackRequested(this, ringback);
            }
        }
    }

    /**
     * Sets the connection's capabilities as a bit mask of the {@code CAPABILITY_*} constants.
     *
     * @param connectionCapabilities The new connection capabilities.
     */
    public final void setConnectionCapabilities(int connectionCapabilities) {
        checkImmutable();
        if (mConnectionCapabilities != connectionCapabilities) {
            mConnectionCapabilities = connectionCapabilities;
            for (Listener l : mListeners) {
                l.onConnectionCapabilitiesChanged(this, mConnectionCapabilities);
            }
        }
    }

    /**
     * Tears down the Connection object.
     */
    public final void destroy() {
        for (Listener l : mListeners) {
            l.onDestroyed(this);
        }
    }

    /**
     * Requests that the framework use VOIP audio mode for this connection.
     *
     * @param isVoip True if the audio mode is VOIP.
     */
    public final void setAudioModeIsVoip(boolean isVoip) {
        checkImmutable();
        mAudioModeIsVoip = isVoip;
        for (Listener l : mListeners) {
            l.onAudioModeIsVoipChanged(this, isVoip);
        }
    }

    /**
     * Sets the time at which a call became active on this Connection. This is set only
     * when a conference call becomes active on this connection.
     *
     * @param connectionTimeMillis The connection time, in milliseconds.
     *
     * @hide
     */
    public final void setConnectTimeMillis(long connectTimeMillis) {
        mConnectTimeMillis = connectTimeMillis;
    }

    /**
     * Sets the label and icon status to display in the in-call UI.
     *
     * @param statusHints The status label and icon to set.
     */
    public final void setStatusHints(StatusHints statusHints) {
        checkImmutable();
        mStatusHints = statusHints;
        for (Listener l : mListeners) {
            l.onStatusHintsChanged(this, statusHints);
        }
    }

    /**
     * Sets the connections with which this connection can be conferenced.
     *
     * @param conferenceableConnections The set of connections this connection can conference with.
     */
    public final void setConferenceableConnections(List<Connection> conferenceableConnections) {
        checkImmutable();
        clearConferenceableList();
        for (Connection c : conferenceableConnections) {
            // If statement checks for duplicates in input. It makes it N^2 but we're dealing with a
            // small amount of items here.
            if (!mConferenceables.contains(c)) {
                c.addConnectionListener(mConnectionDeathListener);
                mConferenceables.add(c);
            }
        }
        fireOnConferenceableConnectionsChanged();
    }

    /**
     * Similar to {@link #setConferenceableConnections(java.util.List)}, sets a list of connections
     * or conferences with which this connection can be conferenced.
     *
     * @param conferenceables The conferenceables.
     */
    public final void setConferenceables(List<Conferenceable> conferenceables) {
        clearConferenceableList();
        for (Conferenceable c : conferenceables) {
            // If statement checks for duplicates in input. It makes it N^2 but we're dealing with a
            // small amount of items here.
            if (!mConferenceables.contains(c)) {
                if (c instanceof Connection) {
                    Connection connection = (Connection) c;
                    connection.addConnectionListener(mConnectionDeathListener);
                } else if (c instanceof Conference) {
                    Conference conference = (Conference) c;
                    conference.addListener(mConferenceDeathListener);
                }
                mConferenceables.add(c);
            }
        }
        fireOnConferenceableConnectionsChanged();
    }

    /**
     * Returns the connections or conferences with which this connection can be conferenced.
     */
    public final List<Conferenceable> getConferenceables() {
        return mUnmodifiableConferenceables;
    }

    /*
     * @hide
     */
    public final void setConnectionService(ConnectionService connectionService) {
        checkImmutable();
        if (mConnectionService != null) {
            Log.e(this, new Exception(), "Trying to set ConnectionService on a connection " +
                    "which is already associated with another ConnectionService.");
        } else {
            mConnectionService = connectionService;
        }
    }

    /**
     * @hide
     */
    public final void unsetConnectionService(ConnectionService connectionService) {
        if (mConnectionService != connectionService) {
            Log.e(this, new Exception(), "Trying to remove ConnectionService from a Connection " +
                    "that does not belong to the ConnectionService.");
        } else {
            mConnectionService = null;
        }
    }

    /**
     * @hide
     */
    public final ConnectionService getConnectionService() {
        return mConnectionService;
    }

    /**
     * Sets the conference that this connection is a part of. This will fail if the connection is
     * already part of a conference. {@link #resetConference} to un-set the conference first.
     *
     * @param conference The conference.
     * @return {@code true} if the conference was successfully set.
     * @hide
     */
    public final boolean setConference(Conference conference) {
        checkImmutable();
        // We check to see if it is already part of another conference.
        if (mConference == null) {
            mConference = conference;
            if (mConnectionService != null && mConnectionService.containsConference(conference)) {
                fireConferenceChanged();
            }
            return true;
        }
        return false;
    }

    /**
     * Resets the conference that this connection is a part of.
     * @hide
     */
    public final void resetConference() {
        if (mConference != null) {
            Log.d(this, "Conference reset");
            mConference = null;
            fireConferenceChanged();
        }
    }

    /**
     * Set some extras that can be associated with this {@code Connection}. No assumptions should
     * be made as to how an In-Call UI or service will handle these extras.
     * Keys should be fully qualified (e.g., com.example.MY_EXTRA) to avoid conflicts.
     *
     * @param extras The extras associated with this {@code Connection}.
     */
    public final void setExtras(@Nullable Bundle extras) {
        checkImmutable();
        mExtras = extras;
        for (Listener l : mListeners) {
            l.onExtrasChanged(this, extras);
        }
    }

    /**
     * Notifies this Connection that the {@link #getAudioState()} property has a new value.
     *
     * @param state The new connection audio state.
     * @deprecated Use {@link #onCallAudioStateChanged(CallAudioState)} instead.
     * @hide
     */
    @SystemApi
    @Deprecated
    public void onAudioStateChanged(AudioState state) {}

    /**
     * Notifies this Connection that the {@link #getCallAudioState()} property has a new value.
     *
     * @param state The new connection audio state.
     */
    public void onCallAudioStateChanged(CallAudioState state) {}

    /**
     * Notifies this Connection of an internal state change. This method is called after the
     * state is changed.
     *
     * @param state The new state, one of the {@code STATE_*} constants.
     */
    public void onStateChanged(int state) {}

    /**
     * Notifies this Connection of a request to play a DTMF tone.
     *
     * @param c A DTMF character.
     */
    public void onPlayDtmfTone(char c) {}

    /**
     * Notifies this Connection of a request to stop any currently playing DTMF tones.
     */
    public void onStopDtmfTone() {}

    /**
     * Notifies this Connection of a request to disconnect.
     */
    public void onDisconnect() {}

    /**
     * Notifies this Connection of a request to disconnect a participant of the conference managed
     * by the connection.
     *
     * @param endpoint the {@link Uri} of the participant to disconnect.
     * @hide
     */
    public void onDisconnectConferenceParticipant(Uri endpoint) {}

    /**
     * Notifies this Connection of a request to separate from its parent conference.
     */
    public void onSeparate() {}

    /**
     * Notifies this Connection of a request to abort.
     */
    public void onAbort() {}

    /**
     * Notifies this Connection of a request to hold.
     */
    public void onHold() {}

    /**
     * Notifies this Connection of a request to exit a hold state.
     */
    public void onUnhold() {}

    /**
     * Notifies this Connection, which is in {@link #STATE_RINGING}, of
     * a request to accept.
     *
     * @param videoState The video state in which to answer the connection.
     */
    public void onAnswer(int videoState) {}

    /**
     * Notifies this Connection, which is in {@link #STATE_RINGING}, of
     * a request to accept.
     */
    public void onAnswer() {
        onAnswer(VideoProfile.STATE_AUDIO_ONLY);
    }

    /**
     * Notifies this Connection, which is in {@link #STATE_RINGING}, of
     * a request to reject.
     */
    public void onReject() {}

    /**
     * Notifies this Connection whether the user wishes to proceed with the post-dial DTMF codes.
     */
    public void onPostDialContinue(boolean proceed) {}

    static String toLogSafePhoneNumber(String number) {
        // For unknown number, log empty string.
        if (number == null) {
            return "";
        }

        if (PII_DEBUG) {
            // When PII_DEBUG is true we emit PII.
            return number;
        }

        // Do exactly same thing as Uri#toSafeString() does, which will enable us to compare
        // sanitized phone numbers.
        StringBuilder builder = new StringBuilder();
        for (int i = 0; i < number.length(); i++) {
            char c = number.charAt(i);
            if (c == '-' || c == '@' || c == '.') {
                builder.append(c);
            } else {
                builder.append('x');
            }
        }
        return builder.toString();
    }

    private void setState(int state) {
        checkImmutable();
        if (mState == STATE_DISCONNECTED && mState != state) {
            Log.d(this, "Connection already DISCONNECTED; cannot transition out of this state.");
            return;
        }
        if (mState != state) {
            Log.d(this, "setState: %s", stateToString(state));
            mState = state;
            onStateChanged(state);
            for (Listener l : mListeners) {
                l.onStateChanged(this, state);
            }
        }
    }

    private static class FailureSignalingConnection extends Connection {
        private boolean mImmutable = false;
        public FailureSignalingConnection(DisconnectCause disconnectCause) {
            setDisconnected(disconnectCause);
            mImmutable = true;
        }

        public void checkImmutable() {
            if (mImmutable) {
                throw new UnsupportedOperationException("Connection is immutable");
            }
        }
    }

    /**
     * Return a {@code Connection} which represents a failed connection attempt. The returned
     * {@code Connection} will have a {@link android.telecom.DisconnectCause} and as specified,
     * and a {@link #getState()} of {@link #STATE_DISCONNECTED}.
     * <p>
     * The returned {@code Connection} can be assumed to {@link #destroy()} itself when appropriate,
     * so users of this method need not maintain a reference to its return value to destroy it.
     *
     * @param disconnectCause The disconnect cause, ({@see android.telecomm.DisconnectCause}).
     * @return A {@code Connection} which indicates failure.
     */
    public static Connection createFailedConnection(DisconnectCause disconnectCause) {
        return new FailureSignalingConnection(disconnectCause);
    }

    /**
     * Override to throw an {@link UnsupportedOperationException} if this {@code Connection} is
     * not intended to be mutated, e.g., if it is a marker for failure. Only for framework use;
     * this should never be un-@hide-den.
     *
     * @hide
     */
    public void checkImmutable() {}

    /**
     * Return a {@code Connection} which represents a canceled connection attempt. The returned
     * {@code Connection} will have state {@link #STATE_DISCONNECTED}, and cannot be moved out of
     * that state. This connection should not be used for anything, and no other
     * {@code Connection}s should be attempted.
     * <p>
     * so users of this method need not maintain a reference to its return value to destroy it.
     *
     * @return A {@code Connection} which indicates that the underlying connection should
     * be canceled.
     */
    public static Connection createCanceledConnection() {
        return new FailureSignalingConnection(new DisconnectCause(DisconnectCause.CANCELED));
    }

    private final void fireOnConferenceableConnectionsChanged() {
        for (Listener l : mListeners) {
            l.onConferenceablesChanged(this, getConferenceables());
        }
    }

    private final void fireConferenceChanged() {
        for (Listener l : mListeners) {
            l.onConferenceChanged(this, mConference);
        }
    }

    private final void clearConferenceableList() {
        for (Conferenceable c : mConferenceables) {
            if (c instanceof Connection) {
                Connection connection = (Connection) c;
                connection.removeConnectionListener(mConnectionDeathListener);
            } else if (c instanceof Conference) {
                Conference conference = (Conference) c;
                conference.removeListener(mConferenceDeathListener);
            }
        }
        mConferenceables.clear();
    }

    /**
     * Notifies listeners that the merge request failed.
     *
     * @hide
     */
    protected final void notifyConferenceMergeFailed() {
        for (Listener l : mListeners) {
            l.onConferenceMergeFailed(this);
        }
    }

    /**
     * Notifies listeners of a change to conference participant(s).
     *
     * @param conferenceParticipants The participants.
     * @hide
     */
    protected final void updateConferenceParticipants(
            List<ConferenceParticipant> conferenceParticipants) {
        for (Listener l : mListeners) {
            l.onConferenceParticipantsChanged(this, conferenceParticipants);
        }
    }

    /**
     * Notifies listeners that a conference call has been started.
     * @hide
     */
    protected void notifyConferenceStarted() {
        for (Listener l : mListeners) {
            l.onConferenceStarted();
        }
    }
}<|MERGE_RESOLUTION|>--- conflicted
+++ resolved
@@ -253,22 +253,12 @@
     //**********************************************************************************************
 
     /**
-<<<<<<< HEAD
-     * Call extras key to pack/unpack call history info.
-     * The value for this key should be an ArrayList of Strings.
+     * TODO: Remove this -- retained so the build won't break.  However, future work will remove it.
      * @hide
      */
     public static final String EXTRA_CALL_HISTORY_INFO = "android.telecom.EXTRA_CALL_HISTORY_INFO";
 
     /**
-     * Connection {@link #mExtras} key used to store a child number associated with the current
-     * connection.  Used to communicate to the user interface that the connection was received via
-     * a child address (in telephony phone number) associated with the {@link PhoneAccount}'s
-     * primary address.
-     * @hide
-     */
-    public static final String EXTRA_CHILD_ADDRESS = "android.telecom.EXTRA_CHILD_ADDRESS";
-=======
      * Connection extra key used to store the last forwarded number associated with the current
      * connection.  Used to communicate to the user interface that the connection was forwarded via
      * the specified number.
@@ -290,7 +280,6 @@
      * {@link PhoneAccount} supports the capability {@link PhoneAccount#CAPABILITY_CALL_SUBJECT}.
      */
     public static final String EXTRA_CALL_SUBJECT = "android.telecom.extra.CALL_SUBJECT";
->>>>>>> d0694da4
 
     // Flag controlling whether PII is emitted into the logs
     private static final boolean PII_DEBUG = Log.isLoggable(android.util.Log.DEBUG);
