/*
 * Copyright (C) 2007 The Android Open Source Project
 *
 * Licensed under the Apache License, Version 2.0 (the "License");
 * you may not use this file except in compliance with the License.
 * You may obtain a copy of the License at
 *
 *      http://www.apache.org/licenses/LICENSE-2.0
 *
 * Unless required by applicable law or agreed to in writing, software
 * distributed under the License is distributed on an "AS IS" BASIS,
 * WITHOUT WARRANTIES OR CONDITIONS OF ANY KIND, either express or implied.
 * See the License for the specific language governing permissions and
 * limitations under the License.
 */

package android.location;

import android.content.Context;
import android.location.Address;
import android.os.RemoteException;
import android.os.IBinder;
import android.os.ServiceManager;
import android.util.Log;

import java.io.IOException;
import java.util.Locale;
import java.util.ArrayList;
import java.util.List;

/**
 * A class for handling geocoding and reverse geocoding.  Geocoding is
 * the process of transforming a street address or other description
 * of a location into a (latitude, longitude) coordinate.  Reverse
 * geocoding is the process of transforming a (latitude, longitude)
 * coordinate into a (partial) address.  The amount of detail in a
 * reverse geocoded location description may vary, for example one
 * might contain the full street address of the closest building, while
<<<<<<< HEAD
 * another might contain only a city name and postal code.
 *
 * The Geocoder class requires a backend service that is not included in
 * the core android framework.  The Geocoder query methods will return an
 * empty list if there no backend service in the platform.
=======
 * another might contain only a city name and postal code. 
 *
 * The Geocoder class requires a backend service that is not included in
 * the core android framework. The Geocoder query methods will return an
 * empty list if there no backend service in the platform. 
>>>>>>> 4193558f
 */
public final class Geocoder {
    private static final String TAG = "Geocoder";

    private String mLanguage;
    private String mCountry;
    private String mVariant;
    private String mAppName;
    private ILocationManager mService;

    /**
     * Constructs a Geocoder whose responses will be localized for the
     * given Locale.
     *
     * @param context the Context of the calling Activity
     * @param locale the desired Locale for the query results
     *
     * @throws NullPointerException if Locale is null
     */
    public Geocoder(Context context, Locale locale) {
        if (locale == null) {
            throw new NullPointerException("locale == null");
        }
        mLanguage = locale.getLanguage();
        mCountry = locale.getCountry();
        mVariant = locale.getVariant();
        mAppName = context.getPackageName();

        IBinder b = ServiceManager.getService(Context.LOCATION_SERVICE);
        mService = ILocationManager.Stub.asInterface(b);
    }

    /**
     * Constructs a Geocoder whose responses will be localized for the
     * default system Locale.
     *
     * @param context the Context of the calling Activity
     */
    public Geocoder(Context context) {
        this(context, Locale.getDefault());
    }

    /**
     * Returns an array of Addresses that are known to describe the
     * area immediately surrounding the given latitude and longitude.
     * The returned addresses will be localized for the locale
     * provided to this class's constructor.
     *
     * <p> The returned values may be obtained by means of a network lookup.
     * The results are a best guess and are not guaranteed to be meaningful or
     * correct. It may be useful to call this method from a thread separate from your
     * primary UI thread.
     *
     * @param latitude the latitude a point for the search
     * @param longitude the longitude a point for the search
     * @param maxResults max number of addresses to return. Smaller numbers (1 to 5) are recommended
     *
     * @return a list of Address objects. Returns null or empty list if no matches were
     * found or there is no backend service available.
     *
     * @throws IllegalArgumentException if latitude is
     * less than -90 or greater than 90
     * @throws IllegalArgumentException if longitude is
     * less than -180 or greater than 180
     * @throws IOException if the network is unavailable or any other
     * I/O problem occurs
     */
    public List<Address> getFromLocation(double latitude, double longitude, int maxResults)
        throws IOException {
        if (latitude < -90.0 || latitude > 90.0) {
            throw new IllegalArgumentException("latitude == " + latitude);
        }
        if (longitude < -180.0 || longitude > 180.0) {
            throw new IllegalArgumentException("longitude == " + longitude);
        }
        try {
            List<Address> results = new ArrayList<Address>();
            String ex =  mService.getFromLocation(latitude, longitude, maxResults,
                mLanguage, mCountry, mVariant, mAppName, results);
            if (ex != null) {
                throw new IOException(ex);
            } else {
                return results;
            }
        } catch (RemoteException e) {
            Log.e(TAG, "getFromLocation: got RemoteException", e);
            return null;
        }
    }

    /**
     * Returns an array of Addresses that are known to describe the
     * named location, which may be a place name such as "Dalvik,
     * Iceland", an address such as "1600 Amphitheatre Parkway,
     * Mountain View, CA", an airport code such as "SFO", etc..  The
     * returned addresses will be localized for the locale provided to
     * this class's constructor.
     *
     * <p> The query will block and returned values will be obtained by means of a network lookup.
     * The results are a best guess and are not guaranteed to be meaningful or
     * correct. It may be useful to call this method from a thread separate from your
     * primary UI thread.
     *
     * @param locationName a user-supplied description of a location
     * @param maxResults max number of results to return. Smaller numbers (1 to 5) are recommended
     *
     * @return a list of Address objects. Returns null or empty list if no matches were
     * found or there is no backend service available.
     *
     * @throws IllegalArgumentException if locationName is null
     * @throws IOException if the network is unavailable or any other
     * I/O problem occurs
     */
    public List<Address> getFromLocationName(String locationName, int maxResults) throws IOException {
        if (locationName == null) {
            throw new IllegalArgumentException("locationName == null");
        }
        try {
            List<Address> results = new ArrayList<Address>();
            String ex = mService.getFromLocationName(locationName,
                0, 0, 0, 0, maxResults, mLanguage, mCountry, mVariant, mAppName, results);
            if (ex != null) {
                throw new IOException(ex);
            } else {
                return results;
            }
        } catch (RemoteException e) {
            Log.e(TAG, "getFromLocationName: got RemoteException", e);
            return null;
        }
    }

    /**
     * Returns an array of Addresses that are known to describe the
     * named location, which may be a place name such as "Dalvik,
     * Iceland", an address such as "1600 Amphitheatre Parkway,
     * Mountain View, CA", an airport code such as "SFO", etc..  The
     * returned addresses will be localized for the locale provided to
     * this class's constructor.
     *
     * <p> You may specify a bounding box for the search results by including
     * the Latitude and Longitude of the Lower Left point and Upper Right
     * point of the box.
     *
     * <p> The query will block and returned values will be obtained by means of a network lookup.
     * The results are a best guess and are not guaranteed to be meaningful or
     * correct. It may be useful to call this method from a thread separate from your
     * primary UI thread.
     *
     * @param locationName a user-supplied description of a location
     * @param maxResults max number of addresses to return. Smaller numbers (1 to 5) are recommended
     * @param lowerLeftLatitude the latitude of the lower left corner of the bounding box
     * @param lowerLeftLongitude the longitude of the lower left corner of the bounding box
     * @param upperRightLatitude the latitude of the upper right corner of the bounding box
     * @param upperRightLongitude the longitude of the upper right corner of the bounding box
     *
     * @return a list of Address objects. Returns null or empty list if no matches were
     * found or there is no backend service available.
     *
     * @throws IllegalArgumentException if locationName is null
     * @throws IllegalArgumentException if any latitude is
     * less than -90 or greater than 90
     * @throws IllegalArgumentException if any longitude is
     * less than -180 or greater than 180
     * @throws IOException if the network is unavailable or any other
     * I/O problem occurs
     */
    public List<Address> getFromLocationName(String locationName, int maxResults,
        double lowerLeftLatitude, double lowerLeftLongitude,
        double upperRightLatitude, double upperRightLongitude) throws IOException {
        if (locationName == null) {
            throw new IllegalArgumentException("locationName == null");
        }
        if (lowerLeftLatitude < -90.0 || lowerLeftLatitude > 90.0) {
            throw new IllegalArgumentException("lowerLeftLatitude == "
                + lowerLeftLatitude);
        }
        if (lowerLeftLongitude < -180.0 || lowerLeftLongitude > 180.0) {
            throw new IllegalArgumentException("lowerLeftLongitude == "
                + lowerLeftLongitude);
        }
        if (upperRightLatitude < -90.0 || upperRightLatitude > 90.0) {
            throw new IllegalArgumentException("upperRightLatitude == "
                + upperRightLatitude);
        }
        if (upperRightLongitude < -180.0 || upperRightLongitude > 180.0) {
            throw new IllegalArgumentException("upperRightLongitude == "
                + upperRightLongitude);
        }
        try {
            ArrayList<Address> result = new ArrayList<Address>();
            String ex =  mService.getFromLocationName(locationName,
                lowerLeftLatitude, lowerLeftLongitude, upperRightLatitude, upperRightLongitude,
                maxResults, mLanguage, mCountry, mVariant, mAppName, result);
            if (ex != null) {
                throw new IOException(ex);
            } else {
                return result;
            }
        } catch (RemoteException e) {
            Log.e(TAG, "getFromLocationName: got RemoteException", e);
            return null;
        }
    }
}<|MERGE_RESOLUTION|>--- conflicted
+++ resolved
@@ -36,19 +36,11 @@
  * coordinate into a (partial) address.  The amount of detail in a
  * reverse geocoded location description may vary, for example one
  * might contain the full street address of the closest building, while
-<<<<<<< HEAD
- * another might contain only a city name and postal code.
- *
- * The Geocoder class requires a backend service that is not included in
- * the core android framework.  The Geocoder query methods will return an
- * empty list if there no backend service in the platform.
-=======
  * another might contain only a city name and postal code. 
  *
  * The Geocoder class requires a backend service that is not included in
  * the core android framework. The Geocoder query methods will return an
  * empty list if there no backend service in the platform. 
->>>>>>> 4193558f
  */
 public final class Geocoder {
     private static final String TAG = "Geocoder";
