--- conflicted
+++ resolved
@@ -2286,19 +2286,11 @@
 
     private static String getCurrentIdp(boolean useNanp) {
         String ps = null;
-<<<<<<< HEAD
-        if(useNanp)
-            ps = NANP_IDP_STRING;
-        else{
-            // in case, there is no IDD is found, we shouldn't convert it.
-            ps = SystemProperties.get(PROPERTY_OPERATOR_IDP_STRING, PLUS_SIGN_STRING);                
-=======
         if (useNanp) {
             ps = NANP_IDP_STRING;
         } else {
             // in case, there is no IDD is found, we shouldn't convert it.
             ps = SystemProperties.get(PROPERTY_OPERATOR_IDP_STRING, PLUS_SIGN_STRING);
->>>>>>> 3c6e38d3
         }
         return ps;
     }
