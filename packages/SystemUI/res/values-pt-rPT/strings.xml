<?xml version="1.0" encoding="UTF-8"?>
<!-- 
/**
 * Copyright (c) 2009, The Android Open Source Project
 *
 * Licensed under the Apache License, Version 2.0 (the "License");
 * you may not use this file except in compliance with the License.
 * You may obtain a copy of the License at
 *
 *     http://www.apache.org/licenses/LICENSE-2.0
 *
 * Unless required by applicable law or agreed to in writing, software
 * distributed under the License is distributed on an "AS IS" BASIS,
 * WITHOUT WARRANTIES OR CONDITIONS OF ANY KIND, either express or implied.
 * See the License for the specific language governing permissions and
 * limitations under the License.
 */
 -->

<resources xmlns:android="http://schemas.android.com/apk/res/android"
    xmlns:xliff="urn:oasis:names:tc:xliff:document:1.2">
    <string name="app_label" msgid="7164937344850004466">"IU do sist."</string>
    <string name="status_bar_clear_all_button" msgid="7774721344716731603">"Limpar"</string>
    <string name="status_bar_recent_remove_item_title" msgid="6026395868129852968">"Remover da lista"</string>
    <string name="status_bar_recent_inspect_item_title" msgid="7793624864528818569">"Informações da aplicação"</string>
    <string name="status_bar_no_recent_apps" msgid="7374907845131203189">"Os ecrãs recentes aparecem aqui"</string>
    <string name="status_bar_accessibility_dismiss_recents" msgid="4576076075226540105">"Ignorar aplicações recentes"</string>
    <plurals name="status_bar_accessibility_recent_apps" formatted="false" msgid="9138535907802238759">
      <item quantity="one">1 ecrã na Vista geral</item>
      <item quantity="other">%d ecrãs na Vista geral</item>
    </plurals>
    <string name="status_bar_no_notifications_title" msgid="4755261167193833213">"Sem notificações"</string>
    <string name="status_bar_ongoing_events_title" msgid="1682504513316879202">"Em curso"</string>
    <string name="status_bar_latest_events_title" msgid="6594767438577593172">"Notificações"</string>
    <string name="battery_low_title" msgid="6456385927409742437">"Bateria fraca"</string>
    <string name="battery_low_percent_format" msgid="2900940511201380775">"<xliff:g id="PERCENTAGE">%s</xliff:g> restante"</string>
    <string name="battery_low_percent_format_saver_started" msgid="6859235584035338833">"<xliff:g id="PERCENTAGE">%s</xliff:g> restante. A poupança da bateria está ativada."</string>
    <string name="invalid_charger" msgid="4549105996740522523">"Carregamento USB não suportado. \nUtilize apenas o carregador fornecido."</string>
    <string name="invalid_charger_title" msgid="3515740382572798460">"O carregamento por USB não é suportado."</string>
    <string name="invalid_charger_text" msgid="5474997287953892710">"Utilize apenas o carregador fornecido."</string>
    <string name="battery_low_why" msgid="4553600287639198111">"Definições"</string>
    <string name="battery_saver_confirmation_title" msgid="5299585433050361634">"Ativar a poupança de bateria?"</string>
    <string name="battery_saver_confirmation_ok" msgid="7507968430447930257">"Ativar"</string>
    <string name="battery_saver_start_action" msgid="5576697451677486320">"Ativar a poupança de bateria"</string>
    <string name="status_bar_settings_settings_button" msgid="3023889916699270224">"Definições"</string>
    <string name="status_bar_settings_wifi_button" msgid="1733928151698311923">"Wi-Fi"</string>
    <string name="status_bar_settings_auto_rotation" msgid="3790482541357798421">"Rodar ecrã automaticamente"</string>
    <string name="status_bar_settings_mute_label" msgid="554682549917429396">"D. SOM"</string>
    <string name="status_bar_settings_auto_brightness_label" msgid="511453614962324674">"AUTO"</string>
    <string name="status_bar_settings_notifications" msgid="397146176280905137">"Notificações"</string>
    <string name="bluetooth_tethered" msgid="7094101612161133267">"Bluetooth ligado"</string>
    <string name="status_bar_input_method_settings_configure_input_methods" msgid="3504292471512317827">"Configurar métodos introdução"</string>
    <string name="status_bar_use_physical_keyboard" msgid="7551903084416057810">"Teclado físico"</string>
    <string name="usb_device_permission_prompt" msgid="834698001271562057">"Permitir que a aplicação <xliff:g id="APPLICATION">%1$s</xliff:g> aceda ao dispositivo USB?"</string>
    <string name="usb_accessory_permission_prompt" msgid="5171775411178865750">"Permitir que a aplicação <xliff:g id="APPLICATION">%1$s</xliff:g> aceda ao acessório USB?"</string>
    <string name="usb_device_confirm_prompt" msgid="5161205258635253206">"Abrir <xliff:g id="ACTIVITY">%1$s</xliff:g> quando este dispositivo USB estiver ligado?"</string>
    <string name="usb_accessory_confirm_prompt" msgid="3808984931830229888">"Abrir <xliff:g id="ACTIVITY">%1$s</xliff:g> quando este acessório USB estiver ligado?"</string>
    <string name="usb_accessory_uri_prompt" msgid="513450621413733343">"Nenhuma das aplicações instaladas funciona com o acessório USB. Saiba mais acerca do acessório em <xliff:g id="URL">%1$s</xliff:g>"</string>
    <string name="title_usb_accessory" msgid="4966265263465181372">"Acessório USB"</string>
    <string name="label_view" msgid="6304565553218192990">"Ver"</string>
    <string name="always_use_device" msgid="1450287437017315906">"Utilizar por predefinição para este aparelho USB"</string>
    <string name="always_use_accessory" msgid="1210954576979621596">"Utilizar por predefinição para este acessório USB"</string>
    <string name="usb_debugging_title" msgid="4513918393387141949">"Permitir depuração USB?"</string>
    <string name="usb_debugging_message" msgid="2220143855912376496">"A impressão digital da chave RSA do computador é:\n<xliff:g id="FINGERPRINT">%1$s</xliff:g>"</string>
    <string name="usb_debugging_always" msgid="303335496705863070">"Permitir sempre a partir deste computador"</string>
    <string name="usb_debugging_secondary_user_title" msgid="6353808721761220421">"Depuração USB não permitida"</string>
    <string name="usb_debugging_secondary_user_message" msgid="6067122453571699801">"O utilizador com sessão iniciada atualmente neste dispositivo não pode ativar a depuração USB. Para utilizar esta funcionalidade, mude para o utilizador principal."</string>
    <string name="compat_mode_on" msgid="6623839244840638213">"Zoom para preencher o ecrã"</string>
    <string name="compat_mode_off" msgid="4434467572461327898">"Esticar p. caber em ec. int."</string>
    <string name="screenshot_saving_ticker" msgid="7403652894056693515">"A guardar captura de ecrã..."</string>
    <string name="screenshot_saving_title" msgid="8242282144535555697">"A guardar captura de ecrã..."</string>
    <string name="screenshot_saving_text" msgid="2419718443411738818">"A guardar captura de ecrã."</string>
    <string name="screenshot_saved_title" msgid="6461865960961414961">"Captura de ecrã efetuada"</string>
    <string name="screenshot_saved_text" msgid="2685605830386712477">"Toque para ver a sua captura de ecrã."</string>
    <string name="screenshot_failed_title" msgid="705781116746922771">"Não foi possível obter captura de ecrã."</string>
    <string name="screenshot_failed_to_save_unknown_text" msgid="7887826345701753830">"Problema encontrado ao guardar a captura de ecrã."</string>
    <string name="screenshot_failed_to_save_text" msgid="2592658083866306296">"Não é possível guardar a captura de ecrã devido a espaço de armazenamento limitado."</string>
    <string name="screenshot_failed_to_capture_text" msgid="173674476457581486">"A aplicação ou a sua entidade não permitem tirar capturas de ecrã"</string>
    <string name="usb_preference_title" msgid="6551050377388882787">"Opções de transm. de fich. USB"</string>
    <string name="use_mtp_button_title" msgid="4333504413563023626">"Montar como leitor de multimédia (MTP)"</string>
    <string name="use_ptp_button_title" msgid="7517127540301625751">"Montar como câmara (PTP)"</string>
    <string name="installer_cd_button_title" msgid="2312667578562201583">"Inst. aplic. Transf. Ficheiros do Android para Mac"</string>
    <string name="accessibility_back" msgid="567011538994429120">"Anterior"</string>
    <string name="accessibility_home" msgid="8217216074895377641">"Página inicial"</string>
    <string name="accessibility_menu" msgid="316839303324695949">"Menu"</string>
    <string name="accessibility_accessibility_button" msgid="7601252764577607915">"Acessibilidade"</string>
    <string name="accessibility_recent" msgid="5208608566793607626">"Visão geral"</string>
    <string name="accessibility_search_light" msgid="1103867596330271848">"Pesquisar"</string>
    <string name="accessibility_camera_button" msgid="8064671582820358152">"Câmara"</string>
    <string name="accessibility_phone_button" msgid="6738112589538563574">"Telemóvel"</string>
    <string name="accessibility_voice_assist_button" msgid="487611083884852965">"Assistente de voz"</string>
    <string name="accessibility_unlock_button" msgid="128158454631118828">"Desbloquear"</string>
    <string name="accessibility_waiting_for_fingerprint" msgid="4808860050517462885">"A aguardar a impressão digital…"</string>
    <string name="accessibility_unlock_without_fingerprint" msgid="7541705575183694446">"Desbloquear sem utilizar a sua impressão digital"</string>
    <string name="unlock_label" msgid="8779712358041029439">"desbloquear"</string>
    <string name="phone_label" msgid="2320074140205331708">"abrir telemóvel"</string>
    <string name="voice_assist_label" msgid="3956854378310019854">"abrir assistente de voz"</string>
    <string name="camera_label" msgid="7261107956054836961">"abrir câmara"</string>
    <string name="recents_caption_resize" msgid="3517056471774958200">"Selecionar novo esquema de tarefa"</string>
    <string name="cancel" msgid="6442560571259935130">"Cancelar"</string>
    <string name="accessibility_compatibility_zoom_button" msgid="8461115318742350699">"Botão zoom de compatibilidade."</string>
    <string name="accessibility_compatibility_zoom_example" msgid="4220687294564945780">"Zoom menor para ecrã maior."</string>
    <string name="accessibility_bluetooth_connected" msgid="2707027633242983370">"Bluetooth ligado."</string>
    <string name="accessibility_bluetooth_disconnected" msgid="7416648669976870175">"Bluetooth desligado."</string>
    <string name="accessibility_no_battery" msgid="358343022352820946">"Sem bateria."</string>
    <string name="accessibility_battery_one_bar" msgid="7774887721891057523">"Uma barra de bateria."</string>
    <string name="accessibility_battery_two_bars" msgid="8500650438735009973">"Duas barras de bateria."</string>
    <string name="accessibility_battery_three_bars" msgid="2302983330865040446">"Três barras de bateria."</string>
    <string name="accessibility_battery_full" msgid="8909122401720158582">"Bateria carregada."</string>
    <string name="accessibility_no_phone" msgid="4894708937052611281">"Sem telefone."</string>
    <string name="accessibility_phone_one_bar" msgid="687699278132664115">"Uma barra de telefone."</string>
    <string name="accessibility_phone_two_bars" msgid="8384905382804815201">"Duas barras de telefone."</string>
    <string name="accessibility_phone_three_bars" msgid="8521904843919971885">"Três barras de telefone."</string>
    <string name="accessibility_phone_signal_full" msgid="6471834868580757898">"Sinal de telefone completo."</string>
    <string name="accessibility_no_data" msgid="4791966295096867555">"Sem dados."</string>
    <string name="accessibility_data_one_bar" msgid="1415625833238273628">"Uma barra de dados."</string>
    <string name="accessibility_data_two_bars" msgid="6166018492360432091">"Duas barras de dados."</string>
    <string name="accessibility_data_three_bars" msgid="9167670452395038520">"Três barras de dados."</string>
    <string name="accessibility_data_signal_full" msgid="2708384608124519369">"Sinal de dados completo."</string>
    <string name="accessibility_wifi_name" msgid="7202151365171148501">"Ligado a <xliff:g id="WIFI">%s</xliff:g>."</string>
    <string name="accessibility_bluetooth_name" msgid="8441517146585531676">"Ligado a <xliff:g id="BLUETOOTH">%s</xliff:g>."</string>
    <string name="accessibility_cast_name" msgid="4026393061247081201">"Ligado a <xliff:g id="CAST">%s</xliff:g>."</string>
    <string name="accessibility_no_wimax" msgid="4329180129727630368">"Sem WiMAX."</string>
    <string name="accessibility_wimax_one_bar" msgid="4170994299011863648">"Uma barra de WiMAX."</string>
    <string name="accessibility_wimax_two_bars" msgid="9176236858336502288">"Duas barras de WiMAX."</string>
    <string name="accessibility_wimax_three_bars" msgid="6116551636752103927">"Três barras de WiMAX."</string>
    <string name="accessibility_wimax_signal_full" msgid="2768089986795579558">"Sinal WiMAX completo."</string>
    <string name="accessibility_ethernet_disconnected" msgid="5896059303377589469">"Ethernet desligada."</string>
    <string name="accessibility_ethernet_connected" msgid="2692130313069182636">"Ethernet ligada."</string>
    <string name="accessibility_no_signal" msgid="7064645320782585167">"Sem sinal."</string>
    <string name="accessibility_not_connected" msgid="6395326276213402883">"Sem ligação."</string>
    <string name="accessibility_zero_bars" msgid="3806060224467027887">"Zero barras."</string>
    <string name="accessibility_one_bar" msgid="1685730113192081895">"Uma barra."</string>
    <string name="accessibility_two_bars" msgid="6437363648385206679">"Duas barras."</string>
    <string name="accessibility_three_bars" msgid="2648241415119396648">"Três barras."</string>
    <string name="accessibility_signal_full" msgid="9122922886519676839">"Sinal completo."</string>
    <string name="accessibility_desc_on" msgid="2385254693624345265">"Ativado."</string>
    <string name="accessibility_desc_off" msgid="6475508157786853157">"Desativado."</string>
    <string name="accessibility_desc_connected" msgid="8366256693719499665">"Ligado."</string>
    <string name="accessibility_desc_connecting" msgid="3812924520316280149">"A ligar..."</string>
    <string name="accessibility_data_connection_gprs" msgid="1606477224486747751">"GPRS"</string>
    <string name="accessibility_data_connection_1x" msgid="994133468120244018">"1 X"</string>
    <string name="accessibility_data_connection_hspa" msgid="2032328855462645198">"HSPA"</string>
    <string name="accessibility_data_connection_3g" msgid="8628562305003568260">"3G"</string>
    <string name="accessibility_data_connection_3.5g" msgid="8664845609981692001">"3,5G"</string>
    <string name="accessibility_data_connection_4g" msgid="7741000750630089612">"4G"</string>
    <string name="accessibility_data_connection_4g_plus" msgid="3032226872470658661">"4G+"</string>
    <string name="accessibility_data_connection_lte" msgid="5413468808637540658">"LTE"</string>
    <string name="accessibility_data_connection_lte_plus" msgid="361876866906946007">"LTE+"</string>
    <string name="accessibility_data_connection_cdma" msgid="6132648193978823023">"CDMA"</string>
    <string name="accessibility_data_connection_roaming" msgid="5977362333466556094">"Roaming"</string>
    <string name="accessibility_data_connection_edge" msgid="4477457051631979278">"Edge"</string>
    <string name="accessibility_data_connection_wifi" msgid="2324496756590645221">"Wi-Fi"</string>
    <string name="accessibility_no_sim" msgid="8274017118472455155">"Sem SIM."</string>
    <string name="accessibility_cell_data" msgid="5326139158682385073">"Dados móveis"</string>
    <string name="accessibility_cell_data_on" msgid="5927098403452994422">"Dados móveis ativados"</string>
    <string name="accessibility_cell_data_off" msgid="443267573897409704">"Dados móveis desativados"</string>
    <string name="accessibility_bluetooth_tether" msgid="4102784498140271969">"Ligação Bluetooth via telemóvel."</string>
    <string name="accessibility_airplane_mode" msgid="834748999790763092">"Modo de avião"</string>
    <string name="accessibility_vpn_on" msgid="5993385083262856059">"VPN ativada."</string>
    <string name="accessibility_no_sims" msgid="3957997018324995781">"Nenhum cartão SIM."</string>
    <string name="accessibility_carrier_network_change_mode" msgid="4017301580441304305">"Rede do operador em mudança."</string>
    <string name="accessibility_battery_details" msgid="7645516654955025422">"Abrir detalhes da bateria"</string>
    <string name="accessibility_battery_level" msgid="7451474187113371965">"Bateria a <xliff:g id="NUMBER">%d</xliff:g> por cento."</string>
    <string name="accessibility_battery_level_charging" msgid="1147587904439319646">"A bateria está a carregar, <xliff:g id="BATTERY_PERCENTAGE">%d</xliff:g> por cento."</string>
    <string name="accessibility_settings_button" msgid="799583911231893380">"Definições do sistema"</string>
    <string name="accessibility_notifications_button" msgid="4498000369779421892">"Notificações."</string>
    <string name="accessibility_overflow_action" msgid="5681882033274783311">"Ver todas as notificações"</string>
    <string name="accessibility_remove_notification" msgid="3603099514902182350">"Limpar notificações"</string>
    <string name="accessibility_gps_enabled" msgid="3511469499240123019">"GPS ativado."</string>
    <string name="accessibility_gps_acquiring" msgid="8959333351058967158">"Adquirir GPS."</string>
    <string name="accessibility_tty_enabled" msgid="4613200365379426561">"Teletipo ativado."</string>
    <string name="accessibility_ringer_vibrate" msgid="666585363364155055">"Campainha em vibração."</string>
    <string name="accessibility_ringer_silent" msgid="9061243307939135383">"Campainha em silêncio."</string>
    <!-- no translation found for accessibility_casting (6887382141726543668) -->
    <skip />
    <string name="accessibility_work_mode" msgid="2478631941714607225">"Modo de trabalho"</string>
    <string name="accessibility_recents_item_will_be_dismissed" msgid="395770242498031481">"Ignorar <xliff:g id="APP">%s</xliff:g>."</string>
    <string name="accessibility_recents_item_dismissed" msgid="6803574935084867070">"<xliff:g id="APP">%s</xliff:g> ignorado."</string>
    <string name="accessibility_recents_all_items_dismissed" msgid="4464697366179168836">"Todas as aplicações recentes foram ignoradas."</string>
    <string name="accessibility_recents_item_open_app_info" msgid="5107479759905883540">"Abrir as informações da aplicação <xliff:g id="APP">%s</xliff:g>."</string>
    <string name="accessibility_recents_item_launched" msgid="7616039892382525203">"A iniciar <xliff:g id="APP">%s</xliff:g>."</string>
    <string name="accessibility_recents_task_header" msgid="1437183540924535457">"<xliff:g id="APP">%1$s</xliff:g> <xliff:g id="ACTIVITY_LABEL">%2$s</xliff:g>"</string>
    <string name="accessibility_notification_dismissed" msgid="854211387186306927">"Notificação ignorada."</string>
    <string name="accessibility_desc_notification_shade" msgid="4690274844447504208">"Painel de notificações."</string>
    <string name="accessibility_desc_quick_settings" msgid="6186378411582437046">"Definições rápidas."</string>
    <string name="accessibility_desc_lock_screen" msgid="5625143713611759164">"Ecrã de bloqueio."</string>
    <string name="accessibility_desc_settings" msgid="3417884241751434521">"Definições"</string>
    <string name="accessibility_desc_recent_apps" msgid="4876900986661819788">"Visão geral."</string>
    <string name="accessibility_desc_work_lock" msgid="4288774420752813383">"Ecrã de bloqueio de trabalho"</string>
    <string name="accessibility_desc_close" msgid="7479755364962766729">"Fechar"</string>
    <string name="accessibility_quick_settings_wifi" msgid="5518210213118181692">"<xliff:g id="SIGNAL">%1$s</xliff:g>."</string>
    <string name="accessibility_quick_settings_wifi_changed_off" msgid="8716484460897819400">"Wi-Fi desligado."</string>
    <string name="accessibility_quick_settings_wifi_changed_on" msgid="6440117170789528622">"Wi-Fi ligado."</string>
    <string name="accessibility_quick_settings_mobile" msgid="4876806564086241341">"Dispositivo Móvel <xliff:g id="SIGNAL">%1$s</xliff:g>. <xliff:g id="TYPE">%2$s</xliff:g>. <xliff:g id="NETWORK">%3$s</xliff:g>."</string>
    <string name="accessibility_quick_settings_battery" msgid="1480931583381408972">"Bateria <xliff:g id="STATE">%s</xliff:g>."</string>
    <string name="accessibility_quick_settings_airplane_off" msgid="7786329360056634412">"Modo de avião desligado."</string>
    <string name="accessibility_quick_settings_airplane_on" msgid="6406141469157599296">"Modo de avião ligado."</string>
    <string name="accessibility_quick_settings_airplane_changed_off" msgid="66846307818850664">"Modo de avião desligado."</string>
    <string name="accessibility_quick_settings_airplane_changed_on" msgid="8983005603505087728">"Modo de avião ligado."</string>
    <string name="accessibility_quick_settings_dnd_priority_on" msgid="1448402297221249355">"Não incomodar ligado, apenas prioridade."</string>
    <string name="accessibility_quick_settings_dnd_none_on" msgid="6882582132662613537">"Não incomodar ativado, silêncio total."</string>
    <string name="accessibility_quick_settings_dnd_alarms_on" msgid="9152834845587554157">"Não incomodar ligado, apenas alarmes."</string>
    <string name="accessibility_quick_settings_dnd" msgid="6607873236717185815">"Não incomodar."</string>
    <string name="accessibility_quick_settings_dnd_off" msgid="2371832603753738581">"Não incomodar desligado."</string>
    <string name="accessibility_quick_settings_dnd_changed_off" msgid="898107593453022935">"Não incomodar desligado."</string>
    <string name="accessibility_quick_settings_dnd_changed_on" msgid="4483780856613561039">"Não incomodar ligado."</string>
    <string name="accessibility_quick_settings_bluetooth" msgid="6341675755803320038">"Bluetooth."</string>
    <string name="accessibility_quick_settings_bluetooth_off" msgid="2133631372372064339">"Bluetooth desligado."</string>
    <string name="accessibility_quick_settings_bluetooth_on" msgid="7681999166216621838">"Bluetooth ligado."</string>
    <string name="accessibility_quick_settings_bluetooth_connecting" msgid="6953242966685343855">"A ligar o Bluetooth."</string>
    <string name="accessibility_quick_settings_bluetooth_connected" msgid="4306637793614573659">"Bluetooth ligado."</string>
    <string name="accessibility_quick_settings_bluetooth_changed_off" msgid="2730003763480934529">"Bluetooth desligado."</string>
    <string name="accessibility_quick_settings_bluetooth_changed_on" msgid="8722351798763206577">"Bluetooth ligado."</string>
    <string name="accessibility_quick_settings_location_off" msgid="5119080556976115520">"Relatórios de localização desligados."</string>
    <string name="accessibility_quick_settings_location_on" msgid="5809937096590102036">"Relatórios de localização ligados."</string>
    <string name="accessibility_quick_settings_location_changed_off" msgid="8526845571503387376">"Relatórios de localização desligados."</string>
    <string name="accessibility_quick_settings_location_changed_on" msgid="339403053079338468">"Relatórios de localização ligados."</string>
    <string name="accessibility_quick_settings_alarm" msgid="3959908972897295660">"Alarme definido para <xliff:g id="TIME">%s</xliff:g>."</string>
    <string name="accessibility_quick_settings_close" msgid="3115847794692516306">"Fechar o painel."</string>
    <string name="accessibility_quick_settings_more_time" msgid="3659274935356197708">"Mais tempo."</string>
    <string name="accessibility_quick_settings_less_time" msgid="2404728746293515623">"Menos tempo."</string>
    <string name="accessibility_quick_settings_flashlight_off" msgid="4936432000069786988">"Lanterna desligada."</string>
    <string name="accessibility_quick_settings_flashlight_unavailable" msgid="8012811023312280810">"Lanterna indisponível."</string>
    <string name="accessibility_quick_settings_flashlight_on" msgid="2003479320007841077">"Lanterna ligada."</string>
    <string name="accessibility_quick_settings_flashlight_changed_off" msgid="3303701786768224304">"Lanterna desligada."</string>
    <string name="accessibility_quick_settings_flashlight_changed_on" msgid="6531793301533894686">"Lanterna ligada."</string>
    <string name="accessibility_quick_settings_color_inversion_changed_off" msgid="4406577213290173911">"Inversão de cores desligada."</string>
    <string name="accessibility_quick_settings_color_inversion_changed_on" msgid="6897462320184911126">"Inversão de cores ligada."</string>
    <string name="accessibility_quick_settings_hotspot_changed_off" msgid="5004708003447561394">"Zona Wi-Fi móvel desligada."</string>
    <string name="accessibility_quick_settings_hotspot_changed_on" msgid="2890951609226476206">"Zona Wi-Fi móvel ligada."</string>
    <string name="accessibility_casting_turned_off" msgid="1430668982271976172">"Transmissão do ecrã interrompida."</string>
    <string name="accessibility_quick_settings_work_mode_off" msgid="7045417396436552890">"Modo de trabalho desativado."</string>
    <string name="accessibility_quick_settings_work_mode_on" msgid="7650588553988014341">"Modo de trabalho ativado."</string>
    <string name="accessibility_quick_settings_work_mode_changed_off" msgid="5605534876107300711">"O modo de trabalho foi desativado."</string>
    <string name="accessibility_quick_settings_work_mode_changed_on" msgid="249840330756998612">"O modo de trabalho foi ativado."</string>
    <string name="accessibility_quick_settings_data_saver_changed_off" msgid="650231949881093289">"Poupança de dados desativada."</string>
    <string name="accessibility_quick_settings_data_saver_changed_on" msgid="4218725402373934151">"Poupança de dados ativada."</string>
    <string name="accessibility_brightness" msgid="8003681285547803095">"Brilho do visor"</string>
    <string name="accessibility_ambient_display_charging" msgid="9084521679384069087">"A carregar…"</string>
    <string name="data_usage_disabled_dialog_3g_title" msgid="5281770593459841889">"Dados 2G-3G em pausa"</string>
    <string name="data_usage_disabled_dialog_4g_title" msgid="1601769736881078016">"Dados 4G em pausa"</string>
    <string name="data_usage_disabled_dialog_mobile_title" msgid="6801382439018099779">"Dados móveis em pausa"</string>
    <string name="data_usage_disabled_dialog_title" msgid="3932437232199671967">"Dados em pausa"</string>
    <string name="data_usage_disabled_dialog" msgid="4919541636934603816">"O limite de dados definido foi atingido. Já não está a utilizar dados móveis.\n\nSe retomar, podem aplicar-se custos relativos à utilização de dados."</string>
    <string name="data_usage_disabled_dialog_enable" msgid="1412395410306390593">"Retomar"</string>
    <string name="status_bar_settings_signal_meter_disconnected" msgid="1940231521274147771">"Sem ligação internet"</string>
    <string name="status_bar_settings_signal_meter_wifi_nossid" msgid="6557486452774597820">"Wi-Fi ligado"</string>
    <string name="gps_notification_searching_text" msgid="8574247005642736060">"A procurar GPS"</string>
    <string name="gps_notification_found_text" msgid="4619274244146446464">"Localização definida por GPS"</string>
    <string name="accessibility_location_active" msgid="2427290146138169014">"Pedidos de localização ativos"</string>
    <string name="accessibility_clear_all" msgid="5235938559247164925">"Limpar todas as notificações."</string>
    <string name="notification_group_overflow_indicator" msgid="1863231301642314183">"+ <xliff:g id="NUMBER">%s</xliff:g>"</string>
    <plurals name="notification_group_overflow_description" formatted="false" msgid="4579313201268495404">
      <item quantity="one">Mais <xliff:g id="NUMBER_0">%s</xliff:g> notificação no grupo.</item>
      <item quantity="other">Mais <xliff:g id="NUMBER_1">%s</xliff:g> notificações no grupo.</item>
    </plurals>
    <string name="status_bar_notification_inspect_item_title" msgid="5668348142410115323">"Definições de notificação"</string>
    <string name="status_bar_notification_app_settings_title" msgid="5525260160341558869">"Definições do <xliff:g id="APP_NAME">%s</xliff:g>"</string>
    <string name="accessibility_rotation_lock_off" msgid="4062780228931590069">"O ecrã será rodado automaticamente."</string>
    <string name="accessibility_rotation_lock_on_landscape" msgid="6731197337665366273">"O ecrã está bloqueado na orientação horizontal."</string>
    <string name="accessibility_rotation_lock_on_portrait" msgid="5809367521644012115">"O ecrã está bloqueado na orientação vertical."</string>
    <string name="accessibility_rotation_lock_off_changed" msgid="8134601071026305153">"O ecrã irá agora rodar automaticamente."</string>
    <string name="accessibility_rotation_lock_on_landscape_changed" msgid="3135965553707519743">"O ecrã está agora bloqueado na orientação de paisagem."</string>
    <string name="accessibility_rotation_lock_on_portrait_changed" msgid="8922481981834012126">"O ecrã está agora bloqueado na orientação de retrato."</string>
    <string name="dessert_case" msgid="1295161776223959221">"Vitrina de sobremesas"</string>
    <string name="start_dreams" msgid="5640361424498338327">"Proteção de ecrã"</string>
    <string name="ethernet_label" msgid="7967563676324087464">"Ethernet"</string>
    <string name="quick_settings_dnd_label" msgid="8735855737575028208">"Não incomodar"</string>
    <string name="quick_settings_dnd_priority_label" msgid="483232950670692036">"Apenas prioridade"</string>
    <string name="quick_settings_dnd_alarms_label" msgid="2559229444312445858">"Apenas alarmes"</string>
    <string name="quick_settings_dnd_none_label" msgid="5025477807123029478">"Silêncio total"</string>
    <string name="quick_settings_bluetooth_label" msgid="6304190285170721401">"Bluetooth"</string>
    <string name="quick_settings_bluetooth_multiple_devices_label" msgid="3912245565613684735">"Bluetooth (<xliff:g id="NUMBER">%d</xliff:g> Dispositivos)"</string>
    <string name="quick_settings_bluetooth_off_label" msgid="8159652146149219937">"Bluetooth desat."</string>
    <string name="quick_settings_bluetooth_detail_empty_text" msgid="4910015762433302860">"Sem dispositivos sincronizados disponíveis"</string>
    <string name="quick_settings_brightness_label" msgid="6968372297018755815">"Brilho"</string>
    <string name="quick_settings_rotation_unlocked_label" msgid="7305323031808150099">"Rotação automática"</string>
    <string name="accessibility_quick_settings_rotation" msgid="4231661040698488779">"Rodar o ecrã automaticamente"</string>
    <string name="accessibility_quick_settings_rotation_value" msgid="8187398200140760213">"Modo <xliff:g id="ID_1">%s</xliff:g>"</string>
    <string name="quick_settings_rotation_locked_label" msgid="6359205706154282377">"Rotação bloqueada"</string>
    <string name="quick_settings_rotation_locked_portrait_label" msgid="5102691921442135053">"Retrato"</string>
    <string name="quick_settings_rotation_locked_landscape_label" msgid="8553157770061178719">"Paisagem"</string>
    <string name="quick_settings_ime_label" msgid="7073463064369468429">"Método de Introdução"</string>
    <string name="quick_settings_location_label" msgid="5011327048748762257">"Localização"</string>
    <string name="quick_settings_location_off_label" msgid="7464544086507331459">"Localização Desativada"</string>
    <string name="quick_settings_media_device_label" msgid="1302906836372603762">"Dispositivo multimédia"</string>
    <string name="quick_settings_rssi_label" msgid="7725671335550695589">"RSSI"</string>
    <string name="quick_settings_rssi_emergency_only" msgid="2713774041672886750">"Apenas chamadas de emergência"</string>
    <string name="quick_settings_settings_label" msgid="5326556592578065401">"Definições"</string>
    <string name="quick_settings_time_label" msgid="4635969182239736408">"Hora"</string>
    <string name="quick_settings_user_label" msgid="5238995632130897840">"Eu"</string>
    <string name="quick_settings_user_title" msgid="4467690427642392403">"Utilizador"</string>
    <string name="quick_settings_user_new_user" msgid="9030521362023479778">"Novo utilizador"</string>
    <string name="quick_settings_wifi_label" msgid="9135344704899546041">"Wi-Fi"</string>
    <string name="quick_settings_wifi_not_connected" msgid="7171904845345573431">"Não Ligado"</string>
    <string name="quick_settings_wifi_no_network" msgid="2221993077220856376">"Sem Rede"</string>
    <string name="quick_settings_wifi_off_label" msgid="7558778100843885864">"Wi-Fi Desligado"</string>
    <string name="quick_settings_wifi_on_label" msgid="7607810331387031235">"Wi-Fi ligado"</string>
    <string name="quick_settings_wifi_detail_empty_text" msgid="269990350383909226">"Não estão disponíveis redes Wi-Fi"</string>
    <string name="quick_settings_cast_title" msgid="7709016546426454729">"Transmitir"</string>
    <string name="quick_settings_casting" msgid="6601710681033353316">"Transmissão"</string>
    <string name="quick_settings_cast_device_default_name" msgid="5367253104742382945">"Dispositivo sem nome"</string>
    <string name="quick_settings_cast_device_default_description" msgid="2484573682378634413">"Pronto para transmitir"</string>
    <string name="quick_settings_cast_detail_empty_text" msgid="311785821261640623">"Sem dispositivos disponíveis"</string>
    <string name="quick_settings_brightness_dialog_title" msgid="8599674057673605368">"Brilho"</string>
    <string name="quick_settings_brightness_dialog_auto_brightness_label" msgid="5064982743784071218">"AUTOMÁTICO"</string>
    <string name="quick_settings_inversion_label" msgid="8790919884718619648">"Inverter cores"</string>
    <string name="quick_settings_color_space_label" msgid="853443689745584770">"Modo de correção de cor"</string>
    <string name="quick_settings_more_settings" msgid="326112621462813682">"Mais definições"</string>
    <string name="quick_settings_done" msgid="3402999958839153376">"Concluído"</string>
    <string name="quick_settings_connected" msgid="1722253542984847487">"Ligado"</string>
    <string name="quick_settings_connected_battery_level" msgid="4136051440381328892">"Ligado, bateria: <xliff:g id="BATTERY_LEVEL_AS_PERCENTAGE">%1$s</xliff:g>"</string>
    <string name="quick_settings_connecting" msgid="47623027419264404">"A ligar..."</string>
    <string name="quick_settings_tethering_label" msgid="7153452060448575549">"Associação"</string>
    <string name="quick_settings_hotspot_label" msgid="6046917934974004879">"Zona Wi-Fi"</string>
    <string name="quick_settings_notifications_label" msgid="4818156442169154523">"Notificações"</string>
    <string name="quick_settings_flashlight_label" msgid="2133093497691661546">"Lanterna"</string>
    <string name="quick_settings_cellular_detail_title" msgid="3661194685666477347">"Dados móveis"</string>
    <string name="quick_settings_cellular_detail_data_usage" msgid="1964260360259312002">"Utilização de dados"</string>
    <string name="quick_settings_cellular_detail_remaining_data" msgid="722715415543541249">"Dados restantes"</string>
    <string name="quick_settings_cellular_detail_over_limit" msgid="967669665390990427">"Acima do limite"</string>
    <string name="quick_settings_cellular_detail_data_used" msgid="1476810587475761478">"<xliff:g id="DATA_USED">%s</xliff:g> utilizado(s)"</string>
    <string name="quick_settings_cellular_detail_data_limit" msgid="56011158504994128">"Limite de <xliff:g id="DATA_LIMIT">%s</xliff:g>"</string>
    <string name="quick_settings_cellular_detail_data_warning" msgid="2440098045692399009">"Aviso de <xliff:g id="DATA_LIMIT">%s</xliff:g>"</string>
    <string name="quick_settings_work_mode_label" msgid="6244915274350490429">"Modo de trabalho"</string>
    <string name="quick_settings_night_display_label" msgid="3577098011487644395">"Luz noturna"</string>
    <string name="quick_settings_nfc_label" msgid="9012153754816969325">"NFC"</string>
    <string name="quick_settings_nfc_off" msgid="6883274004315134333">"O NFC está desativado"</string>
    <string name="quick_settings_nfc_on" msgid="6680317193676884311">"O NFC está ativado"</string>
    <string name="recents_empty_message" msgid="808480104164008572">"Nenhum item recente"</string>
    <string name="recents_empty_message_dismissed_all" msgid="2791312568666558651">"Limpou tudo"</string>
    <string name="recents_app_info_button_label" msgid="2890317189376000030">"Informações da aplicação"</string>
    <string name="recents_lock_to_app_button_label" msgid="6942899049072506044">"fixação no ecrã"</string>
    <string name="recents_search_bar_label" msgid="8074997400187836677">"pesquisar"</string>
    <string name="recents_launch_error_message" msgid="2969287838120550506">"Não foi possível iniciar o <xliff:g id="APP">%s</xliff:g>."</string>
    <string name="recents_launch_disabled_message" msgid="1624523193008871793">"O <xliff:g id="APP">%s</xliff:g> está desativado no modo de segurança."</string>
    <string name="recents_stack_action_button_label" msgid="6593727103310426253">"Limpar tudo"</string>
    <string name="recents_drag_hint_message" msgid="2649739267073203985">"Arraste aqui para utilizar o ecrã dividido"</string>
    <string name="recents_multistack_add_stack_dialog_split_horizontal" msgid="8848514474543427332">"Divisão horizontal"</string>
    <string name="recents_multistack_add_stack_dialog_split_vertical" msgid="9075292233696180813">"Divisão vertical"</string>
    <string name="recents_multistack_add_stack_dialog_split_custom" msgid="4177837597513701943">"Divisão personalizada"</string>
    <string name="recents_accessibility_split_screen_top" msgid="9056056469282256287">"Ecrã dividido na parte superior"</string>
    <string name="recents_accessibility_split_screen_left" msgid="8987144699630620019">"Ecrã dividido à esquerda"</string>
    <string name="recents_accessibility_split_screen_right" msgid="275069779299592867">"Ecrã dividido à direita"</string>
  <string-array name="recents_blacklist_array">
  </string-array>
    <string name="expanded_header_battery_charged" msgid="5945855970267657951">"Carregada"</string>
    <string name="expanded_header_battery_charging" msgid="205623198487189724">"A carregar"</string>
    <string name="expanded_header_battery_charging_with_time" msgid="457559884275395376">"<xliff:g id="CHARGING_TIME">%s</xliff:g> até ficar completa"</string>
    <string name="expanded_header_battery_not_charging" msgid="4798147152367049732">"Não está a carregar"</string>
    <string name="ssl_ca_cert_warning" msgid="9005954106902053641">"A rede pode ser\nmonitorizada"</string>
    <string name="description_target_search" msgid="3091587249776033139">"Pesquisar"</string>
    <string name="description_direction_up" msgid="7169032478259485180">"Deslize para cima para <xliff:g id="TARGET_DESCRIPTION">%s</xliff:g> ."</string>
    <string name="description_direction_left" msgid="7207478719805562165">"Deslize para a esquerda para <xliff:g id="TARGET_DESCRIPTION">%s</xliff:g> ."</string>
    <string name="zen_priority_introduction" msgid="1149025108714420281">"Não é incomodado por sons e vibrações, exceto de alarmes, lembretes, eventos e autores de chamadas que especificar. Continua a ouvir tudo o que optar por reproduzir, incluindo música, vídeos e jogos."</string>
    <string name="zen_alarms_introduction" msgid="4934328096749380201">"Não é incomodado por sons e vibrações, exceto de alarmes. Continua a ouvir tudo o que optar por reproduzir, incluindo música, vídeos e jogos."</string>
    <string name="zen_priority_customize_button" msgid="7948043278226955063">"Personalizar"</string>
    <string name="zen_silence_introduction_voice" msgid="3948778066295728085">"Esta ação bloqueia TODOS os sons e as vibrações, incluindo de alarmes, música, vídeos e jogos. Continua a poder telefonar."</string>
    <string name="zen_silence_introduction" msgid="3137882381093271568">"Esta ação bloqueia TODOS os sons e as vibrações, incluindo de alarmes, de músicas, de vídeos e de jogos."</string>
    <string name="keyguard_more_overflow_text" msgid="9195222469041601365">"+<xliff:g id="NUMBER_OF_NOTIFICATIONS">%d</xliff:g>"</string>
    <string name="speed_bump_explanation" msgid="1288875699658819755">"Notificações menos urgentes abaixo"</string>
    <string name="notification_tap_again" msgid="7590196980943943842">"Toque novamente para abrir"</string>
    <string name="keyguard_unlock" msgid="8043466894212841998">"Deslizar rapidamente com o dedo para cima para desbloquear"</string>
    <string name="do_disclosure_generic" msgid="5615898451805157556">"Este dispositivo é gerido pela sua entidade"</string>
    <string name="do_disclosure_with_name" msgid="5640615509915445501">"Este dispositivo é gerido por <xliff:g id="ORGANIZATION_NAME">%s</xliff:g>"</string>
    <string name="phone_hint" msgid="4872890986869209950">"Deslize rapid. a partir do ícone para aceder ao telemóvel"</string>
    <string name="voice_hint" msgid="8939888732119726665">"Deslize rapid. a partir do ícone para aceder ao assist. voz"</string>
    <string name="camera_hint" msgid="7939688436797157483">"Deslize rapidamente a partir do ícone para aceder à câmara"</string>
    <string name="interruption_level_none_with_warning" msgid="5114872171614161084">"Silêncio total. Isto também silencia os leitores de ecrã."</string>
    <string name="interruption_level_none" msgid="6000083681244492992">"Silêncio total"</string>
    <string name="interruption_level_priority" msgid="6426766465363855505">"Apenas prioridade"</string>
    <string name="interruption_level_alarms" msgid="5226306993448328896">"Apenas alarmes"</string>
    <string name="interruption_level_none_twoline" msgid="3957581548190765889">"Silêncio\ntotal"</string>
    <string name="interruption_level_priority_twoline" msgid="1564715335217164124">"Apenas\nprioridade"</string>
    <string name="interruption_level_alarms_twoline" msgid="3266909566410106146">"Apenas\nalarmes"</string>
    <string name="keyguard_indication_charging_time" msgid="1757251776872835768">"A carregar (<xliff:g id="CHARGING_TIME_LEFT">%s</xliff:g> até à carga máxima)"</string>
    <string name="keyguard_indication_charging_time_fast" msgid="9018981952053914986">"A carregar rapid. (<xliff:g id="CHARGING_TIME_LEFT">%s</xliff:g> até à carga máxima)"</string>
    <string name="keyguard_indication_charging_time_slowly" msgid="955252797961724952">"A carregar lentam. (<xliff:g id="CHARGING_TIME_LEFT">%s</xliff:g> até à carga máxima)"</string>
    <string name="accessibility_multi_user_switch_switcher" msgid="7305948938141024937">"Mudar utilizador"</string>
    <string name="accessibility_multi_user_switch_switcher_with_current" msgid="8434880595284601601">"Mudar de utilizador; o utilizador atual é <xliff:g id="CURRENT_USER_NAME">%s</xliff:g>"</string>
    <string name="accessibility_multi_user_switch_inactive" msgid="1424081831468083402">"Utilizador atual: <xliff:g id="CURRENT_USER_NAME">%s</xliff:g>"</string>
    <string name="accessibility_multi_user_switch_quick_contact" msgid="3020367729287990475">"Mostrar perfil"</string>
    <string name="user_add_user" msgid="5110251524486079492">"Adicionar utilizador"</string>
    <string name="user_new_user_name" msgid="426540612051178753">"Novo utilizador"</string>
    <string name="guest_nickname" msgid="8059989128963789678">"Convidado"</string>
    <string name="guest_new_guest" msgid="600537543078847803">"Adicionar convidado"</string>
    <string name="guest_exit_guest" msgid="7187359342030096885">"Remover convidado"</string>
    <string name="guest_exit_guest_dialog_title" msgid="8480693520521766688">"Pretende remover o convidado?"</string>
    <string name="guest_exit_guest_dialog_message" msgid="4155503224769676625">"Todas as aplicações e dados desta sessão serão eliminados."</string>
    <string name="guest_exit_guest_dialog_remove" msgid="7402231963862520531">"Remover"</string>
    <string name="guest_wipe_session_title" msgid="6419439912885956132">"Bem-vindo de volta, caro(a) convidado(a)!"</string>
    <string name="guest_wipe_session_message" msgid="8476238178270112811">"Pretende continuar a sessão?"</string>
    <string name="guest_wipe_session_wipe" msgid="5065558566939858884">"Recomeçar"</string>
    <string name="guest_wipe_session_dontwipe" msgid="1401113462524894716">"Sim, continuar"</string>
    <string name="guest_notification_title" msgid="1585278533840603063">"Utilizador convidado"</string>
    <string name="guest_notification_text" msgid="335747957734796689">"Para eliminar aplicações e dados, remover utiliz. convidado"</string>
    <string name="guest_notification_remove_action" msgid="8820670703892101990">"REMOVER CONVIDADO"</string>
    <string name="user_logout_notification_title" msgid="1453960926437240727">"Terminar sessão do utilizador"</string>
    <string name="user_logout_notification_text" msgid="3350262809611876284">"Terminar sessão do utilizador atual"</string>
    <string name="user_logout_notification_action" msgid="1195428991423425062">"TERMINAR SESSÃO DO UTILIZADOR"</string>
    <string name="user_add_user_title" msgid="4553596395824132638">"Adicionar um novo utilizador?"</string>
    <string name="user_add_user_message_short" msgid="2161624834066214559">"Ao adicionar um novo utilizador, essa pessoa tem de configurar o respetivo espaço.\n\nQualquer utilizador pode atualizar aplicações para todos os outros utilizadores."</string>
    <string name="user_remove_user_title" msgid="4681256956076895559">"Pretende remover o utilizador?"</string>
    <string name="user_remove_user_message" msgid="1453218013959498039">"Serão eliminados todos os dados e todas as aplicações deste utilizador."</string>
    <string name="user_remove_user_remove" msgid="7479275741742178297">"Remover"</string>
    <string name="battery_saver_notification_title" msgid="237918726750955859">"A poupança de bateria está ligada"</string>
    <string name="battery_saver_notification_text" msgid="820318788126672692">"Reduz o desempenho e os dados de segundo plano"</string>
    <string name="battery_saver_notification_action_text" msgid="109158658238110382">"Desativar a poupança de bateria"</string>
    <string name="media_projection_dialog_text" msgid="3071431025448218928">"O(a) <xliff:g id="APP_SEEKING_PERMISSION">%s</xliff:g> vai começar a captar tudo o que é apresentado no ecrã."</string>
    <string name="media_projection_remember_text" msgid="3103510882172746752">"Não mostrar de novo"</string>
    <string name="clear_all_notifications_text" msgid="814192889771462828">"Limpar tudo"</string>
    <string name="media_projection_action_text" msgid="8470872969457985954">"Começar agora"</string>
    <string name="empty_shade_text" msgid="708135716272867002">"Sem notificações"</string>
    <string name="profile_owned_footer" msgid="8021888108553696069">"O perfil pode ser monitorizado"</string>
    <string name="vpn_footer" msgid="2388611096129106812">"A rede pode ser monitorizada"</string>
    <string name="branded_vpn_footer" msgid="2168111859226496230">"A rede pode ser monitorizada"</string>
    <string name="quick_settings_disclosure_management_monitoring" msgid="6645176135063957394">"A sua entidade gere este dispositivo e pode monitorizar o tráfego de rede"</string>
    <string name="quick_settings_disclosure_named_management_monitoring" msgid="370622174777570853">"A <xliff:g id="ORGANIZATION_NAME">%1$s</xliff:g> gere este dispositivo e pode monitorizar o tráfego de rede"</string>
    <string name="quick_settings_disclosure_management_named_vpn" msgid="1085137869053332307">"O dispositivo é gerido pela sua entidade e está ligado à rede <xliff:g id="VPN_APP">%1$s</xliff:g>"</string>
    <string name="quick_settings_disclosure_named_management_named_vpn" msgid="6290456493852584017">"O dispositivo é gerido pela <xliff:g id="ORGANIZATION_NAME">%1$s</xliff:g> e está ligado à rede <xliff:g id="VPN_APP">%2$s</xliff:g>"</string>
    <string name="quick_settings_disclosure_management" msgid="3294967280853150271">"O dispositivo é gerido pela sua entidade"</string>
    <string name="quick_settings_disclosure_named_management" msgid="1059403025094542908">"O dispositivo é gerido pela <xliff:g id="ORGANIZATION_NAME">%1$s</xliff:g>"</string>
    <string name="quick_settings_disclosure_management_vpns" msgid="3698767349925266482">"O dispositivo é gerido pela sua entidade e está ligado a VPNs"</string>
    <string name="quick_settings_disclosure_named_management_vpns" msgid="7777821385318891527">"O dispositivo é gerido pela <xliff:g id="ORGANIZATION_NAME">%1$s</xliff:g> e está ligado a VPNs"</string>
    <string name="quick_settings_disclosure_managed_profile_monitoring" msgid="5125463987558278215">"A sua entidade pode monitorizar o tráfego de rede no seu perfil de trabalho"</string>
    <string name="quick_settings_disclosure_named_managed_profile_monitoring" msgid="8973606847896650284">"A <xliff:g id="ORGANIZATION_NAME">%1$s</xliff:g> pode monitorizar o tráfego de rede no seu perfil de trabalho"</string>
    <string name="quick_settings_disclosure_monitoring" msgid="679658227269205728">"A rede pode ser monitorizada"</string>
    <string name="quick_settings_disclosure_vpns" msgid="8170318392053156330">"Dispositivo ligado a VPNs"</string>
    <string name="quick_settings_disclosure_managed_profile_named_vpn" msgid="3494535754792751741">"Perfil de trabalho ligado à rede <xliff:g id="VPN_APP">%1$s</xliff:g>"</string>
    <string name="quick_settings_disclosure_personal_profile_named_vpn" msgid="4467456202486569906">"Perfil pessoal ligado à rede <xliff:g id="VPN_APP">%1$s</xliff:g>"</string>
    <string name="quick_settings_disclosure_named_vpn" msgid="6943724064780847080">"Dispositivo ligado à rede <xliff:g id="VPN_APP">%1$s</xliff:g>"</string>
    <string name="monitoring_title_device_owned" msgid="1652495295941959815">"Gestão de dispositivos"</string>
    <string name="monitoring_title_profile_owned" msgid="6790109874733501487">"Monitorização de perfis"</string>
    <string name="monitoring_title" msgid="169206259253048106">"Monitorização da rede"</string>
    <string name="monitoring_subtitle_vpn" msgid="876537538087857300">"VPN"</string>
    <string name="monitoring_subtitle_network_logging" msgid="3341264304793193386">"Registos de rede"</string>
    <string name="monitoring_subtitle_ca_certificate" msgid="3874151893894355988">"Certificados da AC"</string>
    <string name="disable_vpn" msgid="4435534311510272506">"Desativar a VPN"</string>
    <string name="disconnect_vpn" msgid="1324915059568548655">"Desligar VPN"</string>
    <string name="monitoring_button_view_policies" msgid="100913612638514424">"Ver Políticas"</string>
    <string name="monitoring_description_named_management" msgid="5281789135578986303">"O dispositivo é gerido pela <xliff:g id="ORGANIZATION_NAME">%1$s</xliff:g>.\n\nO administrador pode monitorizar e gerir definições, acesso empresarial, aplicações, dados associados ao dispositivo e informações de localização do dispositivo.\n\nContacte o administrador para obter mais informações."</string>
    <string name="monitoring_description_management" msgid="4573721970278370790">"O dispositivo é gerido pela sua entidade.\n\nO administrador pode monitorizar e gerir definições, acesso empresarial, aplicações, dados associados ao dispositivo e informações de localização do dispositivo.\n\nContacte o administrador para obter mais informações."</string>
    <string name="monitoring_description_management_ca_certificate" msgid="5202023784131001751">"A sua entidade instalou uma autoridade de certificação neste dispositivo. O tráfego da sua rede segura pode ser monitorizado ou alterado."</string>
    <string name="monitoring_description_managed_profile_ca_certificate" msgid="4683248196789897964">"A sua entidade instalou uma autoridade de certificação no seu perfil de trabalho. O tráfego da sua rede segura pode ser monitorizado ou alterado."</string>
    <string name="monitoring_description_ca_certificate" msgid="7886985418413598352">"Está instalada uma autoridade de certificação neste dispositivo. O tráfego da sua rede segura pode ser monitorizado ou alterado."</string>
    <string name="monitoring_description_management_network_logging" msgid="7184005419733060736">"O administrador ativou os registos de rede, que monitorizam o tráfego no seu dispositivo."</string>
    <string name="monitoring_description_named_vpn" msgid="7403457334088909254">"Está ligado à rede <xliff:g id="VPN_APP">%1$s</xliff:g>, que pode monitorizar a sua atividade de rede, incluindo emails, aplicações e Sites."</string>
    <string name="monitoring_description_two_named_vpns" msgid="4198511413729213802">"Está ligado às redes <xliff:g id="VPN_APP_0">%1$s</xliff:g> e <xliff:g id="VPN_APP_1">%2$s</xliff:g>, que podem monitorizar a sua atividade de rede, incluindo emails, aplicações e Sites."</string>
    <string name="monitoring_description_managed_profile_named_vpn" msgid="1427905889862420559">"O seu perfil de trabalho está ligado à rede <xliff:g id="VPN_APP">%1$s</xliff:g>, que pode monitorizar a sua atividade de rede, incluindo emails, aplicações e Sites."</string>
    <string name="monitoring_description_personal_profile_named_vpn" msgid="3133980926929069283">"O seu perfil pessoal está ligado à rede <xliff:g id="VPN_APP">%1$s</xliff:g>, que pode monitorizar a sua atividade de rede, incluindo emails, aplicações e Sites."</string>
    <string name="monitoring_description_do_header_generic" msgid="96588491028288691">"O seu dispositivo é gerido pelo <xliff:g id="DEVICE_OWNER_APP">%1$s</xliff:g>."</string>
    <string name="monitoring_description_do_header_with_name" msgid="5511133708978206460">"A <xliff:g id="ORGANIZATION_NAME">%1$s</xliff:g> utiliza o <xliff:g id="DEVICE_OWNER_APP">%2$s</xliff:g> para gerir o seu dispositivo."</string>
    <string name="monitoring_description_do_body" msgid="3639594537660975895">"O administ. pode monitorizar e gerir definições, acesso empresarial, aplic. e dados associados ao dispositivo, bem como inf. de localiz. do disp."</string>
    <string name="monitoring_description_do_learn_more_separator" msgid="3785251953067436862">" "</string>
    <string name="monitoring_description_do_learn_more" msgid="1849514470437907421">"Saiba mais"</string>
    <string name="monitoring_description_do_body_vpn" msgid="8255218762488901796">"Está ligado à rede <xliff:g id="VPN_APP">%1$s</xliff:g>, que pode monitorizar a sua atividade de rede, incluindo emails, aplicações e Sites."</string>
    <string name="monitoring_description_vpn_settings_separator" msgid="1933186756733474388">" "</string>
    <string name="monitoring_description_vpn_settings" msgid="6434859242636063861">"Abrir as definições de VPN"</string>
    <string name="monitoring_description_ca_cert_settings_separator" msgid="4987350385906393626">" "</string>
    <string name="monitoring_description_ca_cert_settings" msgid="5489969458872997092">"Abrir credenciais fidedignas"</string>
    <string name="monitoring_description_network_logging" msgid="7223505523384076027">"O seu administrador ativou os registos de rede, que monitorizam o tráfego no seu dispositivo.\n\nPara obter mais informações, contacte o administrador."</string>
    <string name="monitoring_description_vpn" msgid="4445150119515393526">"Concedeu autorização a uma aplicação para configurar uma ligação VPN.\n\nEsta aplicação pode monitorizar a atividade do dispositivo e da rede, incluindo emails, aplicações e Sites."</string>
    <string name="monitoring_description_vpn_profile_owned" msgid="2958019119161161530">"O seu perfil de trabalho é gerido por <xliff:g id="ORGANIZATION">%1$s</xliff:g>.\n\nO seu administrador tem a capacidade de monitorizar a sua atividade da rede, incluindo emails, aplicações e Sites.\n\nPara obter mais informações, contacte o administrador.\n\nAlém disso, está ligado a uma VPN, que pode monitorizar a sua atividade da rede."</string>
    <string name="legacy_vpn_name" msgid="6604123105765737830">"VPN"</string>
    <string name="monitoring_description_app" msgid="1828472472674709532">"Está associado à aplicação <xliff:g id="APPLICATION">%1$s</xliff:g>, que pode monitorizar a sua atividade de rede, incluindo emails, aplicações e Sites."</string>
    <string name="monitoring_description_app_personal" msgid="484599052118316268">"Está ligado a <xliff:g id="APPLICATION">%1$s</xliff:g>, que pode monitorizar a atividade da rede pessoal, incluindo emails, aplicações e Sites."</string>
    <string name="branded_monitoring_description_app_personal" msgid="2669518213949202599">"Está ligado ao <xliff:g id="APPLICATION">%1$s</xliff:g>, que pode monitorizar a atividade da rede pessoal, incluindo emails, aplicações e Sites."</string>
    <string name="monitoring_description_app_work" msgid="4612997849787922906">"O seu perfil de trabalho é gerido pela <xliff:g id="ORGANIZATION">%1$s</xliff:g>. O perfil está associado à aplicação <xliff:g id="APPLICATION">%2$s</xliff:g>, que pode monitorizar a atividade da rede de trabalho, incluindo emails, aplicações e Sites.\n\nContacte o administrador para obter mais informações."</string>
    <string name="monitoring_description_app_personal_work" msgid="5664165460056859391">"O seu perfil de trabalho é gerido pela <xliff:g id="ORGANIZATION">%1$s</xliff:g>. O perfil está associado à aplicação <xliff:g id="APPLICATION_WORK">%2$s</xliff:g>, que pode monitorizar a atividade da rede de trabalho, incluindo emails, aplicações e Sites.\n\nTambém está associado à aplicação <xliff:g id="APPLICATION_PERSONAL">%3$s</xliff:g>, que pode monitorizar a atividade da rede pessoal."</string>
    <string name="keyguard_indication_trust_granted" msgid="4985003749105182372">"Desbloqueado para <xliff:g id="USER_NAME">%1$s</xliff:g>"</string>
    <string name="keyguard_indication_trust_managed" msgid="8319646760022357585">"<xliff:g id="TRUST_AGENT">%1$s</xliff:g> em execução"</string>
    <string name="keyguard_indication_trust_disabled" msgid="7412534203633528135">"O dispositivo permanecerá bloqueado até ser desbloqueado manualmente"</string>
    <string name="hidden_notifications_title" msgid="7139628534207443290">"Receber notificações mais rapidamente"</string>
    <string name="hidden_notifications_text" msgid="2326409389088668981">"Ver antes de desbloquear"</string>
    <string name="hidden_notifications_cancel" msgid="3690709735122344913">"Não, obrigado"</string>
    <string name="hidden_notifications_setup" msgid="41079514801976810">"Configurar"</string>
    <string name="zen_mode_and_condition" msgid="4462471036429759903">"<xliff:g id="ZEN_MODE">%1$s</xliff:g>. <xliff:g id="EXIT_CONDITION">%2$s</xliff:g>"</string>
    <string name="volume_zen_end_now" msgid="6930243045593601084">"Desativar agora"</string>
    <string name="accessibility_volume_expand" msgid="5946812790999244205">"Expandir"</string>
    <string name="accessibility_volume_collapse" msgid="3609549593031810875">"Reduzir"</string>
    <string name="screen_pinning_title" msgid="3273740381976175811">"O ecrã está fixado"</string>
    <string name="screen_pinning_description" msgid="8909878447196419623">"Esta opção mantém o item visível até o soltar. Toque sem soltar em Anterior e em Vista geral para soltar."</string>
    <string name="screen_pinning_description_accessible" msgid="426190689254018656">"Esta opção mantém o item visível até o soltar. Toque sem soltar em Vista geral para soltar."</string>
    <string name="screen_pinning_positive" msgid="3783985798366751226">"Compreendi"</string>
    <string name="screen_pinning_negative" msgid="3741602308343880268">"Não, obrigado"</string>
    <string name="quick_settings_reset_confirmation_title" msgid="748792586749897883">"Pretende ocultar <xliff:g id="TILE_LABEL">%1$s</xliff:g>?"</string>
    <string name="quick_settings_reset_confirmation_message" msgid="2235970126803317374">"Reaparecerá da próxima vez que a funcionalidade for ativada nas definições."</string>
    <string name="quick_settings_reset_confirmation_button" msgid="2660339101868367515">"Ocultar"</string>
    <string name="managed_profile_foreground_toast" msgid="5421487114739245972">"Está a utilizar o seu perfil de trabalho"</string>
    <string name="stream_voice_call" msgid="4410002696470423714">"Chamada"</string>
    <string name="stream_system" msgid="7493299064422163147">"Sistema"</string>
    <string name="stream_ring" msgid="8213049469184048338">"Toque"</string>
    <string name="stream_music" msgid="9086982948697544342">"Suporte de dados"</string>
    <string name="stream_alarm" msgid="5209444229227197703">"Alarme"</string>
    <string name="stream_notification" msgid="2563720670905665031">"Notificação"</string>
    <string name="stream_bluetooth_sco" msgid="2055645746402746292">"Bluetooth"</string>
    <string name="stream_dtmf" msgid="2447177903892477915">"Multifrequência de duas tonalidades"</string>
    <string name="stream_accessibility" msgid="301136219144385106">"Acessibilidade"</string>
    <string name="volume_stream_content_description_unmute" msgid="4436631538779230857">"%1$s. Toque para reativar o som."</string>
    <string name="volume_stream_content_description_vibrate" msgid="1187944970457807498">"%1$s. Toque para ativar a vibração. Os serviços de acessibilidade podem ser silenciados."</string>
    <string name="volume_stream_content_description_mute" msgid="3625049841390467354">"%1$s. Toque para desativar o som. Os serviços de acessibilidade podem ser silenciados."</string>
    <string name="volume_stream_content_description_vibrate_a11y" msgid="6427727603978431301">"%1$s. Toque para ativar a vibração."</string>
    <string name="volume_stream_content_description_mute_a11y" msgid="8995013018414535494">"%1$s. Toque para desativar o som."</string>
    <string name="volume_dialog_accessibility_shown_message" msgid="1834631467074259998">"Controlos de volume %s apresentados. Deslize rapidamente para cima para ignorar."</string>
    <string name="volume_dialog_accessibility_dismissed_message" msgid="51543526013711399">"Controles de volume ocultados"</string>
    <string name="system_ui_tuner" msgid="708224127392452018">"Sintonizador da interface do sistema"</string>
    <string name="show_battery_percentage" msgid="5444136600512968798">"Mostrar percentagem da bateria incorporada"</string>
    <string name="show_battery_percentage_summary" msgid="3215025775576786037">"Mostrar a percentagem do nível da bateria no ícone da barra de estado quando não estiver a carregar"</string>
    <string name="quick_settings" msgid="10042998191725428">"Definições rápidas"</string>
    <string name="status_bar" msgid="4877645476959324760">"Barra de estado"</string>
    <string name="overview" msgid="4018602013895926956">"Vista geral"</string>
    <string name="demo_mode" msgid="2532177350215638026">"Modo de demonstração da IU do sistema"</string>
    <string name="enable_demo_mode" msgid="4844205668718636518">"Ativar o modo de demonstração"</string>
    <string name="show_demo_mode" msgid="2018336697782464029">"Mostrar modo de demonstração"</string>
    <string name="status_bar_ethernet" msgid="5044290963549500128">"Ethernet"</string>
    <string name="status_bar_alarm" msgid="8536256753575881818">"Alarme"</string>
    <string name="status_bar_work" msgid="6022553324802866373">"Perfil de trabalho"</string>
    <string name="status_bar_airplane" msgid="7057575501472249002">"Modo de avião"</string>
    <string name="add_tile" msgid="2995389510240786221">"Adicionar mosaico"</string>
    <string name="broadcast_tile" msgid="3894036511763289383">"Mosaico de transmissão"</string>
    <string name="zen_alarm_warning_indef" msgid="3482966345578319605">"Só vai ouvir o próximo alarme (<xliff:g id="WHEN">%1$s</xliff:g>) se desativar esta funcionalidade antes dessa hora"</string>
    <string name="zen_alarm_warning" msgid="444533119582244293">"Não vai ouvir o próximo alarme às <xliff:g id="WHEN">%1$s</xliff:g>"</string>
    <string name="alarm_template" msgid="3980063409350522735">"às <xliff:g id="WHEN">%1$s</xliff:g>"</string>
    <string name="alarm_template_far" msgid="4242179982586714810">"em <xliff:g id="WHEN">%1$s</xliff:g>"</string>
    <string name="accessibility_quick_settings_detail" msgid="2579369091672902101">"Definições rápidas, <xliff:g id="TITLE">%s</xliff:g>."</string>
    <string name="accessibility_status_bar_hotspot" msgid="4099381329956402865">"Zona Wi-Fi"</string>
    <string name="accessibility_managed_profile" msgid="6613641363112584120">"Perfil de trabalho"</string>
    <string name="tuner_warning_title" msgid="7094689930793031682">"Diversão para alguns, mas não para todos"</string>
    <string name="tuner_warning" msgid="8730648121973575701">"O Sintonizador da interface do sistema disponibiliza-lhe formas adicionais ajustar e personalizar a interface do utilizador do Android. Estas funcionalidades experimentais podem ser alteradas, deixar de funcionar ou desaparecer em versões futuras. Prossiga com cuidado."</string>
    <string name="tuner_persistent_warning" msgid="8597333795565621795">"Estas funcionalidades experimentais podem ser alteradas, deixar de funcionar ou desaparecer em versões futuras. Prossiga com cuidado."</string>
    <string name="got_it" msgid="2239653834387972602">"Compreendi"</string>
    <string name="tuner_toast" msgid="603429811084428439">"Parabéns! O Sintonizador da interface do sistema foi adicionado às Definições"</string>
    <string name="remove_from_settings" msgid="8389591916603406378">"Remover das Definições"</string>
    <string name="remove_from_settings_prompt" msgid="6069085993355887748">"Pretende remover o Sintonizador da interface do sistema das Definições e deixar de utilizar todas as respetivas funcionalidades?"</string>
    <string name="activity_not_found" msgid="348423244327799974">"A aplicação não está instalada no dispositivo"</string>
    <string name="clock_seconds" msgid="7689554147579179507">"Mostrar segundos do relógio"</string>
    <string name="clock_seconds_desc" msgid="6282693067130470675">"Mostrar segundos do relógio na barra de estado. Pode afetar a autonomia da bateria."</string>
    <string name="qs_rearrange" msgid="8060918697551068765">"Reorganizar as Definições rápidas"</string>
    <string name="show_brightness" msgid="6613930842805942519">"Mostrar luminosidade nas Definições rápidas"</string>
    <string name="experimental" msgid="6198182315536726162">"Experimental"</string>
    <string name="enable_bluetooth_title" msgid="5027037706500635269">"Pretende ativar o Bluetooth?"</string>
    <string name="enable_bluetooth_message" msgid="9106595990708985385">"Para ligar o teclado ao tablet, tem de ativar primeiro o Bluetooth."</string>
    <string name="enable_bluetooth_confirmation_ok" msgid="6258074250948309715">"Ativar"</string>
    <string name="show_silently" msgid="6841966539811264192">"Mostrar notificações sem som"</string>
    <string name="block" msgid="2734508760962682611">"Bloquear todas as notificações"</string>
    <string name="do_not_silence" msgid="6878060322594892441">"Não silenciar"</string>
    <string name="do_not_silence_block" msgid="4070647971382232311">"Não silenciar nem bloquear"</string>
    <string name="tuner_full_importance_settings" msgid="3207312268609236827">"Controlos de notificações do consumo de energia"</string>
    <string name="tuner_full_importance_settings_on" msgid="7545060756610299966">"Ativado"</string>
    <string name="tuner_full_importance_settings_off" msgid="8208165412614935229">"Desativado"</string>
    <string name="power_notification_controls_description" msgid="4372459941671353358">"Com os controlos de notificações do consumo de energia, pode definir um nível de importância de 0 a 5 para as notificações de aplicações. \n\n"<b>"Nível 5"</b>" \n- Mostrar no início da lista de notificações \n- Permitir a interrupção do ecrã inteiro \n- Aparecer rapidamente sempre \n\n"<b>"Nível 4"</b>" \n- Impedir a interrupção do ecrã inteiro \n- Aparecer rapidamente sempre\n\n"<b>"Nível 3"</b>" \n- Impedir a interrupção do ecrã inteiro \n- Nunca aparecer rapidamente \n\n"<b>"Nível 2"</b>" \n- Impedir a interrupção do ecrã inteiro \n- Nunca aparecer rapidamente \n- Nunca tocar nem vibrar \n\n"<b>"Nível 1"</b>" \n- Impedir a interrupção do ecrã inteiro \n- Nunca aparecer rapidamente \n- Nunca tocar nem vibrar \n- Ocultar do ecrã de bloqueio e da barra de estado \n- Mostrar no fim da lista de notificações \n\n"<b>"Nível 0"</b>" \n- Bloquear todas as notificações da aplicação"</string>
    <string name="notification_header_default_channel" msgid="7506845022070889909">"Notificações"</string>
    <string name="notification_channel_disabled" msgid="2139193533791840539">"Deixará de receber estas notificações"</string>
    <string name="notification_num_channels" msgid="2048144408999179471">"<xliff:g id="NUMBER">%d</xliff:g> categorias de notificação"</string>
    <string name="notification_default_channel_desc" msgid="2506053815870808359">"Esta aplicação não tem categorias de notificação"</string>
    <string name="notification_unblockable_desc" msgid="3561016061737896906">"Não é possível desativar as notificações desta aplicação"</string>
    <plurals name="notification_num_channels_desc" formatted="false" msgid="5492793452274077663">
<<<<<<< HEAD
      <item quantity="one">1 de <xliff:g id="NUMBER_0">%d</xliff:g> categoria de notificação desta aplicação</item>
      <item quantity="other">1 de <xliff:g id="NUMBER_1">%d</xliff:g> categorias de notificação desta aplicação</item>
=======
      <item quantity="one">1 de <xliff:g id="NUMBER_0">%s</xliff:g> categoria de notificação desta aplicação</item>
      <item quantity="other">1 de <xliff:g id="NUMBER_1">%s</xliff:g> categorias de notificação desta aplicação</item>
>>>>>>> 05c1a640
    </plurals>
    <string name="notification_channels_list_desc_2" msgid="6214732715833946441">"<xliff:g id="CHANNEL_NAME_1">%1$s</xliff:g>, <xliff:g id="CHANNEL_NAME_2">%2$s</xliff:g>"</string>
    <plurals name="notification_channels_list_desc_2_and_others" formatted="false" msgid="2747813553355336157">
      <item quantity="one"><xliff:g id="CHANNEL_NAME_1_0">%1$s</xliff:g>, <xliff:g id="CHANNEL_NAME_2_1">%2$s</xliff:g> e mais <xliff:g id="NUMBER_2">%3$d</xliff:g></item>
      <item quantity="other"><xliff:g id="CHANNEL_NAME_1_3">%1$s</xliff:g>, <xliff:g id="CHANNEL_NAME_2_4">%2$s</xliff:g> e mais <xliff:g id="NUMBER_5">%3$d</xliff:g></item>
    </plurals>
    <string name="notification_channel_controls_opened_accessibility" msgid="6553950422055908113">"Controlos de notificações da aplicação <xliff:g id="APP_NAME">%1$s</xliff:g> abertos"</string>
    <string name="notification_channel_controls_closed_accessibility" msgid="7521619812603693144">"Controlos de notificações da aplicação <xliff:g id="APP_NAME">%1$s</xliff:g> fechados"</string>
    <string name="notification_channel_switch_accessibility" msgid="3420796005601900717">"Permitir notificações deste canal"</string>
    <string name="notification_all_categories" msgid="5407190218055113282">"Todas as categorias"</string>
    <string name="notification_more_settings" msgid="816306283396553571">"Mais definições"</string>
    <string name="notification_app_settings" msgid="3743278649182392015">"Personalizar: <xliff:g id="SUB_CATEGORY">%1$s</xliff:g>"</string>
    <string name="notification_done" msgid="5279426047273930175">"Concluído"</string>
    <string name="notification_menu_accessibility" msgid="2046162834248888553">"<xliff:g id="MENU_DESCRIPTION">%2$s</xliff:g> do <xliff:g id="APP_NAME">%1$s</xliff:g>"</string>
    <string name="notification_menu_gear_description" msgid="2204480013726775108">"controlos de notificação"</string>
    <string name="notification_menu_snooze_description" msgid="3653669438131034525">"opções de suspensão de notificações"</string>
    <string name="snooze_undo" msgid="6074877317002985129">"ANULAR"</string>
    <string name="snoozed_for_time" msgid="2390718332980204462">"Suspensa por <xliff:g id="TIME_AMOUNT">%1$s</xliff:g>"</string>
    <plurals name="snoozeHourOptions" formatted="false" msgid="2124335842674413030">
      <item quantity="one">%d hora</item>
      <item quantity="other">%d horas</item>
    </plurals>
    <plurals name="snoozeMinuteOptions" formatted="false" msgid="4127251700591510196">
      <item quantity="one">%d minuto</item>
      <item quantity="other">%d minutos</item>
    </plurals>
    <string name="battery_panel_title" msgid="7944156115535366613">"Utiliz. da bateria"</string>
    <string name="battery_detail_charging_summary" msgid="4055327085770378335">"Poupança de bateria não disponível durante o carregamento"</string>
    <string name="battery_detail_switch_title" msgid="8763441006881907058">"Poupança de bateria"</string>
    <string name="battery_detail_switch_summary" msgid="9049111149407626804">"Reduz o desempenho e os dados de segundo plano"</string>
    <string name="keyboard_key_button_template" msgid="6230056639734377300">"Botão <xliff:g id="NAME">%1$s</xliff:g>"</string>
    <string name="keyboard_key_home" msgid="2243500072071305073">"Início"</string>
    <string name="keyboard_key_back" msgid="2337450286042721351">"Anterior"</string>
    <string name="keyboard_key_dpad_up" msgid="5584144111755734686">"Para cima"</string>
    <string name="keyboard_key_dpad_down" msgid="7331518671788337815">"Para baixo"</string>
    <string name="keyboard_key_dpad_left" msgid="1346446024676962251">"Para a esquerda"</string>
    <string name="keyboard_key_dpad_right" msgid="3317323247127515341">"Para a direita"</string>
    <string name="keyboard_key_dpad_center" msgid="2566737770049304658">"Ao centro"</string>
    <string name="keyboard_key_tab" msgid="3871485650463164476">"Tabulação"</string>
    <string name="keyboard_key_space" msgid="2499861316311153293">"Espaço"</string>
    <string name="keyboard_key_enter" msgid="5739632123216118137">"Enter"</string>
    <string name="keyboard_key_backspace" msgid="1559580097512385854">"Retrocesso"</string>
    <string name="keyboard_key_media_play_pause" msgid="3861975717393887428">"Reproduzir/interromper"</string>
    <string name="keyboard_key_media_stop" msgid="2859963958595908962">"Parar"</string>
    <string name="keyboard_key_media_next" msgid="1894394911630345607">"Seguinte"</string>
    <string name="keyboard_key_media_previous" msgid="4256072387192967261">"Anterior"</string>
    <string name="keyboard_key_media_rewind" msgid="2654808213360820186">"Recuar"</string>
    <string name="keyboard_key_media_fast_forward" msgid="3849417047738200605">"Avançar"</string>
    <string name="keyboard_key_page_up" msgid="5654098530106845603">"Página para cima"</string>
    <string name="keyboard_key_page_down" msgid="8720502083731906136">"Página para baixo"</string>
    <string name="keyboard_key_forward_del" msgid="1391451334716490176">"Eliminar"</string>
    <string name="keyboard_key_move_home" msgid="2765693292069487486">"Início"</string>
    <string name="keyboard_key_move_end" msgid="5901174332047975247">"Fim"</string>
    <string name="keyboard_key_insert" msgid="8530501581636082614">"Inserir"</string>
    <string name="keyboard_key_num_lock" msgid="5052537581246772117">"Num Lock"</string>
    <string name="keyboard_key_numpad_template" msgid="8729216555174634026">"Teclado numérico <xliff:g id="NAME">%1$s</xliff:g>"</string>
    <string name="keyboard_shortcut_group_system" msgid="6472647649616541064">"Sistema"</string>
    <string name="keyboard_shortcut_group_system_home" msgid="3054369431319891965">"Página inicial"</string>
    <string name="keyboard_shortcut_group_system_recents" msgid="3154851905021926744">"Recentes"</string>
    <string name="keyboard_shortcut_group_system_back" msgid="2207004531216446378">"Anterior"</string>
    <string name="keyboard_shortcut_group_system_notifications" msgid="8366964080041773224">"Notificações"</string>
    <string name="keyboard_shortcut_group_system_shortcuts_helper" msgid="4892255911160332762">"Atalhos de teclado"</string>
    <string name="keyboard_shortcut_group_system_switch_input" msgid="2334164096341310324">"Alternar o método de introdução"</string>
    <string name="keyboard_shortcut_group_applications" msgid="9129465955073449206">"Aplicações"</string>
    <string name="keyboard_shortcut_group_applications_assist" msgid="9095441910537146013">"Assistência"</string>
    <string name="keyboard_shortcut_group_applications_browser" msgid="6465985474000766533">"Navegador"</string>
    <string name="keyboard_shortcut_group_applications_contacts" msgid="2064197111278436375">"Contactos"</string>
    <string name="keyboard_shortcut_group_applications_email" msgid="6257036897441939004">"Email"</string>
    <string name="keyboard_shortcut_group_applications_sms" msgid="638701213803242744">"SMS"</string>
    <string name="keyboard_shortcut_group_applications_music" msgid="4775559515850922780">"Música"</string>
    <string name="keyboard_shortcut_group_applications_youtube" msgid="6555453761294723317">"YouTube"</string>
    <string name="keyboard_shortcut_group_applications_calendar" msgid="9043614299194991263">"Calendário"</string>
    <string name="tuner_full_zen_title" msgid="4540823317772234308">"Mostrar com controlos de volume"</string>
    <string name="volume_and_do_not_disturb" msgid="3373784330208603030">"Não incomodar"</string>
    <string name="volume_dnd_silent" msgid="4363882330723050727">"Atalho dos botões de volume"</string>
    <string name="volume_up_silent" msgid="7141255269783588286">"Desativar Não incomodar ao aumentar o volume"</string>
    <string name="battery" msgid="7498329822413202973">"Bateria"</string>
    <string name="clock" msgid="7416090374234785905">"Relógio"</string>
    <string name="headset" msgid="4534219457597457353">"Ausc. com microfone integrado"</string>
    <string name="accessibility_status_bar_headphones" msgid="9156307120060559989">"Auscultadores ligados"</string>
    <string name="accessibility_status_bar_headset" msgid="8666419213072449202">"Auscultadores com microfone integrado ligados"</string>
    <string name="data_saver" msgid="5037565123367048522">"Poupança de dados"</string>
    <string name="accessibility_data_saver_on" msgid="8454111686783887148">"Poupança de dados ativada"</string>
    <string name="accessibility_data_saver_off" msgid="8841582529453005337">"Poupança de dados desativada"</string>
    <string name="switch_bar_on" msgid="1142437840752794229">"Ativado"</string>
    <string name="switch_bar_off" msgid="8803270596930432874">"Desativado"</string>
    <string name="nav_bar" msgid="1993221402773877607">"Barra de navegação"</string>
    <string name="nav_bar_layout" msgid="3664072994198772020">"Esquema"</string>
    <string name="left_nav_bar_button_type" msgid="8555981238887546528">"Tipo de botão esquerdo adicional"</string>
    <string name="right_nav_bar_button_type" msgid="2481056627065649656">"Tipo de botão direito adicional"</string>
    <string name="nav_bar_default" msgid="8587114043070993007">"(predefinição)"</string>
  <string-array name="nav_bar_buttons">
    <item msgid="1545641631806817203">"Área de transferência"</item>
    <item msgid="5742013440802239414">"Código de tecla"</item>
    <item msgid="8802889973626281575">"Comutador de teclado"</item>
    <item msgid="8175437057325747277">"Nenhum"</item>
  </string-array>
  <string-array name="nav_bar_layouts">
    <item msgid="8077901629964902399">"Normal"</item>
    <item msgid="8256205964297588988">"Compacta"</item>
    <item msgid="8719936228094005878">"Alinhada à esquerda"</item>
    <item msgid="586019486955594690">"Alinhada à direita"</item>
  </string-array>
    <string name="menu_ime" msgid="4998010205321292416">"Comutador de teclado"</string>
    <string name="save" msgid="2311877285724540644">"Guardar"</string>
    <string name="reset" msgid="2448168080964209908">"Repor"</string>
    <string name="adjust_button_width" msgid="6138616087197632947">"Ajustar largura do botão"</string>
    <string name="clipboard" msgid="1313879395099896312">"Área de transferência"</string>
    <string name="accessibility_key" msgid="5701989859305675896">"Botão de navegação personalizado"</string>
    <string name="left_keycode" msgid="2010948862498918135">"Código de tecla esquerdo"</string>
    <string name="right_keycode" msgid="708447961000848163">"Código de tecla direito"</string>
    <string name="left_icon" msgid="3096287125959387541">"Ícone esquerdo"</string>
    <string name="right_icon" msgid="3952104823293824311">"Ícone direito"</string>
    <string name="drag_to_add_tiles" msgid="7058945779098711293">"Arraste para adicionar mosaicos"</string>
    <string name="drag_to_remove_tiles" msgid="3361212377437088062">"Arrastar para aqui para remover"</string>
    <string name="qs_edit" msgid="2232596095725105230">"Editar"</string>
    <string name="tuner_time" msgid="6572217313285536011">"Hora"</string>
  <string-array name="clock_options">
    <item msgid="5965318737560463480">"Mostrar horas, minutos e segundos"</item>
    <item msgid="1427801730816895300">"Mostrar horas e minutos (predefinição)"</item>
    <item msgid="3830170141562534721">"Não mostrar este ícone"</item>
  </string-array>
  <string-array name="battery_options">
    <item msgid="3160236755818672034">"Mostrar sempre a percentagem"</item>
    <item msgid="2139628951880142927">"Mostrar a percentagem durante o carregamento (predefinição)"</item>
    <item msgid="3327323682209964956">"Não mostrar este ícone"</item>
  </string-array>
    <string name="other" msgid="4060683095962566764">"Outro"</string>
    <string name="accessibility_divider" msgid="5903423481953635044">"Divisor do ecrã dividido"</string>
    <string name="accessibility_action_divider_left_full" msgid="2801570521881574972">"Ecrã esquerdo inteiro"</string>
    <string name="accessibility_action_divider_left_70" msgid="3612060638991687254">"70% no ecrã esquerdo"</string>
    <string name="accessibility_action_divider_left_50" msgid="1248083470322193075">"50% no ecrã esquerdo"</string>
    <string name="accessibility_action_divider_left_30" msgid="543324403127069386">"30% no ecrã esquerdo"</string>
    <string name="accessibility_action_divider_right_full" msgid="4639381073802030463">"Ecrã direito inteiro"</string>
    <string name="accessibility_action_divider_top_full" msgid="5357010904067731654">"Ecrã superior inteiro"</string>
    <string name="accessibility_action_divider_top_70" msgid="5090779195650364522">"70% no ecrã superior"</string>
    <string name="accessibility_action_divider_top_50" msgid="6385859741925078668">"50% no ecrã superior"</string>
    <string name="accessibility_action_divider_top_30" msgid="6201455163864841205">"30% no ecrã superior"</string>
    <string name="accessibility_action_divider_bottom_full" msgid="301433196679548001">"Ecrã inferior inteiro"</string>
    <string name="accessibility_qs_edit_tile_label" msgid="8374924053307764245">"Posição <xliff:g id="POSITION">%1$d</xliff:g>, <xliff:g id="TILE_NAME">%2$s</xliff:g>. Toque duas vezes para editar."</string>
    <string name="accessibility_qs_edit_add_tile_label" msgid="8133209638023882667">"<xliff:g id="TILE_NAME">%1$s</xliff:g>. Toque duas vezes para adicionar."</string>
    <string name="accessibility_qs_edit_position_label" msgid="5055306305919289819">"Posição <xliff:g id="POSITION">%1$d</xliff:g>. Toque duas vezes para selecionar."</string>
    <string name="accessibility_qs_edit_move_tile" msgid="2461819993780159542">"Mover <xliff:g id="TILE_NAME">%1$s</xliff:g>"</string>
    <string name="accessibility_qs_edit_remove_tile" msgid="7484493384665907197">"Remover <xliff:g id="TILE_NAME">%1$s</xliff:g>"</string>
    <string name="accessibility_qs_edit_tile_added" msgid="8050200862063548309">"<xliff:g id="TILE_NAME">%1$s</xliff:g> adicionado à posição <xliff:g id="POSITION">%2$d</xliff:g>"</string>
    <string name="accessibility_qs_edit_tile_removed" msgid="8584304916627913440">"<xliff:g id="TILE_NAME">%1$s</xliff:g> removido"</string>
    <string name="accessibility_qs_edit_tile_moved" msgid="4343693412689365038">"<xliff:g id="TILE_NAME">%1$s</xliff:g> movido para a posição <xliff:g id="POSITION">%2$d</xliff:g>"</string>
    <string name="accessibility_desc_quick_settings_edit" msgid="8073587401747016103">"Editor de definições rápidas."</string>
    <string name="accessibility_desc_notification_icon" msgid="8352414185263916335">"Notificação do <xliff:g id="ID_1">%1$s</xliff:g>: <xliff:g id="ID_2">%2$s</xliff:g>"</string>
    <string name="dock_forced_resizable" msgid="5914261505436217520">"A aplicação pode não funcionar com o ecrã dividido."</string>
    <string name="dock_non_resizeble_failed_to_dock_text" msgid="3871617304250207291">"A aplicação não é compatível com o ecrã dividido."</string>
    <string name="forced_resizable_secondary_display" msgid="4230857851756391925">"A aplicação pode não funcionar num ecrã secundário."</string>
    <string name="activity_launch_on_secondary_display_failed_text" msgid="7793821742158306742">"A aplicação não é compatível com o início em ecrãs secundários."</string>
    <string name="accessibility_quick_settings_settings" msgid="6132460890024942157">"Abrir as definições."</string>
    <string name="accessibility_quick_settings_expand" msgid="2375165227880477530">"Abrir as definições rápidas."</string>
    <string name="accessibility_quick_settings_collapse" msgid="1792625797142648105">"Fechar as definições rápidas."</string>
    <string name="accessibility_quick_settings_alarm_set" msgid="1863000242431528676">"Alarme definido."</string>
    <string name="accessibility_quick_settings_user" msgid="1567445362870421770">"Sessão iniciada como <xliff:g id="ID_1">%s</xliff:g>"</string>
    <string name="accessibility_quick_settings_no_internet" msgid="31890692343084075">"Sem Internet."</string>
    <string name="accessibility_quick_settings_open_details" msgid="4230931801728005194">"Abrir os detalhes."</string>
    <string name="accessibility_quick_settings_open_settings" msgid="7806613775728380737">"Abrir as definições de <xliff:g id="ID_1">%s</xliff:g>."</string>
    <string name="accessibility_quick_settings_edit" msgid="7839992848995240393">"Editar a ordem das definições."</string>
    <string name="accessibility_quick_settings_page" msgid="5032979051755200721">"Página <xliff:g id="ID_1">%1$d</xliff:g> de <xliff:g id="ID_2">%2$d</xliff:g>"</string>
    <string name="tuner_lock_screen" msgid="5755818559638850294">"Ecrã de bloqueio"</string>
    <string name="pip_phone_expand" msgid="5889780005575693909">"Expandir"</string>
    <string name="pip_phone_minimize" msgid="1079119422589131792">"Minimizar"</string>
    <string name="pip_phone_close" msgid="8416647892889710330">"Fechar"</string>
    <string name="pip_phone_dismiss_hint" msgid="6351678169095923899">"Arrastar para baixo para ignorar"</string>
<<<<<<< HEAD
    <string name="pip_menu_title" msgid="3328510504196964712">"Menu de ecrã no ecrã"</string>
    <string name="pip_notification_title" msgid="3204024940158161322">"A aplicação <xliff:g id="NAME">%s</xliff:g> está no modo de ecrã no ecrã"</string>
    <string name="pip_notification_message" msgid="4171698133469539591">"Se não pretende que a aplicação <xliff:g id="NAME">%s</xliff:g> utilize esta funcionalidade, toque para abrir as definições e desative-a."</string>
=======
    <string name="pip_menu_title" msgid="4707292089961887657">"Menu"</string>
    <string name="pip_notification_title" msgid="3204024940158161322">"A aplicação <xliff:g id="NAME">%s</xliff:g> está no modo de ecrã no ecrã"</string>
    <string name="pip_notification_message" msgid="5619512781514343311">"Se não pretende que a aplicação <xliff:g id="NAME">%s</xliff:g> utilize esta funcionalidade, toque para abrir as definições e desative-a."</string>
>>>>>>> 05c1a640
    <string name="pip_play" msgid="1417176722760265888">"Reproduzir"</string>
    <string name="pip_pause" msgid="8881063404466476571">"Colocar em pausa"</string>
    <string name="pip_skip_to_next" msgid="1948440006726306284">"Mudar para o seguinte"</string>
    <string name="pip_skip_to_prev" msgid="1955311326688637914">"Mudar para o anterior"</string>
    <string name="thermal_shutdown_title" msgid="4458304833443861111">"Telem. deslig. devido ao calor"</string>
    <string name="thermal_shutdown_message" msgid="9006456746902370523">"O telemóvel está a funcionar normalmente"</string>
    <string name="thermal_shutdown_dialog_message" msgid="566347880005304139">"O telemóvel estava muito quente, por isso desligou-se para arrefecer. Agora funciona normalmente.\n\nO telemóvel pode sobreaquecer se:\n	• Utilizar aplicações que utilizam mais recursos (jogos, vídeo ou aplicações de navegação)\n	• Transferir ou carregar ficheiros grandes\n	• Utilizar em altas temperaturas"</string>
    <string name="high_temp_title" msgid="4589508026407318374">"O telemóvel está a aquecer"</string>
    <string name="high_temp_notif_message" msgid="5642466103153429279">"Algumas funcionalidades são limitadas enquanto o telemóvel arrefece"</string>
    <string name="high_temp_dialog_message" msgid="6840700639374113553">"O telemóvel tenta arrefecer automaticamente. Pode continuar a utilizá-lo, mas este poderá funcionar mais lentamente.\n\nAssim que o telemóvel tiver arrefecido, funcionará normalmente."</string>
    <string name="lockscreen_shortcut_left" msgid="2182769107618938629">"Atalho esquerdo"</string>
    <string name="lockscreen_shortcut_right" msgid="3328683699505226536">"Atalho direito"</string>
    <string name="lockscreen_unlock_left" msgid="2043092136246951985">"O atalho esquerdo também desbloqueia"</string>
    <string name="lockscreen_unlock_right" msgid="1529992940510318775">"O atalho direito também desbloqueia"</string>
    <string name="lockscreen_none" msgid="4783896034844841821">"Nenhum"</string>
    <string name="tuner_launch_app" msgid="1527264114781925348">"Iniciar a aplicação <xliff:g id="APP">%1$s</xliff:g>"</string>
    <string name="tuner_other_apps" msgid="4726596850501162493">"Outras aplicações"</string>
    <string name="tuner_circle" msgid="2340998864056901350">"Círculo"</string>
    <string name="tuner_plus" msgid="6792960658533229675">"Mais"</string>
    <string name="tuner_minus" msgid="4806116839519226809">"Menos"</string>
    <string name="tuner_left" msgid="8404287986475034806">"Esquerda"</string>
    <string name="tuner_right" msgid="6222734772467850156">"Direita"</string>
    <string name="tuner_menu" msgid="191640047241552081">"Menu"</string>
    <string name="tuner_app" msgid="3507057938640108777">"Aplicação <xliff:g id="APP">%1$s</xliff:g>"</string>
    <string name="notification_channel_alerts" msgid="4496839309318519037">"Alertas"</string>
    <string name="notification_channel_battery" msgid="5786118169182888462">"Bateria"</string>
    <string name="notification_channel_screenshot" msgid="6314080179230000938">"Capturas de ecrã"</string>
    <string name="notification_channel_general" msgid="4525309436693914482">"Mensagens gerais"</string>
    <string name="notification_channel_storage" msgid="3077205683020695313">"Armazenamento"</string>
    <string name="instant_apps" msgid="6647570248119804907">"Aplicações instantâneas"</string>
    <string name="instant_apps_message" msgid="8116608994995104836">"As Aplicações instantâneas não requerem instalação."</string>
    <string name="app_info" msgid="6856026610594615344">"Informações da aplicação"</string>
    <string name="go_to_web" msgid="1106022723459948514">"Aceder à Web"</string>
    <string name="mobile_data" msgid="7094582042819250762">"Dados móveis"</string>
    <string name="wifi_is_off" msgid="1838559392210456893">"Wi-Fi desativado"</string>
    <string name="bt_is_off" msgid="2640685272289706392">"Bluetooth desativado"</string>
    <string name="dnd_is_off" msgid="6167780215212497572">"Não incomodar desativado"</string>
    <string name="qs_dnd_prompt_auto_rule" msgid="862559028345233052">"O modo Não incomodar foi ativado por uma regra automática (<xliff:g id="ID_1">%s</xliff:g>)."</string>
    <string name="qs_dnd_prompt_app" msgid="7978037419334156034">"O modo Não incomodar foi ativado por uma aplicação (<xliff:g id="ID_1">%s</xliff:g>)."</string>
    <string name="qs_dnd_prompt_auto_rule_app" msgid="2599343675391111951">"O modo Não incomodar foi ativado por uma regra automática ou por uma aplicação."</string>
    <string name="qs_dnd_until" msgid="3469471136280079874">"Até à(s) <xliff:g id="ID_1">%s</xliff:g>"</string>
    <string name="qs_dnd_keep" msgid="1825009164681928736">"Manter"</string>
    <string name="qs_dnd_replace" msgid="8019520786644276623">"Substituir"</string>
    <string name="running_foreground_services_title" msgid="381024150898615683">"Aplicações em execução em segundo plano"</string>
    <string name="running_foreground_services_msg" msgid="6326247670075574355">"Toque para obter detalhes acerca da utilização da bateria e dos dados"</string>
    <string name="data_usage_disable_mobile" msgid="5116269981510015864">"Pretende desativar os dados móveis?"</string>
    <string name="touch_filtered_warning" msgid="8671693809204767551">"Uma vez que uma aplicação está a ocultar um pedido de autorização, as Definições não conseguem validar a sua resposta."</string>
</resources><|MERGE_RESOLUTION|>--- conflicted
+++ resolved
@@ -556,13 +556,8 @@
     <string name="notification_default_channel_desc" msgid="2506053815870808359">"Esta aplicação não tem categorias de notificação"</string>
     <string name="notification_unblockable_desc" msgid="3561016061737896906">"Não é possível desativar as notificações desta aplicação"</string>
     <plurals name="notification_num_channels_desc" formatted="false" msgid="5492793452274077663">
-<<<<<<< HEAD
-      <item quantity="one">1 de <xliff:g id="NUMBER_0">%d</xliff:g> categoria de notificação desta aplicação</item>
-      <item quantity="other">1 de <xliff:g id="NUMBER_1">%d</xliff:g> categorias de notificação desta aplicação</item>
-=======
       <item quantity="one">1 de <xliff:g id="NUMBER_0">%s</xliff:g> categoria de notificação desta aplicação</item>
       <item quantity="other">1 de <xliff:g id="NUMBER_1">%s</xliff:g> categorias de notificação desta aplicação</item>
->>>>>>> 05c1a640
     </plurals>
     <string name="notification_channels_list_desc_2" msgid="6214732715833946441">"<xliff:g id="CHANNEL_NAME_1">%1$s</xliff:g>, <xliff:g id="CHANNEL_NAME_2">%2$s</xliff:g>"</string>
     <plurals name="notification_channels_list_desc_2_and_others" formatted="false" msgid="2747813553355336157">
@@ -731,15 +726,9 @@
     <string name="pip_phone_minimize" msgid="1079119422589131792">"Minimizar"</string>
     <string name="pip_phone_close" msgid="8416647892889710330">"Fechar"</string>
     <string name="pip_phone_dismiss_hint" msgid="6351678169095923899">"Arrastar para baixo para ignorar"</string>
-<<<<<<< HEAD
-    <string name="pip_menu_title" msgid="3328510504196964712">"Menu de ecrã no ecrã"</string>
-    <string name="pip_notification_title" msgid="3204024940158161322">"A aplicação <xliff:g id="NAME">%s</xliff:g> está no modo de ecrã no ecrã"</string>
-    <string name="pip_notification_message" msgid="4171698133469539591">"Se não pretende que a aplicação <xliff:g id="NAME">%s</xliff:g> utilize esta funcionalidade, toque para abrir as definições e desative-a."</string>
-=======
     <string name="pip_menu_title" msgid="4707292089961887657">"Menu"</string>
     <string name="pip_notification_title" msgid="3204024940158161322">"A aplicação <xliff:g id="NAME">%s</xliff:g> está no modo de ecrã no ecrã"</string>
     <string name="pip_notification_message" msgid="5619512781514343311">"Se não pretende que a aplicação <xliff:g id="NAME">%s</xliff:g> utilize esta funcionalidade, toque para abrir as definições e desative-a."</string>
->>>>>>> 05c1a640
     <string name="pip_play" msgid="1417176722760265888">"Reproduzir"</string>
     <string name="pip_pause" msgid="8881063404466476571">"Colocar em pausa"</string>
     <string name="pip_skip_to_next" msgid="1948440006726306284">"Mudar para o seguinte"</string>
