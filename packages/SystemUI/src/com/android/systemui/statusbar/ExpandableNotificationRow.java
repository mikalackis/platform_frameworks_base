/*
 * Copyright (C) 2013 The Android Open Source Project
 *
 * Licensed under the Apache License, Version 2.0 (the "License");
 * you may not use this file except in compliance with the License.
 * You may obtain a copy of the License at
 *
 *      http://www.apache.org/licenses/LICENSE-2.0
 *
 * Unless required by applicable law or agreed to in writing, software
 * distributed under the License is distributed on an "AS IS" BASIS,
 * WITHOUT WARRANTIES OR CONDITIONS OF ANY KIND, either express or implied.
 * See the License for the specific language governing permissions and
 * limitations under the License.
 */

package com.android.systemui.statusbar;

import android.content.Context;
import android.util.AttributeSet;
import android.view.View;
import android.view.ViewGroup;
import android.widget.FrameLayout;

import com.android.internal.widget.SizeAdaptiveLayout;
import com.android.systemui.R;

public class ExpandableNotificationRow extends FrameLayout {
    private int mRowMinHeight;
    private int mRowMaxHeight;

    /** Does this row contain layouts that can adapt to row expansion */
    private boolean mExpandable;
    /** Has the user actively changed the expansion state of this row */
    private boolean mHasUserChangedExpansion;
    /** If {@link #mHasUserChangedExpansion}, has the user expanded this row */
    private boolean mUserExpanded;
    /** Is the user touching this row */
    private boolean mUserLocked;
    /** Are we showing the "public" version */
    private boolean mShowingPublic;

<<<<<<< HEAD
    private LatestItemView mLatestItemView;
=======
    /**
     * Is this notification expanded by the system. The expansion state can be overridden by the
     * user expansion.
     */
    private boolean mIsSystemExpanded;
    private SizeAdaptiveLayout mPublicLayout;
    private SizeAdaptiveLayout mPrivateLayout;
    private int mMaxExpandHeight;
    private boolean mMaxHeightNeedsUpdate;
>>>>>>> ff0978fd

    public ExpandableNotificationRow(Context context, AttributeSet attrs) {
        super(context, attrs);
    }

    @Override
    protected void onFinishInflate() {
        super.onFinishInflate();
<<<<<<< HEAD
        mLatestItemView = (LatestItemView) findViewById(R.id.container);
    }

    public int getRowHeight() {
        return mRowHeight;
=======
        mPublicLayout = (SizeAdaptiveLayout) findViewById(R.id.expandedPublic);
        mPrivateLayout = (SizeAdaptiveLayout) findViewById(R.id.expanded);
>>>>>>> ff0978fd
    }

    public void setHeightRange(int rowMinHeight, int rowMaxHeight) {
        mRowMinHeight = rowMinHeight;
        mRowMaxHeight = rowMaxHeight;
        mMaxHeightNeedsUpdate = true;
    }

    public boolean isExpandable() {
        return mExpandable;
    }

    public void setExpandable(boolean expandable) {
        mExpandable = expandable;
    }

    /**
     * @return whether the user has changed the expansion state
     */
    public boolean hasUserChangedExpansion() {
        return mHasUserChangedExpansion;
    }

    public boolean isUserExpanded() {
        return mUserExpanded;
    }

    /**
     * Set this notification to be expanded by the user
     *
     * @param userExpanded whether the user wants this notification to be expanded
     */
    public void setUserExpanded(boolean userExpanded) {
        mHasUserChangedExpansion = true;
        mUserExpanded = userExpanded;
    }

    public boolean isUserLocked() {
        return mUserLocked;
    }

    public void setUserLocked(boolean userLocked) {
        mUserLocked = userLocked;
    }

    /**
     * @return has the system set this notification to be expanded
     */
    public boolean isSystemExpanded() {
        return mIsSystemExpanded;
    }

    /**
     * Set this notification to be expanded by the system.
     *
     * @param expand whether the system wants this notification to be expanded.
     */
    public void setSystemExpanded(boolean expand) {
        mIsSystemExpanded = expand;
        applyExpansionToLayout(expand);
    }

    /**
     * Apply an expansion state to the layout.
     *
     * @param expand should the layout be in the expanded state
     */
    public void applyExpansionToLayout(boolean expand) {
        ViewGroup.LayoutParams lp = getLayoutParams();
        if (expand && mExpandable) {
            lp.height = ViewGroup.LayoutParams.WRAP_CONTENT;
        } else {
            lp.height = mRowMinHeight;
        }
        setLayoutParams(lp);
    }

    /**
     * If {@link #isExpanded()} then this is the greatest possible height this view can
     * get and otherwise it is {@link #mRowMinHeight}.
     *
     * @return the maximum allowed expansion height of this view.
     */
    public int getMaximumAllowedExpandHeight() {
        boolean inExpansionState = isExpanded();
        if (!inExpansionState) {
            // not expanded, so we return the collapsed size
            return mRowMinHeight;
        }

        return mShowingPublic ? mRowMinHeight : getMaxExpandHeight();
    }



    private void updateMaxExpandHeight() {
        ViewGroup.LayoutParams lp = getLayoutParams();
        int oldHeight = lp.height;
        lp.height = ViewGroup.LayoutParams.WRAP_CONTENT;
        setLayoutParams(lp);
        measure(View.MeasureSpec.makeMeasureSpec(getMeasuredWidth(), View.MeasureSpec.EXACTLY),
                View.MeasureSpec.makeMeasureSpec(mRowMaxHeight, View.MeasureSpec.AT_MOST));
        lp.height = oldHeight;
        setLayoutParams(lp);
        mMaxExpandHeight = getMeasuredHeight();
    }

    /**
     * Check whether the view state is currently expanded. This is given by the system in {@link
     * #setSystemExpanded(boolean)} and can be overridden by user expansion or
     * collapsing in {@link #setUserExpanded(boolean)}. Note that the visual appearance of this
     * view can differ from this state, if layout params are modified from outside.
     *
     * @return whether the view state is currently expanded.
     */
    private boolean isExpanded() {
        return !hasUserChangedExpansion() && isSystemExpanded() || isUserExpanded();
    }

    @Override
    protected void onLayout(boolean changed, int left, int top, int right, int bottom) {
        super.onLayout(changed, left, top, right, bottom);
        mMaxHeightNeedsUpdate = true;
    }

    public void setShowingPublic(boolean show) {
        mShowingPublic = show;

        // bail out if no public version
        if (mPublicLayout.getChildCount() == 0) return;

        // TODO: animation?
        mPublicLayout.setVisibility(show ? View.VISIBLE : View.GONE);
        mPrivateLayout.setVisibility(show ? View.GONE : View.VISIBLE);
    }

    public int getMaxExpandHeight() {
        if (mMaxHeightNeedsUpdate) {
            updateMaxExpandHeight();
            mMaxHeightNeedsUpdate = false;
        }
        return mMaxExpandHeight;
    }

    /**
     * Sets the notification as dimmed, meaning that it will appear in a more gray variant.
     */
    public void setDimmed(boolean dimmed) {
        mLatestItemView.setDimmed(dimmed);
    }

    /**
     * Sets the notification as locked. In the locked state, the first tap will produce a quantum
     * ripple to make the notification brighter and only the second tap will cause a click.
     */
    public void setLocked(boolean locked) {
        mLatestItemView.setLocked(locked);
    }
}<|MERGE_RESOLUTION|>--- conflicted
+++ resolved
@@ -40,9 +40,8 @@
     /** Are we showing the "public" version */
     private boolean mShowingPublic;
 
-<<<<<<< HEAD
     private LatestItemView mLatestItemView;
-=======
+
     /**
      * Is this notification expanded by the system. The expansion state can be overridden by the
      * user expansion.
@@ -52,7 +51,6 @@
     private SizeAdaptiveLayout mPrivateLayout;
     private int mMaxExpandHeight;
     private boolean mMaxHeightNeedsUpdate;
->>>>>>> ff0978fd
 
     public ExpandableNotificationRow(Context context, AttributeSet attrs) {
         super(context, attrs);
@@ -61,17 +59,11 @@
     @Override
     protected void onFinishInflate() {
         super.onFinishInflate();
-<<<<<<< HEAD
-        mLatestItemView = (LatestItemView) findViewById(R.id.container);
-    }
-
-    public int getRowHeight() {
-        return mRowHeight;
-=======
         mPublicLayout = (SizeAdaptiveLayout) findViewById(R.id.expandedPublic);
         mPrivateLayout = (SizeAdaptiveLayout) findViewById(R.id.expanded);
->>>>>>> ff0978fd
-    }
+        mLatestItemView = (LatestItemView) findViewById(R.id.container);
+    }
+
 
     public void setHeightRange(int rowMinHeight, int rowMaxHeight) {
         mRowMinHeight = rowMinHeight;
@@ -163,8 +155,6 @@
 
         return mShowingPublic ? mRowMinHeight : getMaxExpandHeight();
     }
-
-
 
     private void updateMaxExpandHeight() {
         ViewGroup.LayoutParams lp = getLayoutParams();
@@ -207,6 +197,13 @@
         mPrivateLayout.setVisibility(show ? View.GONE : View.VISIBLE);
     }
 
+    /**
+     * Sets the notification as dimmed, meaning that it will appear in a more gray variant.
+     */
+    public void setDimmed(boolean dimmed) {
+        mLatestItemView.setDimmed(dimmed);
+    }
+
     public int getMaxExpandHeight() {
         if (mMaxHeightNeedsUpdate) {
             updateMaxExpandHeight();
@@ -216,13 +213,6 @@
     }
 
     /**
-     * Sets the notification as dimmed, meaning that it will appear in a more gray variant.
-     */
-    public void setDimmed(boolean dimmed) {
-        mLatestItemView.setDimmed(dimmed);
-    }
-
-    /**
      * Sets the notification as locked. In the locked state, the first tap will produce a quantum
      * ripple to make the notification brighter and only the second tap will cause a click.
      */
