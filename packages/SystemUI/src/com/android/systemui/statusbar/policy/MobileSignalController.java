--- conflicted
+++ resolved
@@ -345,11 +345,7 @@
         if (isCarrierNetworkChangeActive()) {
             return false;
         }
-<<<<<<< HEAD
-        if (isCdma()) {
-=======
         if (isCdma() && mServiceState != null) {
->>>>>>> 05c1a640
             final int iconMode = mServiceState.getCdmaEriIconMode();
             return mServiceState.getCdmaEriIconIndex() != EriInfo.ROAMING_INDICATOR_OFF
                     && (iconMode == EriInfo.ROAMING_ICON_MODE_NORMAL
