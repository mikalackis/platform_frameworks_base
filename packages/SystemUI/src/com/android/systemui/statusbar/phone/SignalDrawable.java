--- conflicted
+++ resolved
@@ -85,10 +85,6 @@
             {-1.9f / VIEWPORT, -1.9f / VIEWPORT},
     };
 
-<<<<<<< HEAD
-    private static final float INV_TAN = 1f / (float) Math.tan(Math.PI / 8f);
-    private static final float CUT_WIDTH_DP = 1f / 12f;
-=======
     // Rounded corners are achieved by arcing a circle of radius `R` from its tangent points along
     // the curve (curve ≡ triangle). On the top and left corners of the triangle, the tangents are
     // as follows:
@@ -111,7 +107,6 @@
     // Where the top and left points of the triangle would be if not for rounding
     private final PointF mVirtualTop  = new PointF();
     private final PointF mVirtualLeft = new PointF();
->>>>>>> 05c1a640
 
     private final Paint mPaint = new Paint(Paint.ANTI_ALIAS_FLAG);
     private final Paint mForegroundPaint = new Paint(Paint.ANTI_ALIAS_FLAG);
@@ -321,8 +316,6 @@
         }
 
         if (mState == STATE_EMPTY) {
-<<<<<<< HEAD
-=======
             // Where the corners would be if this were a real triangle
             mVirtualTop.set(
                     width - padding,
@@ -331,26 +324,16 @@
                     (padding + cornerRadius + mAppliedCornerInset) - (INV_TAN * cornerRadius),
                     height - padding);
 
->>>>>>> 05c1a640
             final float cutWidth = CUT_WIDTH_DP * height;
             final float cutDiagInset = cutWidth * INV_TAN;
 
             // Cut out a smaller triangle from the center of mFullPath
             mCutPath.reset();
             mCutPath.setFillType(FillType.WINDING);
-<<<<<<< HEAD
-            mCutPath.moveTo(width - padding - cutWidth,
-                    height - padding - cutWidth);
-            mCutPath.lineTo(width - padding - cutWidth, padding + cutDiagInset);
-            mCutPath.lineTo(padding + cutDiagInset, height - padding - cutWidth);
-            mCutPath.lineTo(width - padding - cutWidth,
-                    height - padding - cutWidth);
-=======
             mCutPath.moveTo(width - padding - cutWidth, height - padding - cutWidth);
             mCutPath.lineTo(width - padding - cutWidth, mVirtualTop.y + cutDiagInset);
             mCutPath.lineTo(mVirtualLeft.x + cutDiagInset, height - padding - cutWidth);
             mCutPath.lineTo(width - padding - cutWidth, height - padding - cutWidth);
->>>>>>> 05c1a640
 
             // Draw empty state as only background
             mForegroundPath.reset();
