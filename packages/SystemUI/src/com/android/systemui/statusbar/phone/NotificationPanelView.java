--- conflicted
+++ resolved
@@ -34,7 +34,6 @@
 import android.graphics.Rect;
 import android.os.PowerManager;
 import android.util.AttributeSet;
-import android.util.EventLog;
 import android.util.FloatProperty;
 import android.util.MathUtils;
 import android.view.LayoutInflater;
@@ -2511,10 +2510,6 @@
      */
     public boolean canCameraGestureBeLaunched(boolean keyguardIsShowing) {
         if (!mStatusBar.isCameraAllowedByAdmin()) {
-<<<<<<< HEAD
-            EventLog.writeEvent(0x534e4554, "63787722", -1, "");
-=======
->>>>>>> 05c1a640
             return false;
         }
 
