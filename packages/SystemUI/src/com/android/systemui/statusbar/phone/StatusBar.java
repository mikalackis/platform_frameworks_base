/*
 * Copyright (C) 2010 The Android Open Source Project
 *
 * Licensed under the Apache License, Version 2.0 (the "License");
 * you may not use this file except in compliance with the License.
 * You may obtain a copy of the License at
 *
 *      http://www.apache.org/licenses/LICENSE-2.0
 *
 * Unless required by applicable law or agreed to in writing, software
 * distributed under the License is distributed on an "AS IS" BASIS,
 * WITHOUT WARRANTIES OR CONDITIONS OF ANY KIND, either express or implied.
 * See the License for the specific language governing permissions and
 * limitations under the License.
 */

package com.android.systemui.statusbar.phone;

import static android.app.StatusBarManager.WINDOW_STATE_HIDDEN;
import static android.app.StatusBarManager.WINDOW_STATE_SHOWING;
import static android.app.StatusBarManager.windowStateToString;

import static com.android.systemui.keyguard.WakefulnessLifecycle.WAKEFULNESS_ASLEEP;
import static com.android.systemui.keyguard.WakefulnessLifecycle.WAKEFULNESS_AWAKE;
import static com.android.systemui.keyguard.WakefulnessLifecycle.WAKEFULNESS_WAKING;
import static com.android.systemui.statusbar.notification.NotificationInflater.InflationCallback;
import static com.android.systemui.statusbar.phone.BarTransitions.MODE_LIGHTS_OUT;
import static com.android.systemui.statusbar.phone.BarTransitions.MODE_LIGHTS_OUT_TRANSPARENT;
import static com.android.systemui.statusbar.phone.BarTransitions.MODE_OPAQUE;
import static com.android.systemui.statusbar.phone.BarTransitions.MODE_SEMI_TRANSPARENT;
import static com.android.systemui.statusbar.phone.BarTransitions.MODE_TRANSLUCENT;
import static com.android.systemui.statusbar.phone.BarTransitions.MODE_TRANSPARENT;
import static com.android.systemui.statusbar.phone.BarTransitions.MODE_WARNING;

import android.animation.Animator;
import android.animation.AnimatorListenerAdapter;
import android.annotation.NonNull;
import android.annotation.Nullable;
import android.app.ActivityManager;
import android.app.ActivityManager.StackId;
import android.app.ActivityOptions;
import android.app.INotificationManager;
import android.app.KeyguardManager;
import android.app.Notification;
import android.app.NotificationChannel;
import android.app.NotificationManager;
import android.app.PendingIntent;
import android.app.RemoteInput;
import android.app.StatusBarManager;
import android.app.TaskStackBuilder;
import android.app.WallpaperColors;
import android.app.WallpaperManager;
import android.app.admin.DevicePolicyManager;
import android.content.BroadcastReceiver;
import android.content.ComponentCallbacks2;
import android.content.ComponentName;
import android.content.Context;
import android.content.Intent;
import android.content.IntentFilter;
import android.content.IntentSender;
import android.content.om.IOverlayManager;
import android.content.om.OverlayInfo;
import android.content.pm.ApplicationInfo;
import android.content.pm.IPackageManager;
import android.content.pm.PackageManager;
import android.content.pm.PackageManager.NameNotFoundException;
import android.content.pm.UserInfo;
import android.content.res.Configuration;
import android.content.res.Resources;
import android.database.ContentObserver;
import android.graphics.Bitmap;
import android.graphics.Canvas;
import android.graphics.ColorFilter;
import android.graphics.PixelFormat;
import android.graphics.Point;
import android.graphics.PointF;
import android.graphics.PorterDuff;
import android.graphics.PorterDuffXfermode;
import android.graphics.Rect;
import android.graphics.drawable.BitmapDrawable;
import android.graphics.drawable.ColorDrawable;
import android.graphics.drawable.Drawable;
import android.media.AudioAttributes;
import android.media.MediaMetadata;
import android.media.session.MediaController;
import android.media.session.MediaSession;
import android.media.session.MediaSessionManager;
import android.media.session.PlaybackState;
import android.metrics.LogMaker;
import android.net.Uri;
import android.os.AsyncTask;
import android.os.Build;
import android.os.Bundle;
import android.os.Handler;
import android.os.IBinder;
import android.os.Message;
import android.os.PowerManager;
import android.os.RemoteException;
import android.os.ServiceManager;
import android.os.SystemClock;
import android.os.SystemProperties;
import android.os.Trace;
import android.os.UserHandle;
import android.os.UserManager;
import android.os.Vibrator;
import android.provider.Settings;
import android.service.notification.NotificationListenerService.RankingMap;
import android.service.notification.StatusBarNotification;
import android.service.vr.IVrManager;
import android.service.vr.IVrStateCallbacks;
import android.text.TextUtils;
import android.util.ArraySet;
import android.util.DisplayMetrics;
import android.util.EventLog;
import android.util.Log;
import android.util.Slog;
import android.util.SparseArray;
import android.util.SparseBooleanArray;
import android.view.Display;
import android.view.HapticFeedbackConstants;
import android.view.IWindowManager;
import android.view.KeyEvent;
import android.view.LayoutInflater;
import android.view.MotionEvent;
import android.view.ThreadedRenderer;
import android.view.View;
import android.view.ViewAnimationUtils;
import android.view.ViewGroup;
import android.view.ViewParent;
import android.view.ViewStub;
import android.view.ViewTreeObserver;
import android.view.WindowManager;
import android.view.WindowManagerGlobal;
import android.view.accessibility.AccessibilityManager;
import android.view.animation.AccelerateInterpolator;
import android.view.animation.Interpolator;
import android.widget.DateTimeView;
import android.widget.ImageView;
import android.widget.RemoteViews;
import android.widget.TextView;
import android.widget.Toast;

import com.android.internal.annotations.VisibleForTesting;
import com.android.internal.colorextraction.ColorExtractor;
import com.android.internal.logging.MetricsLogger;
import com.android.internal.logging.nano.MetricsProto.MetricsEvent;
import com.android.internal.messages.nano.SystemMessageProto.SystemMessage;
import com.android.internal.statusbar.IStatusBarService;
import com.android.internal.statusbar.NotificationVisibility;
import com.android.internal.statusbar.StatusBarIcon;
import com.android.internal.util.NotificationMessagingUtil;
import com.android.internal.widget.LockPatternUtils;
import com.android.keyguard.KeyguardHostView.OnDismissAction;
import com.android.keyguard.KeyguardUpdateMonitor;
import com.android.keyguard.KeyguardUpdateMonitorCallback;
import com.android.keyguard.ViewMediatorCallback;
import com.android.systemui.ActivityStarterDelegate;
import com.android.systemui.AutoReinflateContainer;
import com.android.systemui.DejankUtils;
import com.android.systemui.DemoMode;
import com.android.systemui.Dependency;
import com.android.systemui.EventLogTags;
import com.android.systemui.ForegroundServiceController;
import com.android.systemui.Interpolators;
import com.android.systemui.Prefs;
import com.android.systemui.R;
import com.android.systemui.RecentsComponent;
import com.android.systemui.SwipeHelper;
import com.android.systemui.SystemUI;
import com.android.systemui.SystemUIFactory;
import com.android.systemui.UiOffloadThread;
import com.android.systemui.assist.AssistManager;
import com.android.systemui.classifier.FalsingLog;
import com.android.systemui.classifier.FalsingManager;
import com.android.systemui.colorextraction.SysuiColorExtractor;
import com.android.systemui.doze.DozeHost;
import com.android.systemui.doze.DozeLog;
import com.android.systemui.doze.DozeReceiver;
import com.android.systemui.fragments.ExtensionFragmentListener;
import com.android.systemui.fragments.FragmentHostManager;
import com.android.systemui.keyguard.KeyguardViewMediator;
import com.android.systemui.keyguard.ScreenLifecycle;
import com.android.systemui.keyguard.WakefulnessLifecycle;
import com.android.systemui.plugins.ActivityStarter;
import com.android.systemui.plugins.qs.QS;
import com.android.systemui.plugins.statusbar.NotificationMenuRowPlugin.MenuItem;
import com.android.systemui.plugins.statusbar.NotificationSwipeActionHelper.SnoozeOption;
import com.android.systemui.qs.QSFragment;
import com.android.systemui.qs.QSPanel;
import com.android.systemui.qs.QSTileHost;
import com.android.systemui.qs.car.CarQSFragment;
import com.android.systemui.recents.Recents;
import com.android.systemui.recents.ScreenPinningRequest;
import com.android.systemui.recents.events.EventBus;
import com.android.systemui.recents.events.activity.AppTransitionFinishedEvent;
import com.android.systemui.recents.events.activity.UndockingTaskEvent;
import com.android.systemui.recents.misc.SystemServicesProxy;
import com.android.systemui.stackdivider.Divider;
import com.android.systemui.stackdivider.WindowManagerProxy;
import com.android.systemui.statusbar.ActivatableNotificationView;
import com.android.systemui.statusbar.BackDropView;
import com.android.systemui.statusbar.CommandQueue;
import com.android.systemui.statusbar.DismissView;
import com.android.systemui.statusbar.DragDownHelper;
import com.android.systemui.statusbar.EmptyShadeView;
import com.android.systemui.statusbar.ExpandableNotificationRow;
import com.android.systemui.statusbar.GestureRecorder;
import com.android.systemui.statusbar.KeyboardShortcuts;
import com.android.systemui.statusbar.KeyguardIndicationController;
import com.android.systemui.statusbar.NotificationData;
import com.android.systemui.statusbar.NotificationData.Entry;
import com.android.systemui.statusbar.NotificationGuts;
import com.android.systemui.statusbar.NotificationInfo;
import com.android.systemui.statusbar.NotificationShelf;
import com.android.systemui.statusbar.NotificationSnooze;
import com.android.systemui.statusbar.RemoteInputController;
import com.android.systemui.statusbar.ScrimView;
import com.android.systemui.statusbar.SignalClusterView;
import com.android.systemui.statusbar.StatusBarState;
import com.android.systemui.statusbar.notification.AboveShelfObserver;
import com.android.systemui.statusbar.notification.InflationException;
import com.android.systemui.statusbar.notification.RowInflaterTask;
import com.android.systemui.statusbar.notification.VisualStabilityManager;
import com.android.systemui.statusbar.phone.UnlockMethodCache.OnUnlockMethodChangedListener;
import com.android.systemui.statusbar.policy.BatteryController;
import com.android.systemui.statusbar.policy.BatteryController.BatteryStateChangeCallback;
import com.android.systemui.statusbar.policy.BrightnessMirrorController;
import com.android.systemui.statusbar.policy.ConfigurationController;
import com.android.systemui.statusbar.policy.ConfigurationController.ConfigurationListener;
import com.android.systemui.statusbar.policy.DarkIconDispatcher;
import com.android.systemui.statusbar.policy.DeviceProvisionedController;
import com.android.systemui.statusbar.policy.DeviceProvisionedController.DeviceProvisionedListener;
import com.android.systemui.statusbar.policy.ExtensionController;
import com.android.systemui.statusbar.policy.HeadsUpManager;
import com.android.systemui.statusbar.policy.KeyguardMonitor;
import com.android.systemui.statusbar.policy.KeyguardMonitorImpl;
import com.android.systemui.statusbar.policy.KeyguardUserSwitcher;
import com.android.systemui.statusbar.policy.NetworkController;
import com.android.systemui.statusbar.policy.OnHeadsUpChangedListener;
import com.android.systemui.statusbar.policy.PreviewInflater;
import com.android.systemui.statusbar.policy.RemoteInputView;
import com.android.systemui.statusbar.policy.UserInfoController;
import com.android.systemui.statusbar.policy.UserInfoControllerImpl;
import com.android.systemui.statusbar.policy.UserSwitcherController;
import com.android.systemui.statusbar.stack.NotificationStackScrollLayout;
import com.android.systemui.statusbar.stack.NotificationStackScrollLayout
        .OnChildLocationsChangedListener;
import com.android.systemui.statusbar.stack.StackStateAnimator;
import com.android.systemui.util.NotificationChannels;
import com.android.systemui.util.leak.LeakDetector;
import com.android.systemui.volume.VolumeComponent;

import java.io.FileDescriptor;
import java.io.PrintWriter;
import java.io.StringWriter;
import java.util.ArrayList;
import java.util.Collection;
import java.util.Collections;
import java.util.HashMap;
import java.util.HashSet;
import java.util.List;
import java.util.Locale;
import java.util.Map;
import java.util.Set;
import java.util.Stack;

public class StatusBar extends SystemUI implements DemoMode,
        DragDownHelper.DragDownCallback, ActivityStarter, OnUnlockMethodChangedListener,
        OnHeadsUpChangedListener, VisualStabilityManager.Callback, CommandQueue.Callbacks,
        ActivatableNotificationView.OnActivatedListener,
        ExpandableNotificationRow.ExpansionLogger, NotificationData.Environment,
        ExpandableNotificationRow.OnExpandClickListener, InflationCallback,
        ColorExtractor.OnColorsChangedListener, ConfigurationListener {
    public static final boolean MULTIUSER_DEBUG = false;

    public static final boolean ENABLE_REMOTE_INPUT =
            SystemProperties.getBoolean("debug.enable_remote_input", true);
    public static final boolean ENABLE_CHILD_NOTIFICATIONS
            = SystemProperties.getBoolean("debug.child_notifs", true);
    public static final boolean FORCE_REMOTE_INPUT_HISTORY =
            SystemProperties.getBoolean("debug.force_remoteinput_history", false);
    private static boolean ENABLE_LOCK_SCREEN_ALLOW_REMOTE_INPUT = false;

    protected static final int MSG_SHOW_RECENT_APPS = 1019;
    protected static final int MSG_HIDE_RECENT_APPS = 1020;
    protected static final int MSG_TOGGLE_RECENTS_APPS = 1021;
    protected static final int MSG_PRELOAD_RECENT_APPS = 1022;
    protected static final int MSG_CANCEL_PRELOAD_RECENT_APPS = 1023;
    protected static final int MSG_TOGGLE_KEYBOARD_SHORTCUTS_MENU = 1026;
    protected static final int MSG_DISMISS_KEYBOARD_SHORTCUTS_MENU = 1027;

    protected static final boolean ENABLE_HEADS_UP = true;
    protected static final String SETTING_HEADS_UP_TICKER = "ticker_gets_heads_up";

    // Must match constant in Settings. Used to highlight preferences when linking to Settings.
    private static final String EXTRA_FRAGMENT_ARG_KEY = ":settings:fragment_args_key";

    private static final String PERMISSION_SELF = "com.android.systemui.permission.SELF";

    // Should match the values in PhoneWindowManager
    public static final String SYSTEM_DIALOG_REASON_HOME_KEY = "homekey";
    public static final String SYSTEM_DIALOG_REASON_RECENT_APPS = "recentapps";
    static public final String SYSTEM_DIALOG_REASON_SCREENSHOT = "screenshot";

    private static final String BANNER_ACTION_CANCEL =
            "com.android.systemui.statusbar.banner_action_cancel";
    private static final String BANNER_ACTION_SETUP =
            "com.android.systemui.statusbar.banner_action_setup";
    private static final String NOTIFICATION_UNLOCKED_BY_WORK_CHALLENGE_ACTION
            = "com.android.systemui.statusbar.work_challenge_unlocked_notification_action";
    public static final String TAG = "StatusBar";
    public static final boolean DEBUG = false;
    public static final boolean SPEW = false;
    public static final boolean DUMPTRUCK = true; // extra dumpsys info
    public static final boolean DEBUG_GESTURES = false;
    public static final boolean DEBUG_MEDIA = false;
    public static final boolean DEBUG_MEDIA_FAKE_ARTWORK = false;
    public static final boolean DEBUG_CAMERA_LIFT = false;

    public static final boolean DEBUG_WINDOW_STATE = false;

    // additional instrumentation for testing purposes; intended to be left on during development
    public static final boolean CHATTY = DEBUG;

    public static final boolean SHOW_LOCKSCREEN_MEDIA_ARTWORK = true;

    public static final String ACTION_FAKE_ARTWORK = "fake_artwork";

    private static final int MSG_OPEN_NOTIFICATION_PANEL = 1000;
    private static final int MSG_CLOSE_PANELS = 1001;
    private static final int MSG_OPEN_SETTINGS_PANEL = 1002;
    private static final int MSG_LAUNCH_TRANSITION_TIMEOUT = 1003;
    // 1020-1040 reserved for BaseStatusBar

    // Time after we abort the launch transition.
    private static final long LAUNCH_TRANSITION_TIMEOUT_MS = 5000;

    private static final boolean CLOSE_PANEL_WHEN_EMPTIED = true;

    private static final int STATUS_OR_NAV_TRANSIENT =
            View.STATUS_BAR_TRANSIENT | View.NAVIGATION_BAR_TRANSIENT;
    private static final long AUTOHIDE_TIMEOUT_MS = 2250;

    /** The minimum delay in ms between reports of notification visibility. */
    private static final int VISIBILITY_REPORT_MIN_DELAY_MS = 500;

    /**
     * The delay to reset the hint text when the hint animation is finished running.
     */
    private static final int HINT_RESET_DELAY_MS = 1200;

    private static final AudioAttributes VIBRATION_ATTRIBUTES = new AudioAttributes.Builder()
            .setContentType(AudioAttributes.CONTENT_TYPE_SONIFICATION)
            .setUsage(AudioAttributes.USAGE_ASSISTANCE_SONIFICATION)
            .build();

    public static final int FADE_KEYGUARD_START_DELAY = 100;
    public static final int FADE_KEYGUARD_DURATION = 300;
    public static final int FADE_KEYGUARD_DURATION_PULSING = 96;

    /** If true, the system is in the half-boot-to-decryption-screen state.
     * Prudently disable QS and notifications.  */
    private static final boolean ONLY_CORE_APPS;

    /** If true, the lockscreen will show a distinct wallpaper */
    private static final boolean ENABLE_LOCKSCREEN_WALLPAPER = true;

    /* If true, the device supports freeform window management.
     * This affects the status bar UI. */
    private static final boolean FREEFORM_WINDOW_MANAGEMENT;

    /**
     * How long to wait before auto-dismissing a notification that was kept for remote input, and
     * has now sent a remote input. We auto-dismiss, because the app may not see a reason to cancel
     * these given that they technically don't exist anymore. We wait a bit in case the app issues
     * an update.
     */
    private static final int REMOTE_INPUT_KEPT_ENTRY_AUTO_CANCEL_DELAY = 200;

    /**
     * Never let the alpha become zero for surfaces that draw with SRC - otherwise the RenderNode
     * won't draw anything and uninitialized memory will show through
     * if mScrimSrcModeEnabled. Note that 0.001 is rounded down to 0 in
     * libhwui.
     */
    private static final float SRC_MIN_ALPHA = 0.002f;

    static {
        boolean onlyCoreApps;
        boolean freeformWindowManagement;
        try {
            IPackageManager packageManager =
                    IPackageManager.Stub.asInterface(ServiceManager.getService("package"));
            onlyCoreApps = packageManager.isOnlyCoreApps();
            freeformWindowManagement = packageManager.hasSystemFeature(
                    PackageManager.FEATURE_FREEFORM_WINDOW_MANAGEMENT, 0);
        } catch (RemoteException e) {
            onlyCoreApps = false;
            freeformWindowManagement = false;
        }
        ONLY_CORE_APPS = onlyCoreApps;
        FREEFORM_WINDOW_MANAGEMENT = freeformWindowManagement;
    }

    /**
     * The {@link StatusBarState} of the status bar.
     */
    protected int mState;
    protected boolean mBouncerShowing;
    protected boolean mShowLockscreenNotifications;
    protected boolean mAllowLockscreenRemoteInput;

    PhoneStatusBarPolicy mIconPolicy;

    VolumeComponent mVolumeComponent;
    BrightnessMirrorController mBrightnessMirrorController;
    protected FingerprintUnlockController mFingerprintUnlockController;
    LightBarController mLightBarController;
    protected LockscreenWallpaper mLockscreenWallpaper;

    int mNaturalBarHeight = -1;

    Point mCurrentDisplaySize = new Point();

    protected StatusBarWindowView mStatusBarWindow;
    protected PhoneStatusBarView mStatusBarView;
    private int mStatusBarWindowState = WINDOW_STATE_SHOWING;
    protected StatusBarWindowManager mStatusBarWindowManager;
    protected UnlockMethodCache mUnlockMethodCache;
    private DozeServiceHost mDozeServiceHost = new DozeServiceHost();
    private boolean mWakeUpComingFromTouch;
    private PointF mWakeUpTouchLocation;

    int mPixelFormat;
    Object mQueueLock = new Object();

    protected StatusBarIconController mIconController;

    // expanded notifications
    protected NotificationPanelView mNotificationPanel; // the sliding/resizing panel within the notification window
    View mExpandedContents;
    TextView mNotificationPanelDebugText;

    /**
     * {@code true} if notifications not part of a group should by default be rendered in their
     * expanded state. If {@code false}, then only the first notification will be expanded if
     * possible.
     */
    private boolean mAlwaysExpandNonGroupedNotification;

    // settings
    private QSPanel mQSPanel;

    // top bar
    protected KeyguardStatusBarView mKeyguardStatusBar;
    boolean mLeaveOpenOnKeyguardHide;
    KeyguardIndicationController mKeyguardIndicationController;

    // Keyguard is going away soon.
    private boolean mKeyguardGoingAway;
    // Keyguard is actually fading away now.
    protected boolean mKeyguardFadingAway;
    protected long mKeyguardFadingAwayDelay;
    protected long mKeyguardFadingAwayDuration;

    // RemoteInputView to be activated after unlock
    private View mPendingRemoteInputView;
    private View mPendingWorkRemoteInputView;

    private View mReportRejectedTouch;

    int mMaxAllowedKeyguardNotifications;

    boolean mExpandedVisible;

    // the tracker view
    int mTrackingPosition; // the position of the top of the tracking view.

    // Tracking finger for opening/closing.
    boolean mTracking;

    int[] mAbsPos = new int[2];
    ArrayList<Runnable> mPostCollapseRunnables = new ArrayList<>();

    // for disabling the status bar
    int mDisabled1 = 0;
    int mDisabled2 = 0;

    // tracking calls to View.setSystemUiVisibility()
    int mSystemUiVisibility = View.SYSTEM_UI_FLAG_VISIBLE;
    private final Rect mLastFullscreenStackBounds = new Rect();
    private final Rect mLastDockedStackBounds = new Rect();
    private final Rect mTmpRect = new Rect();

    // last value sent to window manager
    private int mLastDispatchedSystemUiVisibility = ~View.SYSTEM_UI_FLAG_VISIBLE;

    DisplayMetrics mDisplayMetrics = new DisplayMetrics();

    // XXX: gesture research
    private final GestureRecorder mGestureRec = DEBUG_GESTURES
        ? new GestureRecorder("/sdcard/statusbar_gestures.dat")
        : null;

    private ScreenPinningRequest mScreenPinningRequest;

    private final MetricsLogger mMetricsLogger = Dependency.get(MetricsLogger.class);

    // ensure quick settings is disabled until the current user makes it through the setup wizard
    private boolean mUserSetup = false;
    private DeviceProvisionedListener mUserSetupObserver = new DeviceProvisionedListener() {
        @Override
        public void onUserSetupChanged() {
            final boolean userSetup = mDeviceProvisionedController.isUserSetup(
                    mDeviceProvisionedController.getCurrentUser());
            if (MULTIUSER_DEBUG) Log.d(TAG, String.format("User setup changed: " +
                    "userSetup=%s mUserSetup=%s", userSetup, mUserSetup));

            if (userSetup != mUserSetup) {
                mUserSetup = userSetup;
                if (!mUserSetup && mStatusBarView != null)
                    animateCollapseQuickSettings();
                if (mNotificationPanel != null) {
                    mNotificationPanel.setUserSetupComplete(mUserSetup);
                }
                updateQsExpansionEnabled();
            }
        }
    };

    protected H mHandler = createHandler();
    final private ContentObserver mHeadsUpObserver = new ContentObserver(mHandler) {
        @Override
        public void onChange(boolean selfChange) {
            boolean wasUsing = mUseHeadsUp;
            mUseHeadsUp = ENABLE_HEADS_UP && !mDisableNotificationAlerts
                    && Settings.Global.HEADS_UP_OFF != Settings.Global.getInt(
                    mContext.getContentResolver(), Settings.Global.HEADS_UP_NOTIFICATIONS_ENABLED,
                    Settings.Global.HEADS_UP_OFF);
            mHeadsUpTicker = mUseHeadsUp && 0 != Settings.Global.getInt(
                    mContext.getContentResolver(), SETTING_HEADS_UP_TICKER, 0);
            Log.d(TAG, "heads up is " + (mUseHeadsUp ? "enabled" : "disabled"));
            if (wasUsing != mUseHeadsUp) {
                if (!mUseHeadsUp) {
                    Log.d(TAG, "dismissing any existing heads up notification on disable event");
                    mHeadsUpManager.releaseAllImmediately();
                }
            }
        }
    };

    private int mInteractingWindows;
    private boolean mAutohideSuspended;
    private int mStatusBarMode;
    private int mMaxKeyguardNotifications;

    private ViewMediatorCallback mKeyguardViewMediatorCallback;
    protected ScrimController mScrimController;
    protected DozeScrimController mDozeScrimController;
    private final UiOffloadThread mUiOffloadThread = Dependency.get(UiOffloadThread.class);

    private final Runnable mAutohide = () -> {
        int requested = mSystemUiVisibility & ~STATUS_OR_NAV_TRANSIENT;
        if (mSystemUiVisibility != requested) {
            notifyUiVisibilityChanged(requested);
        }
    };

    private boolean mWaitingForKeyguardExit;
    protected boolean mDozing;
    private boolean mDozingRequested;
    protected boolean mScrimSrcModeEnabled;

    public static final Interpolator ALPHA_IN = Interpolators.ALPHA_IN;
    public static final Interpolator ALPHA_OUT = Interpolators.ALPHA_OUT;

    protected BackDropView mBackdrop;
    protected ImageView mBackdropFront, mBackdropBack;
    protected PorterDuffXfermode mSrcXferMode = new PorterDuffXfermode(PorterDuff.Mode.SRC);
    protected PorterDuffXfermode mSrcOverXferMode =
            new PorterDuffXfermode(PorterDuff.Mode.SRC_OVER);

    private MediaSessionManager mMediaSessionManager;
    private MediaController mMediaController;
    private String mMediaNotificationKey;
    private MediaMetadata mMediaMetadata;
    private MediaController.Callback mMediaListener
            = new MediaController.Callback() {
        @Override
        public void onPlaybackStateChanged(PlaybackState state) {
            super.onPlaybackStateChanged(state);
            if (DEBUG_MEDIA) Log.v(TAG, "DEBUG_MEDIA: onPlaybackStateChanged: " + state);
            if (state != null) {
                if (!isPlaybackActive(state.getState())) {
                    clearCurrentMediaNotification();
                    updateMediaMetaData(true, true);
                }
            }
        }

        @Override
        public void onMetadataChanged(MediaMetadata metadata) {
            super.onMetadataChanged(metadata);
            if (DEBUG_MEDIA) Log.v(TAG, "DEBUG_MEDIA: onMetadataChanged: " + metadata);
            mMediaMetadata = metadata;
            updateMediaMetaData(true, true);
        }
    };

    private final OnChildLocationsChangedListener mOnChildLocationsChangedListener =
            new OnChildLocationsChangedListener() {
        @Override
        public void onChildLocationsChanged(NotificationStackScrollLayout stackScrollLayout) {
            userActivity();
        }
    };

    private int mDisabledUnmodified1;
    private int mDisabledUnmodified2;

    /** Keys of notifications currently visible to the user. */
    private final ArraySet<NotificationVisibility> mCurrentlyVisibleNotifications =
            new ArraySet<>();
    private long mLastVisibilityReportUptimeMs;

    private Runnable mLaunchTransitionEndRunnable;
    protected boolean mLaunchTransitionFadingAway;
    private ExpandableNotificationRow mDraggedDownRow;
    private boolean mLaunchCameraOnScreenTurningOn;
    private boolean mLaunchCameraOnFinishedGoingToSleep;
    private int mLastCameraLaunchSource;
    private PowerManager.WakeLock mGestureWakeLock;
    private Vibrator mVibrator;
    private long[] mCameraLaunchGestureVibePattern;

    private final int[] mTmpInt2 = new int[2];

    // Fingerprint (as computed by getLoggingFingerprint() of the last logged state.
    private int mLastLoggedStateFingerprint;
    private boolean mTopHidesStatusBar;
    private boolean mStatusBarWindowHidden;
    private boolean mHideIconsForBouncer;
    private boolean mIsOccluded;
    private boolean mWereIconsJustHidden;
    private boolean mBouncerWasShowingWhenHidden;

    public boolean isStartedGoingToSleep() {
        return mStartedGoingToSleep;
    }

    /**
     * If set, the device has started going to sleep but isn't fully non-interactive yet.
     */
    protected boolean mStartedGoingToSleep;

    private final OnChildLocationsChangedListener mNotificationLocationsChangedListener =
            new OnChildLocationsChangedListener() {
                @Override
                public void onChildLocationsChanged(
                        NotificationStackScrollLayout stackScrollLayout) {
                    if (mHandler.hasCallbacks(mVisibilityReporter)) {
                        // Visibilities will be reported when the existing
                        // callback is executed.
                        return;
                    }
                    // Calculate when we're allowed to run the visibility
                    // reporter. Note that this timestamp might already have
                    // passed. That's OK, the callback will just be executed
                    // ASAP.
                    long nextReportUptimeMs =
                            mLastVisibilityReportUptimeMs + VISIBILITY_REPORT_MIN_DELAY_MS;
                    mHandler.postAtTime(mVisibilityReporter, nextReportUptimeMs);
                }
            };

    // Tracks notifications currently visible in mNotificationStackScroller and
    // emits visibility events via NoMan on changes.
    protected final Runnable mVisibilityReporter = new Runnable() {
        private final ArraySet<NotificationVisibility> mTmpNewlyVisibleNotifications =
                new ArraySet<>();
        private final ArraySet<NotificationVisibility> mTmpCurrentlyVisibleNotifications =
                new ArraySet<>();
        private final ArraySet<NotificationVisibility> mTmpNoLongerVisibleNotifications =
                new ArraySet<>();

        @Override
        public void run() {
            mLastVisibilityReportUptimeMs = SystemClock.uptimeMillis();
            final String mediaKey = getCurrentMediaNotificationKey();

            // 1. Loop over mNotificationData entries:
            //   A. Keep list of visible notifications.
            //   B. Keep list of previously hidden, now visible notifications.
            // 2. Compute no-longer visible notifications by removing currently
            //    visible notifications from the set of previously visible
            //    notifications.
            // 3. Report newly visible and no-longer visible notifications.
            // 4. Keep currently visible notifications for next report.
            ArrayList<Entry> activeNotifications = mNotificationData.getActiveNotifications();
            int N = activeNotifications.size();
            for (int i = 0; i < N; i++) {
                Entry entry = activeNotifications.get(i);
                String key = entry.notification.getKey();
                boolean isVisible = mStackScroller.isInVisibleLocation(entry.row);
                NotificationVisibility visObj = NotificationVisibility.obtain(key, i, isVisible);
                boolean previouslyVisible = mCurrentlyVisibleNotifications.contains(visObj);
                if (isVisible) {
                    // Build new set of visible notifications.
                    mTmpCurrentlyVisibleNotifications.add(visObj);
                    if (!previouslyVisible) {
                        mTmpNewlyVisibleNotifications.add(visObj);
                    }
                } else {
                    // release object
                    visObj.recycle();
                }
            }
            mTmpNoLongerVisibleNotifications.addAll(mCurrentlyVisibleNotifications);
            mTmpNoLongerVisibleNotifications.removeAll(mTmpCurrentlyVisibleNotifications);

            logNotificationVisibilityChanges(
                    mTmpNewlyVisibleNotifications, mTmpNoLongerVisibleNotifications);

            recycleAllVisibilityObjects(mCurrentlyVisibleNotifications);
            mCurrentlyVisibleNotifications.addAll(mTmpCurrentlyVisibleNotifications);

            recycleAllVisibilityObjects(mTmpNoLongerVisibleNotifications);
            mTmpCurrentlyVisibleNotifications.clear();
            mTmpNewlyVisibleNotifications.clear();
            mTmpNoLongerVisibleNotifications.clear();
        }
    };

    private NotificationMessagingUtil mMessagingUtil;
    private KeyguardUserSwitcher mKeyguardUserSwitcher;
    private UserSwitcherController mUserSwitcherController;
    private NetworkController mNetworkController;
    private KeyguardMonitorImpl mKeyguardMonitor
            = (KeyguardMonitorImpl) Dependency.get(KeyguardMonitor.class);
    private BatteryController mBatteryController;
    protected boolean mPanelExpanded;
    private IOverlayManager mOverlayManager;
    private boolean mKeyguardRequested;
    private boolean mIsKeyguard;
    private LogMaker mStatusBarStateLog;
    private LockscreenGestureLogger mLockscreenGestureLogger = new LockscreenGestureLogger();
    protected NotificationIconAreaController mNotificationIconAreaController;
    private boolean mReinflateNotificationsOnUserSwitched;
    private HashMap<String, Entry> mPendingNotifications = new HashMap<>();
    private boolean mClearAllEnabled;
    @Nullable private View mAmbientIndicationContainer;
    private String mKeyToRemoveOnGutsClosed;
    private SysuiColorExtractor mColorExtractor;
    private ForegroundServiceController mForegroundServiceController;
    private ScreenLifecycle mScreenLifecycle;
    @VisibleForTesting WakefulnessLifecycle mWakefulnessLifecycle;

    private void recycleAllVisibilityObjects(ArraySet<NotificationVisibility> array) {
        final int N = array.size();
        for (int i = 0 ; i < N; i++) {
            array.valueAt(i).recycle();
        }
        array.clear();
    }

    private final View.OnClickListener mGoToLockedShadeListener = v -> {
        if (mState == StatusBarState.KEYGUARD) {
            wakeUpIfDozing(SystemClock.uptimeMillis(), v);
            goToLockedShade(null);
        }
    };
    private HashMap<ExpandableNotificationRow, List<ExpandableNotificationRow>> mTmpChildOrderMap
            = new HashMap<>();
    private RankingMap mLatestRankingMap;
    private boolean mNoAnimationOnNextBarModeChange;
    private FalsingManager mFalsingManager;

    private KeyguardUpdateMonitorCallback mUpdateCallback = new KeyguardUpdateMonitorCallback() {
        @Override
        public void onDreamingStateChanged(boolean dreaming) {
            if (dreaming) {
                maybeEscalateHeadsUp();
            }
        }
    };

    private NavigationBarFragment mNavigationBar;
    private View mNavigationBarView;

    @Override
    public void start() {
        mNetworkController = Dependency.get(NetworkController.class);
        mUserSwitcherController = Dependency.get(UserSwitcherController.class);
        mScreenLifecycle = Dependency.get(ScreenLifecycle.class);
        mScreenLifecycle.addObserver(mScreenObserver);
        mWakefulnessLifecycle = Dependency.get(WakefulnessLifecycle.class);
        mWakefulnessLifecycle.addObserver(mWakefulnessObserver);
        mBatteryController = Dependency.get(BatteryController.class);
        mAssistManager = Dependency.get(AssistManager.class);
        mSystemServicesProxy = SystemServicesProxy.getInstance(mContext);
        mOverlayManager = IOverlayManager.Stub.asInterface(
                ServiceManager.getService(Context.OVERLAY_SERVICE));

        mColorExtractor = Dependency.get(SysuiColorExtractor.class);
        mColorExtractor.addOnColorsChangedListener(this);

        mWindowManager = (WindowManager) mContext.getSystemService(Context.WINDOW_SERVICE);

        mForegroundServiceController = Dependency.get(ForegroundServiceController.class);

        mDisplay = mWindowManager.getDefaultDisplay();
        updateDisplaySize();

        Resources res = mContext.getResources();
        mScrimSrcModeEnabled = res.getBoolean(R.bool.config_status_bar_scrim_behind_use_src);
        mClearAllEnabled = res.getBoolean(R.bool.config_enableNotificationsClearAll);
        mAlwaysExpandNonGroupedNotification =
                res.getBoolean(R.bool.config_alwaysExpandNonGroupedNotifications);

        DateTimeView.setReceiverHandler(Dependency.get(Dependency.TIME_TICK_HANDLER));
        putComponent(StatusBar.class, this);

        // start old BaseStatusBar.start().
        mWindowManagerService = WindowManagerGlobal.getWindowManagerService();
        mDevicePolicyManager = (DevicePolicyManager) mContext.getSystemService(
                Context.DEVICE_POLICY_SERVICE);

        mNotificationData = new NotificationData(this);
        mMessagingUtil = new NotificationMessagingUtil(mContext);

        mAccessibilityManager = (AccessibilityManager)
                mContext.getSystemService(Context.ACCESSIBILITY_SERVICE);

        mPowerManager = (PowerManager) mContext.getSystemService(Context.POWER_SERVICE);

        mDeviceProvisionedController = Dependency.get(DeviceProvisionedController.class);
        mDeviceProvisionedController.addCallback(mDeviceProvisionedListener);
        mContext.getContentResolver().registerContentObserver(
                Settings.Global.getUriFor(Settings.Global.ZEN_MODE), false,
                mSettingsObserver);
        mContext.getContentResolver().registerContentObserver(
                Settings.Secure.getUriFor(Settings.Secure.LOCK_SCREEN_SHOW_NOTIFICATIONS), false,
                mLockscreenSettingsObserver,
                UserHandle.USER_ALL);
        if (ENABLE_LOCK_SCREEN_ALLOW_REMOTE_INPUT) {
            mContext.getContentResolver().registerContentObserver(
                    Settings.Secure.getUriFor(Settings.Secure.LOCK_SCREEN_ALLOW_REMOTE_INPUT),
                    false,
                    mSettingsObserver,
                    UserHandle.USER_ALL);
        }

        mContext.getContentResolver().registerContentObserver(
                Settings.Secure.getUriFor(Settings.Secure.LOCK_SCREEN_ALLOW_PRIVATE_NOTIFICATIONS),
                true,
                mLockscreenSettingsObserver,
                UserHandle.USER_ALL);

        mBarService = IStatusBarService.Stub.asInterface(
                ServiceManager.getService(Context.STATUS_BAR_SERVICE));

        mRecents = getComponent(Recents.class);

        final Configuration currentConfig = res.getConfiguration();
        mLocale = currentConfig.locale;
        mLayoutDirection = TextUtils.getLayoutDirectionFromLocale(mLocale);

        mUserManager = (UserManager) mContext.getSystemService(Context.USER_SERVICE);
        mKeyguardManager = (KeyguardManager) mContext.getSystemService(Context.KEYGUARD_SERVICE);
        mLockPatternUtils = new LockPatternUtils(mContext);

        // Connect in to the status bar manager service
        mCommandQueue = getComponent(CommandQueue.class);
        mCommandQueue.addCallbacks(this);

        int[] switches = new int[9];
        ArrayList<IBinder> binders = new ArrayList<>();
        ArrayList<String> iconSlots = new ArrayList<>();
        ArrayList<StatusBarIcon> icons = new ArrayList<>();
        Rect fullscreenStackBounds = new Rect();
        Rect dockedStackBounds = new Rect();
        try {
            mBarService.registerStatusBar(mCommandQueue, iconSlots, icons, switches, binders,
                    fullscreenStackBounds, dockedStackBounds);
        } catch (RemoteException ex) {
            // If the system process isn't there we're doomed anyway.
        }

        createAndAddWindows();

        mSettingsObserver.onChange(false); // set up
        mCommandQueue.disable(switches[0], switches[6], false /* animate */);
        setSystemUiVisibility(switches[1], switches[7], switches[8], 0xffffffff,
                fullscreenStackBounds, dockedStackBounds);
        topAppWindowChanged(switches[2] != 0);
        // StatusBarManagerService has a back up of IME token and it's restored here.
        setImeWindowStatus(binders.get(0), switches[3], switches[4], switches[5] != 0);

        // Set up the initial icon state
        int N = iconSlots.size();
        for (int i=0; i < N; i++) {
            mCommandQueue.setIcon(iconSlots.get(i), icons.get(i));
        }

        // Set up the initial notification state.
        try {
            mNotificationListener.registerAsSystemService(mContext,
                    new ComponentName(mContext.getPackageName(), getClass().getCanonicalName()),
                    UserHandle.USER_ALL);
        } catch (RemoteException e) {
            Log.e(TAG, "Unable to register notification listener", e);
        }


        if (DEBUG) {
            Log.d(TAG, String.format(
                    "init: icons=%d disabled=0x%08x lights=0x%08x menu=0x%08x imeButton=0x%08x",
                   icons.size(),
                   switches[0],
                   switches[1],
                   switches[2],
                   switches[3]
                   ));
        }

        mCurrentUserId = ActivityManager.getCurrentUser();
        setHeadsUpUser(mCurrentUserId);

        IntentFilter filter = new IntentFilter();
        filter.addAction(Intent.ACTION_USER_SWITCHED);
        filter.addAction(Intent.ACTION_USER_ADDED);
        filter.addAction(Intent.ACTION_USER_PRESENT);
        mContext.registerReceiver(mBaseBroadcastReceiver, filter);

        IntentFilter internalFilter = new IntentFilter();
        internalFilter.addAction(NOTIFICATION_UNLOCKED_BY_WORK_CHALLENGE_ACTION);
        internalFilter.addAction(BANNER_ACTION_CANCEL);
        internalFilter.addAction(BANNER_ACTION_SETUP);
        mContext.registerReceiver(mBaseBroadcastReceiver, internalFilter, PERMISSION_SELF, null);

        IntentFilter allUsersFilter = new IntentFilter();
        allUsersFilter.addAction(
                DevicePolicyManager.ACTION_DEVICE_POLICY_MANAGER_STATE_CHANGED);
        allUsersFilter.addAction(Intent.ACTION_DEVICE_LOCKED_CHANGED);
        mContext.registerReceiverAsUser(mAllUsersReceiver, UserHandle.ALL, allUsersFilter,
                null, null);
        updateCurrentProfilesCache();

        IVrManager vrManager = IVrManager.Stub.asInterface(ServiceManager.getService(
                Context.VR_SERVICE));
        try {
            vrManager.registerListener(mVrStateCallbacks);
        } catch (RemoteException e) {
            Slog.e(TAG, "Failed to register VR mode state listener: " + e);
        }

        mNonBlockablePkgs = new HashSet<>();
        Collections.addAll(mNonBlockablePkgs, res.getStringArray(
                com.android.internal.R.array.config_nonBlockableNotificationPackages));
        // end old BaseStatusBar.start().

        mMediaSessionManager
                = (MediaSessionManager) mContext.getSystemService(Context.MEDIA_SESSION_SERVICE);
        // TODO: use MediaSessionManager.SessionListener to hook us up to future updates
        // in session state

        // Lastly, call to the icon policy to install/update all the icons.
        mIconPolicy = new PhoneStatusBarPolicy(mContext, mIconController);
        mSettingsObserver.onChange(false); // set up

        mHeadsUpObserver.onChange(true); // set up
        if (ENABLE_HEADS_UP) {
            mContext.getContentResolver().registerContentObserver(
                    Settings.Global.getUriFor(Settings.Global.HEADS_UP_NOTIFICATIONS_ENABLED), true,
                    mHeadsUpObserver);
            mContext.getContentResolver().registerContentObserver(
                    Settings.Global.getUriFor(SETTING_HEADS_UP_TICKER), true,
                    mHeadsUpObserver);
        }
        mUnlockMethodCache = UnlockMethodCache.getInstance(mContext);
        mUnlockMethodCache.addListener(this);
        startKeyguard();

        KeyguardUpdateMonitor.getInstance(mContext).registerCallback(mUpdateCallback);
        putComponent(DozeHost.class, mDozeServiceHost);

        notifyUserAboutHiddenNotifications();

        mScreenPinningRequest = new ScreenPinningRequest(mContext);
        mFalsingManager = FalsingManager.getInstance(mContext);

        Dependency.get(ActivityStarterDelegate.class).setActivityStarterImpl(this);

        Dependency.get(ConfigurationController.class).addCallback(this);
    }

    protected void createIconController() {
    }

    // ================================================================================
    // Constructing the view
    // ================================================================================
    protected void makeStatusBarView() {
        final Context context = mContext;
        updateDisplaySize(); // populates mDisplayMetrics
        updateResources();
        updateTheme();

        inflateStatusBarWindow(context);
        mStatusBarWindow.setService(this);
        mStatusBarWindow.setOnTouchListener(getStatusBarWindowTouchListener());

        // TODO: Deal with the ugliness that comes from having some of the statusbar broken out
        // into fragments, but the rest here, it leaves some awkward lifecycle and whatnot.
        mNotificationPanel = (NotificationPanelView) mStatusBarWindow.findViewById(
                R.id.notification_panel);
        mStackScroller = (NotificationStackScrollLayout) mStatusBarWindow.findViewById(
                R.id.notification_stack_scroller);
        mNotificationPanel.setStatusBar(this);
        mNotificationPanel.setGroupManager(mGroupManager);
        mAboveShelfObserver = new AboveShelfObserver(mStackScroller);
        mAboveShelfObserver.setListener(mStatusBarWindow.findViewById(
                R.id.notification_container_parent));
        mKeyguardStatusBar = (KeyguardStatusBarView) mStatusBarWindow.findViewById(R.id.keyguard_header);

        mNotificationIconAreaController = SystemUIFactory.getInstance()
                .createNotificationIconAreaController(context, this);
        inflateShelf();
        mNotificationIconAreaController.setupShelf(mNotificationShelf);
        Dependency.get(DarkIconDispatcher.class).addDarkReceiver(mNotificationIconAreaController);
        FragmentHostManager.get(mStatusBarWindow)
                .addTagListener(CollapsedStatusBarFragment.TAG, (tag, fragment) -> {
                    CollapsedStatusBarFragment statusBarFragment =
                            (CollapsedStatusBarFragment) fragment;
                    statusBarFragment.initNotificationIconArea(mNotificationIconAreaController);
                    mStatusBarView = (PhoneStatusBarView) fragment.getView();
                    mStatusBarView.setBar(this);
                    mStatusBarView.setPanel(mNotificationPanel);
                    mStatusBarView.setScrimController(mScrimController);
                    mStatusBarView.setBouncerShowing(mBouncerShowing);
                    setAreThereNotifications();
                    checkBarModes();
                }).getFragmentManager()
                .beginTransaction()
                .replace(R.id.status_bar_container, new CollapsedStatusBarFragment(),
                        CollapsedStatusBarFragment.TAG)
                .commit();
        mIconController = Dependency.get(StatusBarIconController.class);

        mHeadsUpManager = new HeadsUpManager(context, mStatusBarWindow, mGroupManager);
        mHeadsUpManager.setBar(this);
        mHeadsUpManager.addListener(this);
        mHeadsUpManager.addListener(mNotificationPanel);
        mHeadsUpManager.addListener(mGroupManager);
        mHeadsUpManager.addListener(mVisualStabilityManager);
        mNotificationPanel.setHeadsUpManager(mHeadsUpManager);
        mNotificationData.setHeadsUpManager(mHeadsUpManager);
        mGroupManager.setHeadsUpManager(mHeadsUpManager);
        mHeadsUpManager.setVisualStabilityManager(mVisualStabilityManager);

        if (MULTIUSER_DEBUG) {
            mNotificationPanelDebugText = (TextView) mNotificationPanel.findViewById(
                    R.id.header_debug_info);
            mNotificationPanelDebugText.setVisibility(View.VISIBLE);
        }

        try {
            boolean showNav = mWindowManagerService.hasNavigationBar();
            if (DEBUG) Log.v(TAG, "hasNavigationBar=" + showNav);
            if (showNav) {
                createNavigationBar();
            }
        } catch (RemoteException ex) {
            // no window manager? good luck with that
        }

        // figure out which pixel-format to use for the status bar.
        mPixelFormat = PixelFormat.OPAQUE;

        mStackScroller.setLongPressListener(getNotificationLongClicker());
        mStackScroller.setStatusBar(this);
        mStackScroller.setGroupManager(mGroupManager);
        mStackScroller.setHeadsUpManager(mHeadsUpManager);
        mGroupManager.setOnGroupChangeListener(mStackScroller);
        mVisualStabilityManager.setVisibilityLocationProvider(mStackScroller);

        inflateEmptyShadeView();
        inflateDismissView();
        mExpandedContents = mStackScroller;

        mBackdrop = (BackDropView) mStatusBarWindow.findViewById(R.id.backdrop);
        mBackdropFront = (ImageView) mBackdrop.findViewById(R.id.backdrop_front);
        mBackdropBack = (ImageView) mBackdrop.findViewById(R.id.backdrop_back);

        if (ENABLE_LOCKSCREEN_WALLPAPER) {
            mLockscreenWallpaper = new LockscreenWallpaper(mContext, this, mHandler);
        }

        mKeyguardIndicationController =
                SystemUIFactory.getInstance().createKeyguardIndicationController(mContext,
                (ViewGroup) mStatusBarWindow.findViewById(R.id.keyguard_indication_area),
                mNotificationPanel.getLockIcon());
        mNotificationPanel.setKeyguardIndicationController(mKeyguardIndicationController);


        mAmbientIndicationContainer = mStatusBarWindow.findViewById(
                R.id.ambient_indication_container);

        // set the initial view visibility
        setAreThereNotifications();

        // TODO: Find better place for this callback.
        mBatteryController.addCallback(new BatteryStateChangeCallback() {
            @Override
            public void onPowerSaveChanged(boolean isPowerSave) {
                mHandler.post(mCheckBarModes);
                if (mDozeServiceHost != null) {
                    mDozeServiceHost.firePowerSaveChanged(isPowerSave);
                }
            }

            @Override
            public void onBatteryLevelChanged(int level, boolean pluggedIn, boolean charging) {
                // noop
            }
        });

        mLightBarController = Dependency.get(LightBarController.class);
        if (mNavigationBar != null) {
            mNavigationBar.setLightBarController(mLightBarController);
        }

        ScrimView scrimBehind = (ScrimView) mStatusBarWindow.findViewById(R.id.scrim_behind);
        ScrimView scrimInFront = (ScrimView) mStatusBarWindow.findViewById(R.id.scrim_in_front);
        View headsUpScrim = mStatusBarWindow.findViewById(R.id.heads_up_scrim);
        mScrimController = SystemUIFactory.getInstance().createScrimController(mLightBarController,
                scrimBehind, scrimInFront, headsUpScrim, mLockscreenWallpaper,
                scrimsVisible -> {
                    if (mStatusBarWindowManager != null) {
                        mStatusBarWindowManager.setScrimsVisible(scrimsVisible);
                    }
                });
        if (mScrimSrcModeEnabled) {
            Runnable runnable = new Runnable() {
                @Override
                public void run() {
                    boolean asSrc = mBackdrop.getVisibility() != View.VISIBLE;
                    mScrimController.setDrawBehindAsSrc(asSrc);
                    mStackScroller.setDrawBackgroundAsSrc(asSrc);
                }
            };
            mBackdrop.setOnVisibilityChangedRunnable(runnable);
            runnable.run();
        }
        mHeadsUpManager.addListener(mScrimController);
        mStackScroller.setScrimController(mScrimController);
        mDozeScrimController = new DozeScrimController(mScrimController, context);

        // Other icons
        mVolumeComponent = getComponent(VolumeComponent.class);

        mNotificationPanel.setUserSetupComplete(mUserSetup);
        if (UserManager.get(mContext).isUserSwitcherEnabled()) {
            createUserSwitcher();
        }

        // Set up the quick settings tile panel
        View container = mStatusBarWindow.findViewById(R.id.qs_frame);
        if (container != null) {
            FragmentHostManager fragmentHostManager = FragmentHostManager.get(container);
            ExtensionFragmentListener.attachExtensonToFragment(container, QS.TAG, R.id.qs_frame,
                    Dependency.get(ExtensionController.class).newExtension(QS.class)
                            .withPlugin(QS.class)
                            .withFeature(
                                    PackageManager.FEATURE_AUTOMOTIVE, () -> new CarQSFragment())
                            .withDefault(() -> new QSFragment())
                            .build());
            final QSTileHost qsh = SystemUIFactory.getInstance().createQSTileHost(mContext, this,
                    mIconController);
            mBrightnessMirrorController = new BrightnessMirrorController(mStatusBarWindow,
                    mScrimController);
            fragmentHostManager.addTagListener(QS.TAG, (tag, f) -> {
                QS qs = (QS) f;
                if (qs instanceof QSFragment) {
                    ((QSFragment) qs).setHost(qsh);
                    mQSPanel = ((QSFragment) qs).getQsPanel();
                    mQSPanel.setBrightnessMirror(mBrightnessMirrorController);
                    mKeyguardStatusBar.setQSPanel(mQSPanel);
                }
            });
        }

        mReportRejectedTouch = mStatusBarWindow.findViewById(R.id.report_rejected_touch);
        if (mReportRejectedTouch != null) {
            updateReportRejectedTouchVisibility();
            mReportRejectedTouch.setOnClickListener(v -> {
                Uri session = mFalsingManager.reportRejectedTouch();
                if (session == null) { return; }

                StringWriter message = new StringWriter();
                message.write("Build info: ");
                message.write(SystemProperties.get("ro.build.description"));
                message.write("\nSerial number: ");
                message.write(SystemProperties.get("ro.serialno"));
                message.write("\n");

                PrintWriter falsingPw = new PrintWriter(message);
                FalsingLog.dump(falsingPw);
                falsingPw.flush();

                startActivityDismissingKeyguard(Intent.createChooser(new Intent(Intent.ACTION_SEND)
                                .setType("*/*")
                                .putExtra(Intent.EXTRA_SUBJECT, "Rejected touch report")
                                .putExtra(Intent.EXTRA_STREAM, session)
                                .putExtra(Intent.EXTRA_TEXT, message.toString()),
                        "Share rejected touch report")
                                .addFlags(Intent.FLAG_ACTIVITY_NEW_TASK),
                        true /* onlyProvisioned */, true /* dismissShade */);
            });
        }

        PowerManager pm = (PowerManager) mContext.getSystemService(Context.POWER_SERVICE);
        if (!pm.isScreenOn()) {
            mBroadcastReceiver.onReceive(mContext, new Intent(Intent.ACTION_SCREEN_OFF));
        }
        mGestureWakeLock = pm.newWakeLock(PowerManager.SCREEN_BRIGHT_WAKE_LOCK,
                "GestureWakeLock");
        mVibrator = mContext.getSystemService(Vibrator.class);
        int[] pattern = mContext.getResources().getIntArray(
                R.array.config_cameraLaunchGestureVibePattern);
        mCameraLaunchGestureVibePattern = new long[pattern.length];
        for (int i = 0; i < pattern.length; i++) {
            mCameraLaunchGestureVibePattern[i] = pattern[i];
        }

        // receive broadcasts
        IntentFilter filter = new IntentFilter();
        filter.addAction(Intent.ACTION_CLOSE_SYSTEM_DIALOGS);
        filter.addAction(Intent.ACTION_SCREEN_OFF);
        filter.addAction(DevicePolicyManager.ACTION_SHOW_DEVICE_MONITORING_DIALOG);
        context.registerReceiverAsUser(mBroadcastReceiver, UserHandle.ALL, filter, null, null);

        IntentFilter demoFilter = new IntentFilter();
        if (DEBUG_MEDIA_FAKE_ARTWORK) {
            demoFilter.addAction(ACTION_FAKE_ARTWORK);
        }
        demoFilter.addAction(ACTION_DEMO);
        context.registerReceiverAsUser(mDemoReceiver, UserHandle.ALL, demoFilter,
                android.Manifest.permission.DUMP, null);

        // listen for USER_SETUP_COMPLETE setting (per-user)
        mDeviceProvisionedController.addCallback(mUserSetupObserver);
        mUserSetupObserver.onUserSetupChanged();

        // disable profiling bars, since they overlap and clutter the output on app windows
        ThreadedRenderer.overrideProperty("disableProfileBars", "true");

        // Private API call to make the shadows look better for Recents
        ThreadedRenderer.overrideProperty("ambientRatio", String.valueOf(1.5f));
    }

    protected void createNavigationBar() {
        mNavigationBarView = NavigationBarFragment.create(mContext, (tag, fragment) -> {
            mNavigationBar = (NavigationBarFragment) fragment;
            if (mLightBarController != null) {
                mNavigationBar.setLightBarController(mLightBarController);
            }
            mNavigationBar.setCurrentSysuiVisibility(mSystemUiVisibility);
        });
    }

    /**
     * Returns the {@link android.view.View.OnTouchListener} that will be invoked when the
     * background window of the status bar is clicked.
     */
    protected View.OnTouchListener getStatusBarWindowTouchListener() {
        return (v, event) -> {
            checkUserAutohide(v, event);
            checkRemoteInputOutside(event);
            if (event.getAction() == MotionEvent.ACTION_DOWN) {
                if (mExpandedVisible) {
                    animateCollapsePanels();
                }
            }
            return mStatusBarWindow.onTouchEvent(event);
        };
    }

    private void inflateShelf() {
        mNotificationShelf =
                (NotificationShelf) LayoutInflater.from(mContext).inflate(
                        R.layout.status_bar_notification_shelf, mStackScroller, false);
        mNotificationShelf.setOnActivatedListener(this);
        mStackScroller.setShelf(mNotificationShelf);
        mNotificationShelf.setOnClickListener(mGoToLockedShadeListener);
        mNotificationShelf.setStatusBarState(mState);
    }

    public void onDensityOrFontScaleChanged() {
        // start old BaseStatusBar.onDensityOrFontScaleChanged().
        if (!KeyguardUpdateMonitor.getInstance(mContext).isSwitchingUser()) {
            updateNotificationsOnDensityOrFontScaleChanged();
        } else {
            mReinflateNotificationsOnUserSwitched = true;
        }
        // end old BaseStatusBar.onDensityOrFontScaleChanged().
        mScrimController.onDensityOrFontScaleChanged();
        // TODO: Remove this.
        if (mStatusBarView != null) mStatusBarView.onDensityOrFontScaleChanged();
        if (mBrightnessMirrorController != null) {
            mBrightnessMirrorController.onDensityOrFontScaleChanged();
        }
        mStatusBarKeyguardViewManager.onDensityOrFontScaleChanged();
        // TODO: Bring these out of StatusBar.
        ((UserInfoControllerImpl) Dependency.get(UserInfoController.class))
                .onDensityOrFontScaleChanged();
        Dependency.get(UserSwitcherController.class).onDensityOrFontScaleChanged();
        if (mKeyguardUserSwitcher != null) {
            mKeyguardUserSwitcher.onDensityOrFontScaleChanged();
        }
        mNotificationIconAreaController.onDensityOrFontScaleChanged(mContext);

        reevaluateStyles();
    }

    private void reinflateViews() {
        reevaluateStyles();

        // Clock and bottom icons
        mNotificationPanel.onOverlayChanged();
        // The status bar on the keyguard is a special layout.
        if (mKeyguardStatusBar != null) mKeyguardStatusBar.onOverlayChanged();
        // Recreate Indication controller because internal references changed
        mKeyguardIndicationController =
                SystemUIFactory.getInstance().createKeyguardIndicationController(mContext,
                        mStatusBarWindow.findViewById(R.id.keyguard_indication_area),
                        mNotificationPanel.getLockIcon());
        mNotificationPanel.setKeyguardIndicationController(mKeyguardIndicationController);
        mKeyguardIndicationController
                .setStatusBarKeyguardViewManager(mStatusBarKeyguardViewManager);
        mKeyguardIndicationController.setVisible(mState == StatusBarState.KEYGUARD);
        mKeyguardIndicationController.setDozing(mDozing);
        if (mBrightnessMirrorController != null) {
            mBrightnessMirrorController.onOverlayChanged();
        }
        if (mStatusBarKeyguardViewManager != null) {
            mStatusBarKeyguardViewManager.onOverlayChanged();
        }
        if (mAmbientIndicationContainer instanceof AutoReinflateContainer) {
            ((AutoReinflateContainer) mAmbientIndicationContainer).inflateLayout();
        }
    }

    protected void reevaluateStyles() {
        inflateSignalClusters();
        inflateDismissView();
        updateClearAll();
        inflateEmptyShadeView();
        updateEmptyShadeView();
    }

    private void updateNotificationsOnDensityOrFontScaleChanged() {
        ArrayList<Entry> activeNotifications = mNotificationData.getActiveNotifications();
        for (int i = 0; i < activeNotifications.size(); i++) {
            Entry entry = activeNotifications.get(i);
            boolean exposedGuts = mNotificationGutsExposed != null
                    && entry.row.getGuts() == mNotificationGutsExposed;
            entry.row.onDensityOrFontScaleChanged();
            if (exposedGuts) {
                mNotificationGutsExposed = entry.row.getGuts();
                bindGuts(entry.row, mGutsMenuItem);
            }
        }
    }

    private void inflateSignalClusters() {
        if (mKeyguardStatusBar != null) reinflateSignalCluster(mKeyguardStatusBar);
    }

    public static SignalClusterView reinflateSignalCluster(View view) {
        Context context = view.getContext();
        SignalClusterView signalCluster =
                (SignalClusterView) view.findViewById(R.id.signal_cluster);
        if (signalCluster != null) {
            ViewParent parent = signalCluster.getParent();
            if (parent instanceof ViewGroup) {
                ViewGroup viewParent = (ViewGroup) parent;
                int index = viewParent.indexOfChild(signalCluster);
                viewParent.removeView(signalCluster);
                SignalClusterView newCluster = (SignalClusterView) LayoutInflater.from(context)
                        .inflate(R.layout.signal_cluster_view, viewParent, false);
                ViewGroup.MarginLayoutParams layoutParams =
                        (ViewGroup.MarginLayoutParams) viewParent.getLayoutParams();
                layoutParams.setMarginsRelative(
                        context.getResources().getDimensionPixelSize(
                                R.dimen.signal_cluster_margin_start),
                        0, 0, 0);
                newCluster.setLayoutParams(layoutParams);
                viewParent.addView(newCluster, index);
                return newCluster;
            }
            return signalCluster;
        }
        return null;
    }

    private void inflateEmptyShadeView() {
        if (mStackScroller == null) {
            return;
        }
        mEmptyShadeView = (EmptyShadeView) LayoutInflater.from(mContext).inflate(
                R.layout.status_bar_no_notifications, mStackScroller, false);
        mStackScroller.setEmptyShadeView(mEmptyShadeView);
    }

    private void inflateDismissView() {
        if (!mClearAllEnabled || mStackScroller == null) {
            return;
        }

        mDismissView = (DismissView) LayoutInflater.from(mContext).inflate(
                R.layout.status_bar_notification_dismiss_all, mStackScroller, false);
        mDismissView.setOnButtonClickListener(new View.OnClickListener() {
            @Override
            public void onClick(View v) {
                mMetricsLogger.action(MetricsEvent.ACTION_DISMISS_ALL_NOTES);
                clearAllNotifications();
            }
        });
        mStackScroller.setDismissView(mDismissView);
    }

    protected void createUserSwitcher() {
        mKeyguardUserSwitcher = new KeyguardUserSwitcher(mContext,
                (ViewStub) mStatusBarWindow.findViewById(R.id.keyguard_user_switcher),
                mKeyguardStatusBar, mNotificationPanel);
    }

    protected void inflateStatusBarWindow(Context context) {
        mStatusBarWindow = (StatusBarWindowView) View.inflate(context,
                R.layout.super_status_bar, null);
    }

    public void clearAllNotifications() {

        // animate-swipe all dismissable notifications, then animate the shade closed
        int numChildren = mStackScroller.getChildCount();

        final ArrayList<View> viewsToHide = new ArrayList<View>(numChildren);
        final ArrayList<ExpandableNotificationRow> viewsToRemove = new ArrayList<>(numChildren);
        for (int i = 0; i < numChildren; i++) {
            final View child = mStackScroller.getChildAt(i);
            if (child instanceof ExpandableNotificationRow) {
                ExpandableNotificationRow row = (ExpandableNotificationRow) child;
                boolean parentVisible = false;
                boolean hasClipBounds = child.getClipBounds(mTmpRect);
                if (mStackScroller.canChildBeDismissed(child)) {
                    viewsToRemove.add(row);
                    if (child.getVisibility() == View.VISIBLE
                            && (!hasClipBounds || mTmpRect.height() > 0)) {
                        viewsToHide.add(child);
                        parentVisible = true;
                    }
                } else if (child.getVisibility() == View.VISIBLE
                        && (!hasClipBounds || mTmpRect.height() > 0)) {
                    parentVisible = true;
                }
                List<ExpandableNotificationRow> children = row.getNotificationChildren();
                if (children != null) {
                    for (ExpandableNotificationRow childRow : children) {
                        viewsToRemove.add(childRow);
                        if (parentVisible && row.areChildrenExpanded()
                                && mStackScroller.canChildBeDismissed(childRow)) {
                            hasClipBounds = childRow.getClipBounds(mTmpRect);
                            if (childRow.getVisibility() == View.VISIBLE
                                    && (!hasClipBounds || mTmpRect.height() > 0)) {
                                viewsToHide.add(childRow);
                            }
                        }
                    }
                }
            }
        }
        if (viewsToRemove.isEmpty()) {
            animateCollapsePanels(CommandQueue.FLAG_EXCLUDE_NONE);
            return;
        }

        addPostCollapseAction(new Runnable() {
            @Override
            public void run() {
                mStackScroller.setDismissAllInProgress(false);
                for (ExpandableNotificationRow rowToRemove : viewsToRemove) {
                    if (mStackScroller.canChildBeDismissed(rowToRemove)) {
                        removeNotification(rowToRemove.getEntry().key, null);
                    } else {
                        rowToRemove.resetTranslation();
                    }
                }
                try {
                    mBarService.onClearAllNotifications(mCurrentUserId);
                } catch (Exception ex) { }
            }
        });

        performDismissAllAnimations(viewsToHide);

    }

    private void performDismissAllAnimations(ArrayList<View> hideAnimatedList) {
        Runnable animationFinishAction = new Runnable() {
            @Override
            public void run() {
                animateCollapsePanels(CommandQueue.FLAG_EXCLUDE_NONE);
            }
        };

        // let's disable our normal animations
        mStackScroller.setDismissAllInProgress(true);

        // Decrease the delay for every row we animate to give the sense of
        // accelerating the swipes
        int rowDelayDecrement = 10;
        int currentDelay = 140;
        int totalDelay = 180;
        int numItems = hideAnimatedList.size();
        for (int i = numItems - 1; i >= 0; i--) {
            View view = hideAnimatedList.get(i);
            Runnable endRunnable = null;
            if (i == 0) {
                endRunnable = animationFinishAction;
            }
            mStackScroller.dismissViewAnimated(view, endRunnable, totalDelay, 260);
            currentDelay = Math.max(50, currentDelay - rowDelayDecrement);
            totalDelay += currentDelay;
        }
    }

    protected void setZenMode(int mode) {
        // start old BaseStatusBar.setZenMode().
        if (isDeviceProvisioned()) {
            mZenMode = mode;
            updateNotifications();
        }
        // end old BaseStatusBar.setZenMode().
    }

    protected void startKeyguard() {
        Trace.beginSection("StatusBar#startKeyguard");
        KeyguardViewMediator keyguardViewMediator = getComponent(KeyguardViewMediator.class);
        mFingerprintUnlockController = new FingerprintUnlockController(mContext,
                mDozeScrimController, keyguardViewMediator,
                mScrimController, this, UnlockMethodCache.getInstance(mContext));
        mStatusBarKeyguardViewManager = keyguardViewMediator.registerStatusBar(this,
                getBouncerContainer(), mScrimController,
                mFingerprintUnlockController);
        mKeyguardIndicationController
                .setStatusBarKeyguardViewManager(mStatusBarKeyguardViewManager);
        mFingerprintUnlockController.setStatusBarKeyguardViewManager(mStatusBarKeyguardViewManager);
        mRemoteInputController.addCallback(mStatusBarKeyguardViewManager);

        mRemoteInputController.addCallback(new RemoteInputController.Callback() {
            @Override
            public void onRemoteInputSent(Entry entry) {
                if (FORCE_REMOTE_INPUT_HISTORY && mKeysKeptForRemoteInput.contains(entry.key)) {
                    removeNotification(entry.key, null);
                } else if (mRemoteInputEntriesToRemoveOnCollapse.contains(entry)) {
                    // We're currently holding onto this notification, but from the apps point of
                    // view it is already canceled, so we'll need to cancel it on the apps behalf
                    // after sending - unless the app posts an update in the mean time, so wait a
                    // bit.
                    mHandler.postDelayed(() -> {
                        if (mRemoteInputEntriesToRemoveOnCollapse.remove(entry)) {
                            removeNotification(entry.key, null);
                        }
                    }, REMOTE_INPUT_KEPT_ENTRY_AUTO_CANCEL_DELAY);
                }
            }
        });

        mKeyguardViewMediatorCallback = keyguardViewMediator.getViewMediatorCallback();
        mLightBarController.setFingerprintUnlockController(mFingerprintUnlockController);
        Trace.endSection();
    }

    protected View getStatusBarView() {
        return mStatusBarView;
    }

    public StatusBarWindowView getStatusBarWindow() {
        return mStatusBarWindow;
    }

    protected ViewGroup getBouncerContainer() {
        return mStatusBarWindow;
    }

    public int getStatusBarHeight() {
        if (mNaturalBarHeight < 0) {
            final Resources res = mContext.getResources();
            mNaturalBarHeight =
                    res.getDimensionPixelSize(com.android.internal.R.dimen.status_bar_height);
        }
        return mNaturalBarHeight;
    }

    protected boolean toggleSplitScreenMode(int metricsDockAction, int metricsUndockAction) {
        if (mRecents == null) {
            return false;
        }
        int dockSide = WindowManagerProxy.getInstance().getDockSide();
        if (dockSide == WindowManager.DOCKED_INVALID) {
            return mRecents.dockTopTask(NavigationBarGestureHelper.DRAG_MODE_NONE,
                    ActivityManager.DOCKED_STACK_CREATE_MODE_TOP_OR_LEFT, null, metricsDockAction);
        } else {
            Divider divider = getComponent(Divider.class);
            if (divider != null && divider.isMinimized() && !divider.isHomeStackResizable()) {
                // Undocking from the minimized state is not supported
                return false;
            } else {
                EventBus.getDefault().send(new UndockingTaskEvent());
                if (metricsUndockAction != -1) {
                    mMetricsLogger.action(metricsUndockAction);
                }
            }
        }
        return true;
    }

    void awakenDreams() {
        SystemServicesProxy.getInstance(mContext).awakenDreamsAsync();
    }

    public UserHandle getCurrentUserHandle() {
        return new UserHandle(mCurrentUserId);
    }

    public void addNotification(StatusBarNotification notification, RankingMap ranking)
            throws InflationException {
        String key = notification.getKey();
        if (DEBUG) Log.d(TAG, "addNotification key=" + key);

        mNotificationData.updateRanking(ranking);
        Entry shadeEntry = createNotificationViews(notification);
        boolean isHeadsUped = shouldPeek(shadeEntry);
        if (!isHeadsUped && notification.getNotification().fullScreenIntent != null) {
            if (shouldSuppressFullScreenIntent(key)) {
                if (DEBUG) {
                    Log.d(TAG, "No Fullscreen intent: suppressed by DND: " + key);
                }
            } else if (mNotificationData.getImportance(key)
                    < NotificationManager.IMPORTANCE_HIGH) {
                if (DEBUG) {
                    Log.d(TAG, "No Fullscreen intent: not important enough: "
                            + key);
                }
            } else {
                // Stop screensaver if the notification has a full-screen intent.
                // (like an incoming phone call)
                awakenDreams();

                // not immersive & a full-screen alert should be shown
                if (DEBUG)
                    Log.d(TAG, "Notification has fullScreenIntent; sending fullScreenIntent");
                try {
                    EventLog.writeEvent(EventLogTags.SYSUI_FULLSCREEN_NOTIFICATION,
                            key);
                    notification.getNotification().fullScreenIntent.send();
                    shadeEntry.notifyFullScreenIntentLaunched();
                    mMetricsLogger.count("note_fullscreen", 1);
                } catch (PendingIntent.CanceledException e) {
                }
            }
        }
        abortExistingInflation(key);

        mForegroundServiceController.addNotification(notification,
                mNotificationData.getImportance(key));

        mPendingNotifications.put(key, shadeEntry);
    }

    private void abortExistingInflation(String key) {
        if (mPendingNotifications.containsKey(key)) {
            Entry entry = mPendingNotifications.get(key);
            entry.abortTask();
            mPendingNotifications.remove(key);
        }
        Entry addedEntry = mNotificationData.get(key);
        if (addedEntry != null) {
            addedEntry.abortTask();
        }
    }

    private void addEntry(Entry shadeEntry) {
        boolean isHeadsUped = shouldPeek(shadeEntry);
        if (isHeadsUped) {
            mHeadsUpManager.showNotification(shadeEntry);
            // Mark as seen immediately
            setNotificationShown(shadeEntry.notification);
        }
        addNotificationViews(shadeEntry);
        // Recalculate the position of the sliding windows and the titles.
        setAreThereNotifications();
    }

    @Override
    public void handleInflationException(StatusBarNotification notification, Exception e) {
        handleNotificationError(notification, e.getMessage());
    }

    @Override
    public void onAsyncInflationFinished(Entry entry) {
        mPendingNotifications.remove(entry.key);
        // If there was an async task started after the removal, we don't want to add it back to
        // the list, otherwise we might get leaks.
        boolean isNew = mNotificationData.get(entry.key) == null;
        if (isNew && !entry.row.isRemoved()) {
            addEntry(entry);
        } else if (!isNew && entry.row.hasLowPriorityStateUpdated()) {
            mVisualStabilityManager.onLowPriorityUpdated(entry);
            updateNotificationShade();
        }
        entry.row.setLowPriorityStateUpdated(false);
    }

    private boolean shouldSuppressFullScreenIntent(String key) {
        if (isDeviceInVrMode()) {
            return true;
        }

        if (mPowerManager.isInteractive()) {
            return mNotificationData.shouldSuppressScreenOn(key);
        } else {
            return mNotificationData.shouldSuppressScreenOff(key);
        }
    }

    protected void updateNotificationRanking(RankingMap ranking) {
        mNotificationData.updateRanking(ranking);
        updateNotifications();
    }

    public void removeNotification(String key, RankingMap ranking) {
        boolean deferRemoval = false;
        abortExistingInflation(key);
        if (mHeadsUpManager.isHeadsUp(key)) {
            // A cancel() in repsonse to a remote input shouldn't be delayed, as it makes the
            // sending look longer than it takes.
            // Also we should not defer the removal if reordering isn't allowed since otherwise
            // some notifications can't disappear before the panel is closed.
            boolean ignoreEarliestRemovalTime = mRemoteInputController.isSpinning(key)
                    && !FORCE_REMOTE_INPUT_HISTORY
                    || !mVisualStabilityManager.isReorderingAllowed();
            deferRemoval = !mHeadsUpManager.removeNotification(key,  ignoreEarliestRemovalTime);
        }
        if (key.equals(mMediaNotificationKey)) {
            clearCurrentMediaNotification();
            updateMediaMetaData(true, true);
        }
        if (FORCE_REMOTE_INPUT_HISTORY && mRemoteInputController.isSpinning(key)) {
            Entry entry = mNotificationData.get(key);
            StatusBarNotification sbn = entry.notification;

            Notification.Builder b = Notification.Builder
                    .recoverBuilder(mContext, sbn.getNotification().clone());
            CharSequence[] oldHistory = sbn.getNotification().extras
                    .getCharSequenceArray(Notification.EXTRA_REMOTE_INPUT_HISTORY);
            CharSequence[] newHistory;
            if (oldHistory == null) {
                newHistory = new CharSequence[1];
            } else {
                newHistory = new CharSequence[oldHistory.length + 1];
                for (int i = 0; i < oldHistory.length; i++) {
                    newHistory[i + 1] = oldHistory[i];
                }
            }
            newHistory[0] = String.valueOf(entry.remoteInputText);
            b.setRemoteInputHistory(newHistory);

            Notification newNotification = b.build();

            // Undo any compatibility view inflation
            newNotification.contentView = sbn.getNotification().contentView;
            newNotification.bigContentView = sbn.getNotification().bigContentView;
            newNotification.headsUpContentView = sbn.getNotification().headsUpContentView;

            StatusBarNotification newSbn = new StatusBarNotification(sbn.getPackageName(),
                    sbn.getOpPkg(),
                    sbn.getId(), sbn.getTag(), sbn.getUid(), sbn.getInitialPid(),
                    newNotification, sbn.getUser(), sbn.getOverrideGroupKey(), sbn.getPostTime());
            boolean updated = false;
            try {
                updateNotification(newSbn, null);
                updated = true;
            } catch (InflationException e) {
                deferRemoval = false;
            }
            if (updated) {
                mKeysKeptForRemoteInput.add(entry.key);
                return;
            }
        }
        if (deferRemoval) {
            mLatestRankingMap = ranking;
            mHeadsUpEntriesToRemoveOnSwitch.add(mHeadsUpManager.getEntry(key));
            return;
        }
        Entry entry = mNotificationData.get(key);

        if (entry != null && mRemoteInputController.isRemoteInputActive(entry)
                && (entry.row != null && !entry.row.isDismissed())) {
            mLatestRankingMap = ranking;
            mRemoteInputEntriesToRemoveOnCollapse.add(entry);
            return;
        }
        if (entry != null && mNotificationGutsExposed != null
                && mNotificationGutsExposed == entry.row.getGuts() && entry.row.getGuts() != null
                && !entry.row.getGuts().isLeavebehind()) {
            Log.w(TAG, "Keeping notification because it's showing guts. " + key);
            mLatestRankingMap = ranking;
            mKeyToRemoveOnGutsClosed = key;
            return;
        }

        if (entry != null) {
            mForegroundServiceController.removeNotification(entry.notification);
        }

        if (entry != null && entry.row != null) {
            entry.row.setRemoved();
            mStackScroller.cleanUpViewState(entry.row);
        }
        // Let's remove the children if this was a summary
        handleGroupSummaryRemoved(key, ranking);
        StatusBarNotification old = removeNotificationViews(key, ranking);
        if (SPEW) Log.d(TAG, "removeNotification key=" + key + " old=" + old);

        if (old != null) {
            if (CLOSE_PANEL_WHEN_EMPTIED && !hasActiveNotifications()
                    && !mNotificationPanel.isTracking() && !mNotificationPanel.isQsExpanded()) {
                if (mState == StatusBarState.SHADE) {
                    animateCollapsePanels();
                } else if (mState == StatusBarState.SHADE_LOCKED && !isCollapsing()) {
                    goToKeyguard();
                }
            }
        }
        setAreThereNotifications();
    }

    /**
     * Ensures that the group children are cancelled immediately when the group summary is cancelled
     * instead of waiting for the notification manager to send all cancels. Otherwise this could
     * lead to flickers.
     *
     * This also ensures that the animation looks nice and only consists of a single disappear
     * animation instead of multiple.
     *
     * @param key the key of the notification was removed
     * @param ranking the current ranking
     */
    private void handleGroupSummaryRemoved(String key,
            RankingMap ranking) {
        Entry entry = mNotificationData.get(key);
        if (entry != null && entry.row != null
                && entry.row.isSummaryWithChildren()) {
            if (entry.notification.getOverrideGroupKey() != null && !entry.row.isDismissed()) {
                // We don't want to remove children for autobundled notifications as they are not
                // always cancelled. We only remove them if they were dismissed by the user.
                return;
            }
            List<ExpandableNotificationRow> notificationChildren =
                    entry.row.getNotificationChildren();
            ArrayList<ExpandableNotificationRow> toRemove = new ArrayList<>();
            for (int i = 0; i < notificationChildren.size(); i++) {
                ExpandableNotificationRow row = notificationChildren.get(i);
                if ((row.getStatusBarNotification().getNotification().flags
                        & Notification.FLAG_FOREGROUND_SERVICE) != 0) {
                    // the child is a forground service notification which we can't remove!
                    continue;
                }
                toRemove.add(row);
                row.setKeepInParent(true);
                // we need to set this state earlier as otherwise we might generate some weird
                // animations
                row.setRemoved();
            }
        }
    }

    protected void performRemoveNotification(StatusBarNotification n) {
        Entry entry = mNotificationData.get(n.getKey());
        if (mRemoteInputController.isRemoteInputActive(entry)) {
            mRemoteInputController.removeRemoteInput(entry, null);
        }
        // start old BaseStatusBar.performRemoveNotification.
        final String pkg = n.getPackageName();
        final String tag = n.getTag();
        final int id = n.getId();
        final int userId = n.getUserId();
        try {
            mBarService.onNotificationClear(pkg, tag, id, userId);
            if (FORCE_REMOTE_INPUT_HISTORY
                    && mKeysKeptForRemoteInput.contains(n.getKey())) {
                mKeysKeptForRemoteInput.remove(n.getKey());
            }
            removeNotification(n.getKey(), null);

        } catch (RemoteException ex) {
            // system process is dead if we're here.
        }
        if (mStackScroller.hasPulsingNotifications() && mHeadsUpManager.getAllEntries().isEmpty()) {
            // We were showing a pulse for a notification, but no notifications are pulsing anymore.
            // Finish the pulse.
            mDozeScrimController.pulseOutNow();
        }
        // end old BaseStatusBar.performRemoveNotification.
    }

    private void updateNotificationShade() {
        if (mStackScroller == null) return;

        // Do not modify the notifications during collapse.
        if (isCollapsing()) {
            addPostCollapseAction(new Runnable() {
                @Override
                public void run() {
                    updateNotificationShade();
                }
            });
            return;
        }

        ArrayList<Entry> activeNotifications = mNotificationData.getActiveNotifications();
        ArrayList<ExpandableNotificationRow> toShow = new ArrayList<>(activeNotifications.size());
        final int N = activeNotifications.size();
        for (int i=0; i<N; i++) {
            Entry ent = activeNotifications.get(i);
            if (ent.row.isDismissed() || ent.row.isRemoved()) {
                // we don't want to update removed notifications because they could
                // temporarily become children if they were isolated before.
                continue;
            }
            int userId = ent.notification.getUserId();

            // Display public version of the notification if we need to redact.
            boolean devicePublic = isLockscreenPublicMode(mCurrentUserId);
            boolean userPublic = devicePublic || isLockscreenPublicMode(userId);
            boolean needsRedaction = needsRedaction(ent);
            boolean sensitive = userPublic && needsRedaction;
            boolean deviceSensitive = devicePublic
                    && !userAllowsPrivateNotificationsInPublic(mCurrentUserId);
            ent.row.setSensitive(sensitive, deviceSensitive);
            ent.row.setNeedsRedaction(needsRedaction);
            if (mGroupManager.isChildInGroupWithSummary(ent.row.getStatusBarNotification())) {
                ExpandableNotificationRow summary = mGroupManager.getGroupSummary(
                        ent.row.getStatusBarNotification());
                List<ExpandableNotificationRow> orderedChildren =
                        mTmpChildOrderMap.get(summary);
                if (orderedChildren == null) {
                    orderedChildren = new ArrayList<>();
                    mTmpChildOrderMap.put(summary, orderedChildren);
                }
                orderedChildren.add(ent.row);
            } else {
                toShow.add(ent.row);
            }

        }

        ArrayList<ExpandableNotificationRow> toRemove = new ArrayList<>();
        for (int i=0; i< mStackScroller.getChildCount(); i++) {
            View child = mStackScroller.getChildAt(i);
            if (!toShow.contains(child) && child instanceof ExpandableNotificationRow) {
                toRemove.add((ExpandableNotificationRow) child);
            }
        }

        for (ExpandableNotificationRow remove : toRemove) {
            if (mGroupManager.isChildInGroupWithSummary(remove.getStatusBarNotification())) {
                // we are only transfering this notification to its parent, don't generate an animation
                mStackScroller.setChildTransferInProgress(true);
            }
            if (remove.isSummaryWithChildren()) {
                remove.removeAllChildren();
            }
            mStackScroller.removeView(remove);
            mStackScroller.setChildTransferInProgress(false);
        }

        removeNotificationChildren();

        for (int i=0; i<toShow.size(); i++) {
            View v = toShow.get(i);
            if (v.getParent() == null) {
                mVisualStabilityManager.notifyViewAddition(v);
                mStackScroller.addView(v);
            }
        }

        addNotificationChildrenAndSort();

        // So after all this work notifications still aren't sorted correctly.
        // Let's do that now by advancing through toShow and mStackScroller in
        // lock-step, making sure mStackScroller matches what we see in toShow.
        int j = 0;
        for (int i = 0; i < mStackScroller.getChildCount(); i++) {
            View child = mStackScroller.getChildAt(i);
            if (!(child instanceof ExpandableNotificationRow)) {
                // We don't care about non-notification views.
                continue;
            }

            ExpandableNotificationRow targetChild = toShow.get(j);
            if (child != targetChild) {
                // Oops, wrong notification at this position. Put the right one
                // here and advance both lists.
                if (mVisualStabilityManager.canReorderNotification(targetChild)) {
                    mStackScroller.changeViewPosition(targetChild, i);
                } else {
                    mVisualStabilityManager.addReorderingAllowedCallback(this);
                }
            }
            j++;

        }

        mVisualStabilityManager.onReorderingFinished();
        // clear the map again for the next usage
        mTmpChildOrderMap.clear();

        updateRowStates();
        updateSpeedBumpIndex();
        updateClearAll();
        updateEmptyShadeView();

        updateQsExpansionEnabled();

        // Let's also update the icons
        mNotificationIconAreaController.updateNotificationIcons(mNotificationData);
    }

    /** @return true if the entry needs redaction when on the lockscreen. */
    private boolean needsRedaction(Entry ent) {
        int userId = ent.notification.getUserId();

        boolean currentUserWantsRedaction = !userAllowsPrivateNotificationsInPublic(mCurrentUserId);
        boolean notiUserWantsRedaction = !userAllowsPrivateNotificationsInPublic(userId);
        boolean redactedLockscreen = currentUserWantsRedaction || notiUserWantsRedaction;

        boolean notificationRequestsRedaction =
                ent.notification.getNotification().visibility == Notification.VISIBILITY_PRIVATE;
        boolean userForcesRedaction = packageHasVisibilityOverride(ent.notification.getKey());

        return userForcesRedaction || notificationRequestsRedaction && redactedLockscreen;
    }

    /**
     * Disable QS if device not provisioned.
     * If the user switcher is simple then disable QS during setup because
     * the user intends to use the lock screen user switcher, QS in not needed.
     */
    private void updateQsExpansionEnabled() {
        mNotificationPanel.setQsExpansionEnabled(isDeviceProvisioned()
                && (mUserSetup || mUserSwitcherController == null
                        || !mUserSwitcherController.isSimpleUserSwitcher())
                && ((mDisabled2 & StatusBarManager.DISABLE2_QUICK_SETTINGS) == 0)
                && !mDozing
                && !ONLY_CORE_APPS);
    }

    private void addNotificationChildrenAndSort() {
        // Let's now add all notification children which are missing
        boolean orderChanged = false;
        for (int i = 0; i < mStackScroller.getChildCount(); i++) {
            View view = mStackScroller.getChildAt(i);
            if (!(view instanceof ExpandableNotificationRow)) {
                // We don't care about non-notification views.
                continue;
            }

            ExpandableNotificationRow parent = (ExpandableNotificationRow) view;
            List<ExpandableNotificationRow> children = parent.getNotificationChildren();
            List<ExpandableNotificationRow> orderedChildren = mTmpChildOrderMap.get(parent);

            for (int childIndex = 0; orderedChildren != null && childIndex < orderedChildren.size();
                    childIndex++) {
                ExpandableNotificationRow childView = orderedChildren.get(childIndex);
                if (children == null || !children.contains(childView)) {
                    if (childView.getParent() != null) {
                        Log.wtf(TAG, "trying to add a notification child that already has " +
                                "a parent. class:" + childView.getParent().getClass() +
                                "\n child: " + childView);
                        // This shouldn't happen. We can recover by removing it though.
                        ((ViewGroup) childView.getParent()).removeView(childView);
                    }
                    mVisualStabilityManager.notifyViewAddition(childView);
                    parent.addChildNotification(childView, childIndex);
                    mStackScroller.notifyGroupChildAdded(childView);
                }
            }

            // Finally after removing and adding has been beformed we can apply the order.
            orderChanged |= parent.applyChildOrder(orderedChildren, mVisualStabilityManager, this);
        }
        if (orderChanged) {
            mStackScroller.generateChildOrderChangedEvent();
        }
    }

    private void removeNotificationChildren() {
        // First let's remove all children which don't belong in the parents
        ArrayList<ExpandableNotificationRow> toRemove = new ArrayList<>();
        for (int i = 0; i < mStackScroller.getChildCount(); i++) {
            View view = mStackScroller.getChildAt(i);
            if (!(view instanceof ExpandableNotificationRow)) {
                // We don't care about non-notification views.
                continue;
            }

            ExpandableNotificationRow parent = (ExpandableNotificationRow) view;
            List<ExpandableNotificationRow> children = parent.getNotificationChildren();
            List<ExpandableNotificationRow> orderedChildren = mTmpChildOrderMap.get(parent);

            if (children != null) {
                toRemove.clear();
                for (ExpandableNotificationRow childRow : children) {
                    if ((orderedChildren == null
                            || !orderedChildren.contains(childRow))
                            && !childRow.keepInParent()) {
                        toRemove.add(childRow);
                    }
                }
                for (ExpandableNotificationRow remove : toRemove) {
                    parent.removeChildNotification(remove);
                    if (mNotificationData.get(remove.getStatusBarNotification().getKey()) == null) {
                        // We only want to add an animation if the view is completely removed
                        // otherwise it's just a transfer
                        mStackScroller.notifyGroupChildRemoved(remove,
                                parent.getChildrenContainer());
                    }
                }
            }
        }
    }

    public void addQsTile(ComponentName tile) {
        mQSPanel.getHost().addTile(tile);
    }

    public void remQsTile(ComponentName tile) {
        mQSPanel.getHost().removeTile(tile);
    }

    public void clickTile(ComponentName tile) {
        mQSPanel.clickTile(tile);
    }

    private boolean packageHasVisibilityOverride(String key) {
        return mNotificationData.getVisibilityOverride(key) == Notification.VISIBILITY_PRIVATE;
    }

    private void updateClearAll() {
        if (!mClearAllEnabled) {
            return;
        }
        boolean showDismissView = mState != StatusBarState.KEYGUARD
                && hasActiveClearableNotifications();
        mStackScroller.updateDismissView(showDismissView);
    }

    /**
     * Return whether there are any clearable notifications
     */
    private boolean hasActiveClearableNotifications() {
        int childCount = mStackScroller.getChildCount();
        for (int i = 0; i < childCount; i++) {
            View child = mStackScroller.getChildAt(i);
            if (!(child instanceof ExpandableNotificationRow)) {
                continue;
            }
            if (((ExpandableNotificationRow) child).canViewBeDismissed()) {
                    return true;
            }
        }
        return false;
    }

    private void updateEmptyShadeView() {
        boolean showEmptyShadeView =
                mState != StatusBarState.KEYGUARD &&
                        mNotificationData.getActiveNotifications().size() == 0;
        mNotificationPanel.showEmptyShadeView(showEmptyShadeView);
    }

    private void updateSpeedBumpIndex() {
        int speedBumpIndex = 0;
        int currentIndex = 0;
        final int N = mStackScroller.getChildCount();
        for (int i = 0; i < N; i++) {
            View view = mStackScroller.getChildAt(i);
            if (view.getVisibility() == View.GONE || !(view instanceof ExpandableNotificationRow)) {
                continue;
            }
            ExpandableNotificationRow row = (ExpandableNotificationRow) view;
            currentIndex++;
            if (!mNotificationData.isAmbient(row.getStatusBarNotification().getKey())) {
                speedBumpIndex = currentIndex;
            }
        }
        boolean noAmbient = speedBumpIndex == N;
        mStackScroller.updateSpeedBumpIndex(speedBumpIndex, noAmbient);
    }

    public static boolean isTopLevelChild(Entry entry) {
        return entry.row.getParent() instanceof NotificationStackScrollLayout;
    }

    protected void updateNotifications() {
        mNotificationData.filterAndSort();

        updateNotificationShade();
    }

    public void requestNotificationUpdate() {
        updateNotifications();
    }

    protected void setAreThereNotifications() {

        if (SPEW) {
            final boolean clearable = hasActiveNotifications() &&
                    hasActiveClearableNotifications();
            Log.d(TAG, "setAreThereNotifications: N=" +
                    mNotificationData.getActiveNotifications().size() + " any=" +
                    hasActiveNotifications() + " clearable=" + clearable);
        }

        if (mStatusBarView != null) {
            final View nlo = mStatusBarView.findViewById(R.id.notification_lights_out);
            final boolean showDot = hasActiveNotifications() && !areLightsOn();
            if (showDot != (nlo.getAlpha() == 1.0f)) {
                if (showDot) {
                    nlo.setAlpha(0f);
                    nlo.setVisibility(View.VISIBLE);
                }
                nlo.animate()
                        .alpha(showDot ? 1 : 0)
                        .setDuration(showDot ? 750 : 250)
                        .setInterpolator(new AccelerateInterpolator(2.0f))
                        .setListener(showDot ? null : new AnimatorListenerAdapter() {
                            @Override
                            public void onAnimationEnd(Animator _a) {
                                nlo.setVisibility(View.GONE);
                            }
                        })
                        .start();
            }
        }

        findAndUpdateMediaNotifications();
    }

    public void findAndUpdateMediaNotifications() {
        boolean metaDataChanged = false;

        synchronized (mNotificationData) {
            ArrayList<Entry> activeNotifications = mNotificationData.getActiveNotifications();
            final int N = activeNotifications.size();

            // Promote the media notification with a controller in 'playing' state, if any.
            Entry mediaNotification = null;
            MediaController controller = null;
            for (int i = 0; i < N; i++) {
                final Entry entry = activeNotifications.get(i);
                if (isMediaNotification(entry)) {
                    final MediaSession.Token token =
                            entry.notification.getNotification().extras
                            .getParcelable(Notification.EXTRA_MEDIA_SESSION);
                    if (token != null) {
                        MediaController aController = new MediaController(mContext, token);
                        if (PlaybackState.STATE_PLAYING ==
                                getMediaControllerPlaybackState(aController)) {
                            if (DEBUG_MEDIA) {
                                Log.v(TAG, "DEBUG_MEDIA: found mediastyle controller matching "
                                        + entry.notification.getKey());
                            }
                            mediaNotification = entry;
                            controller = aController;
                            break;
                        }
                    }
                }
            }
            if (mediaNotification == null) {
                // Still nothing? OK, let's just look for live media sessions and see if they match
                // one of our notifications. This will catch apps that aren't (yet!) using media
                // notifications.

                if (mMediaSessionManager != null) {
                    final List<MediaController> sessions
                            = mMediaSessionManager.getActiveSessionsForUser(
                                    null,
                                    UserHandle.USER_ALL);

                    for (MediaController aController : sessions) {
                        if (PlaybackState.STATE_PLAYING ==
                                getMediaControllerPlaybackState(aController)) {
                            // now to see if we have one like this
                            final String pkg = aController.getPackageName();

                            for (int i = 0; i < N; i++) {
                                final Entry entry = activeNotifications.get(i);
                                if (entry.notification.getPackageName().equals(pkg)) {
                                    if (DEBUG_MEDIA) {
                                        Log.v(TAG, "DEBUG_MEDIA: found controller matching "
                                            + entry.notification.getKey());
                                    }
                                    controller = aController;
                                    mediaNotification = entry;
                                    break;
                                }
                            }
                        }
                    }
                }
            }

            if (controller != null && !sameSessions(mMediaController, controller)) {
                // We have a new media session
                clearCurrentMediaNotification();
                mMediaController = controller;
                mMediaController.registerCallback(mMediaListener);
                mMediaMetadata = mMediaController.getMetadata();
                if (DEBUG_MEDIA) {
                    Log.v(TAG, "DEBUG_MEDIA: insert listener, receive metadata: "
                            + mMediaMetadata);
                }

                if (mediaNotification != null) {
                    mMediaNotificationKey = mediaNotification.notification.getKey();
                    if (DEBUG_MEDIA) {
                        Log.v(TAG, "DEBUG_MEDIA: Found new media notification: key="
                                + mMediaNotificationKey + " controller=" + mMediaController);
                    }
                }
                metaDataChanged = true;
            }
        }

        if (metaDataChanged) {
            updateNotifications();
        }
        updateMediaMetaData(metaDataChanged, true);
    }

    private int getMediaControllerPlaybackState(MediaController controller) {
        if (controller != null) {
            final PlaybackState playbackState = controller.getPlaybackState();
            if (playbackState != null) {
                return playbackState.getState();
            }
        }
        return PlaybackState.STATE_NONE;
    }

    private boolean isPlaybackActive(int state) {
        if (state != PlaybackState.STATE_STOPPED
                && state != PlaybackState.STATE_ERROR
                && state != PlaybackState.STATE_NONE) {
            return true;
        }
        return false;
    }

    private void clearCurrentMediaNotification() {
        mMediaNotificationKey = null;
        mMediaMetadata = null;
        if (mMediaController != null) {
            if (DEBUG_MEDIA) {
                Log.v(TAG, "DEBUG_MEDIA: Disconnecting from old controller: "
                        + mMediaController.getPackageName());
            }
            mMediaController.unregisterCallback(mMediaListener);
        }
        mMediaController = null;
    }

    private boolean sameSessions(MediaController a, MediaController b) {
        if (a == b) return true;
        if (a == null) return false;
        return a.controlsSameSession(b);
    }

    /**
     * Hide the album artwork that is fading out and release its bitmap.
     */
    protected Runnable mHideBackdropFront = new Runnable() {
        @Override
        public void run() {
            if (DEBUG_MEDIA) {
                Log.v(TAG, "DEBUG_MEDIA: removing fade layer");
            }
            mBackdropFront.setVisibility(View.INVISIBLE);
            mBackdropFront.animate().cancel();
            mBackdropFront.setImageDrawable(null);
        }
    };

    /**
     * Refresh or remove lockscreen artwork from media metadata or the lockscreen wallpaper.
     */
    public void updateMediaMetaData(boolean metaDataChanged, boolean allowEnterAnimation) {
        Trace.beginSection("StatusBar#updateMediaMetaData");
        if (!SHOW_LOCKSCREEN_MEDIA_ARTWORK) {
            Trace.endSection();
            return;
        }

        if (mBackdrop == null) {
            Trace.endSection();
            return; // called too early
        }

        if (mLaunchTransitionFadingAway) {
            mBackdrop.setVisibility(View.INVISIBLE);
            Trace.endSection();
            return;
        }

        if (DEBUG_MEDIA) {
            Log.v(TAG, "DEBUG_MEDIA: updating album art for notification " + mMediaNotificationKey
                    + " metadata=" + mMediaMetadata
                    + " metaDataChanged=" + metaDataChanged
                    + " state=" + mState);
        }

        Drawable artworkDrawable = null;
        if (mMediaMetadata != null) {
            Bitmap artworkBitmap = null;
            artworkBitmap = mMediaMetadata.getBitmap(MediaMetadata.METADATA_KEY_ART);
            if (artworkBitmap == null) {
                artworkBitmap = mMediaMetadata.getBitmap(MediaMetadata.METADATA_KEY_ALBUM_ART);
                // might still be null
            }
            if (artworkBitmap != null) {
                artworkDrawable = new BitmapDrawable(mBackdropBack.getResources(), artworkBitmap);
            }
        }
        boolean allowWhenShade = false;
        if (ENABLE_LOCKSCREEN_WALLPAPER && artworkDrawable == null) {
            Bitmap lockWallpaper = mLockscreenWallpaper.getBitmap();
            if (lockWallpaper != null) {
                artworkDrawable = new LockscreenWallpaper.WallpaperDrawable(
                        mBackdropBack.getResources(), lockWallpaper);
                // We're in the SHADE mode on the SIM screen - yet we still need to show
                // the lockscreen wallpaper in that mode.
                allowWhenShade = mStatusBarKeyguardViewManager != null
                        && mStatusBarKeyguardViewManager.isShowing();
            }
        }

        boolean hideBecauseOccluded = mStatusBarKeyguardViewManager != null
                && mStatusBarKeyguardViewManager.isOccluded();

        final boolean hasArtwork = artworkDrawable != null;

        if ((hasArtwork || DEBUG_MEDIA_FAKE_ARTWORK)
                && (mState != StatusBarState.SHADE || allowWhenShade)
                && mFingerprintUnlockController.getMode()
                        != FingerprintUnlockController.MODE_WAKE_AND_UNLOCK_PULSING
                && !hideBecauseOccluded) {
            // time to show some art!
            if (mBackdrop.getVisibility() != View.VISIBLE) {
                mBackdrop.setVisibility(View.VISIBLE);
                if (allowEnterAnimation) {
                    mBackdrop.setAlpha(SRC_MIN_ALPHA);
                    mBackdrop.animate().alpha(1f);
                } else {
                    mBackdrop.animate().cancel();
                    mBackdrop.setAlpha(1f);
                }
                mStatusBarWindowManager.setBackdropShowing(true);
                metaDataChanged = true;
                if (DEBUG_MEDIA) {
                    Log.v(TAG, "DEBUG_MEDIA: Fading in album artwork");
                }
            }
            if (metaDataChanged) {
                if (mBackdropBack.getDrawable() != null) {
                    Drawable drawable =
                            mBackdropBack.getDrawable().getConstantState()
                                    .newDrawable(mBackdropFront.getResources()).mutate();
                    mBackdropFront.setImageDrawable(drawable);
                    if (mScrimSrcModeEnabled) {
                        mBackdropFront.getDrawable().mutate().setXfermode(mSrcOverXferMode);
                    }
                    mBackdropFront.setAlpha(1f);
                    mBackdropFront.setVisibility(View.VISIBLE);
                } else {
                    mBackdropFront.setVisibility(View.INVISIBLE);
                }

                if (DEBUG_MEDIA_FAKE_ARTWORK) {
                    final int c = 0xFF000000 | (int)(Math.random() * 0xFFFFFF);
                    Log.v(TAG, String.format("DEBUG_MEDIA: setting new color: 0x%08x", c));
                    mBackdropBack.setBackgroundColor(0xFFFFFFFF);
                    mBackdropBack.setImageDrawable(new ColorDrawable(c));
                } else {
                    mBackdropBack.setImageDrawable(artworkDrawable);
                }
                if (mScrimSrcModeEnabled) {
                    mBackdropBack.getDrawable().mutate().setXfermode(mSrcXferMode);
                }

                if (mBackdropFront.getVisibility() == View.VISIBLE) {
                    if (DEBUG_MEDIA) {
                        Log.v(TAG, "DEBUG_MEDIA: Crossfading album artwork from "
                                + mBackdropFront.getDrawable()
                                + " to "
                                + mBackdropBack.getDrawable());
                    }
                    mBackdropFront.animate()
                            .setDuration(250)
                            .alpha(0f).withEndAction(mHideBackdropFront);
                }
            }
        } else {
            // need to hide the album art, either because we are unlocked or because
            // the metadata isn't there to support it
            if (mBackdrop.getVisibility() != View.GONE) {
                if (DEBUG_MEDIA) {
                    Log.v(TAG, "DEBUG_MEDIA: Fading out album artwork");
                }
                if (mFingerprintUnlockController.getMode()
                        == FingerprintUnlockController.MODE_WAKE_AND_UNLOCK_PULSING
                        || hideBecauseOccluded) {

                    // We are unlocking directly - no animation!
                    mBackdrop.setVisibility(View.GONE);
                    mBackdropBack.setImageDrawable(null);
                    mStatusBarWindowManager.setBackdropShowing(false);
                } else {
                    mStatusBarWindowManager.setBackdropShowing(false);
                    mBackdrop.animate()
                            .alpha(SRC_MIN_ALPHA)
                            .setInterpolator(Interpolators.ACCELERATE_DECELERATE)
                            .setDuration(300)
                            .setStartDelay(0)
                            .withEndAction(new Runnable() {
                                @Override
                                public void run() {
                                    mBackdrop.setVisibility(View.GONE);
                                    mBackdropFront.animate().cancel();
                                    mBackdropBack.setImageDrawable(null);
                                    mHandler.post(mHideBackdropFront);
                                }
                            });
                    if (mKeyguardFadingAway) {
                        mBackdrop.animate()
                                // Make it disappear faster, as the focus should be on the activity
                                // behind.
                                .setDuration(mKeyguardFadingAwayDuration / 2)
                                .setStartDelay(mKeyguardFadingAwayDelay)
                                .setInterpolator(Interpolators.LINEAR)
                                .start();
                    }
                }
            }
        }
        Trace.endSection();
    }

    private void updateReportRejectedTouchVisibility() {
        if (mReportRejectedTouch == null) {
            return;
        }
        mReportRejectedTouch.setVisibility(mState == StatusBarState.KEYGUARD
                && mFalsingManager.isReportingEnabled() ? View.VISIBLE : View.INVISIBLE);
    }

    /**
     * State is one or more of the DISABLE constants from StatusBarManager.
     */
    @Override
    public void disable(int state1, int state2, boolean animate) {
        animate &= mStatusBarWindowState != WINDOW_STATE_HIDDEN;
        mDisabledUnmodified1 = state1;
        mDisabledUnmodified2 = state2;
        final int old1 = mDisabled1;
        final int diff1 = state1 ^ old1;
        mDisabled1 = state1;

        final int old2 = mDisabled2;
        final int diff2 = state2 ^ old2;
        mDisabled2 = state2;

        if (DEBUG) {
            Log.d(TAG, String.format("disable1: 0x%08x -> 0x%08x (diff1: 0x%08x)",
                old1, state1, diff1));
            Log.d(TAG, String.format("disable2: 0x%08x -> 0x%08x (diff2: 0x%08x)",
                old2, state2, diff2));
        }

        StringBuilder flagdbg = new StringBuilder();
        flagdbg.append("disable<");
        flagdbg.append(0 != ((state1 & StatusBarManager.DISABLE_EXPAND))                ? 'E' : 'e');
        flagdbg.append(0 != ((diff1  & StatusBarManager.DISABLE_EXPAND))                ? '!' : ' ');
        flagdbg.append(0 != ((state1 & StatusBarManager.DISABLE_NOTIFICATION_ICONS))    ? 'I' : 'i');
        flagdbg.append(0 != ((diff1  & StatusBarManager.DISABLE_NOTIFICATION_ICONS))    ? '!' : ' ');
        flagdbg.append(0 != ((state1 & StatusBarManager.DISABLE_NOTIFICATION_ALERTS))   ? 'A' : 'a');
        flagdbg.append(0 != ((diff1  & StatusBarManager.DISABLE_NOTIFICATION_ALERTS))   ? '!' : ' ');
        flagdbg.append(0 != ((state1 & StatusBarManager.DISABLE_SYSTEM_INFO))           ? 'S' : 's');
        flagdbg.append(0 != ((diff1  & StatusBarManager.DISABLE_SYSTEM_INFO))           ? '!' : ' ');
        flagdbg.append(0 != ((state1 & StatusBarManager.DISABLE_BACK))                  ? 'B' : 'b');
        flagdbg.append(0 != ((diff1  & StatusBarManager.DISABLE_BACK))                  ? '!' : ' ');
        flagdbg.append(0 != ((state1 & StatusBarManager.DISABLE_HOME))                  ? 'H' : 'h');
        flagdbg.append(0 != ((diff1  & StatusBarManager.DISABLE_HOME))                  ? '!' : ' ');
        flagdbg.append(0 != ((state1 & StatusBarManager.DISABLE_RECENT))                ? 'R' : 'r');
        flagdbg.append(0 != ((diff1  & StatusBarManager.DISABLE_RECENT))                ? '!' : ' ');
        flagdbg.append(0 != ((state1 & StatusBarManager.DISABLE_CLOCK))                 ? 'C' : 'c');
        flagdbg.append(0 != ((diff1  & StatusBarManager.DISABLE_CLOCK))                 ? '!' : ' ');
        flagdbg.append(0 != ((state1 & StatusBarManager.DISABLE_SEARCH))                ? 'S' : 's');
        flagdbg.append(0 != ((diff1  & StatusBarManager.DISABLE_SEARCH))                ? '!' : ' ');
        flagdbg.append(0 != ((state2 & StatusBarManager.DISABLE2_QUICK_SETTINGS))       ? 'Q' : 'q');
        flagdbg.append(0 != ((diff2  & StatusBarManager.DISABLE2_QUICK_SETTINGS))       ? '!' : ' ');
        flagdbg.append('>');
        Log.d(TAG, flagdbg.toString());

        if ((diff1 & StatusBarManager.DISABLE_EXPAND) != 0) {
            if ((state1 & StatusBarManager.DISABLE_EXPAND) != 0) {
                animateCollapsePanels();
            }
        }

        if ((diff1 & StatusBarManager.DISABLE_RECENT) != 0) {
            if ((state1 & StatusBarManager.DISABLE_RECENT) != 0) {
                // close recents if it's visible
                mHandler.removeMessages(MSG_HIDE_RECENT_APPS);
                mHandler.sendEmptyMessage(MSG_HIDE_RECENT_APPS);
            }
        }

        if ((diff1 & StatusBarManager.DISABLE_NOTIFICATION_ALERTS) != 0) {
            mDisableNotificationAlerts =
                    (state1 & StatusBarManager.DISABLE_NOTIFICATION_ALERTS) != 0;
            mHeadsUpObserver.onChange(true);
        }

        if ((diff2 & StatusBarManager.DISABLE2_QUICK_SETTINGS) != 0) {
            updateQsExpansionEnabled();
        }
    }

    /**
     * Reapplies the disable flags as last requested by StatusBarManager.
     *
     * This needs to be called if state used by {@link #adjustDisableFlags} changes.
     */
    public void recomputeDisableFlags(boolean animate) {
        mCommandQueue.recomputeDisableFlags(animate);
    }

    protected H createHandler() {
        return new StatusBar.H();
    }

    @Override
    public void startActivity(Intent intent, boolean dismissShade) {
        startActivityDismissingKeyguard(intent, false, dismissShade);
    }

    @Override
    public void startActivity(Intent intent, boolean onlyProvisioned, boolean dismissShade) {
        startActivityDismissingKeyguard(intent, onlyProvisioned, dismissShade);
    }

    @Override
    public void startActivity(Intent intent, boolean dismissShade, Callback callback) {
        startActivityDismissingKeyguard(intent, false, dismissShade,
                false /* disallowEnterPictureInPictureWhileLaunching */, callback);
    }

    public void setQsExpanded(boolean expanded) {
        mStatusBarWindowManager.setQsExpanded(expanded);
        mNotificationPanel.setStatusAccessibilityImportance(expanded
                ? View.IMPORTANT_FOR_ACCESSIBILITY_NO_HIDE_DESCENDANTS
                : View.IMPORTANT_FOR_ACCESSIBILITY_AUTO);
    }

    public boolean isGoingToNotificationShade() {
        return mLeaveOpenOnKeyguardHide;
    }

    public boolean isWakeUpComingFromTouch() {
        return mWakeUpComingFromTouch;
    }

    public boolean isFalsingThresholdNeeded() {
        return getBarState() == StatusBarState.KEYGUARD;
    }

    public boolean isDozing() {
        return mDozing;
    }

    @Override  // NotificationData.Environment
    public String getCurrentMediaNotificationKey() {
        return mMediaNotificationKey;
    }

    public boolean isScrimSrcModeEnabled() {
        return mScrimSrcModeEnabled;
    }

    /**
     * To be called when there's a state change in StatusBarKeyguardViewManager.
     */
    public void onKeyguardViewManagerStatesUpdated() {
        logStateToEventlog();
    }

    @Override  // UnlockMethodCache.OnUnlockMethodChangedListener
    public void onUnlockMethodStateChanged() {
        logStateToEventlog();
    }

    @Override
    public void onHeadsUpPinnedModeChanged(boolean inPinnedMode) {
        if (inPinnedMode) {
            mStatusBarWindowManager.setHeadsUpShowing(true);
            mStatusBarWindowManager.setForceStatusBarVisible(true);
            if (mNotificationPanel.isFullyCollapsed()) {
                // We need to ensure that the touchable region is updated before the window will be
                // resized, in order to not catch any touches. A layout will ensure that
                // onComputeInternalInsets will be called and after that we can resize the layout. Let's
                // make sure that the window stays small for one frame until the touchableRegion is set.
                mNotificationPanel.requestLayout();
                mStatusBarWindowManager.setForceWindowCollapsed(true);
                mNotificationPanel.post(new Runnable() {
                    @Override
                    public void run() {
                        mStatusBarWindowManager.setForceWindowCollapsed(false);
                    }
                });
            }
        } else {
            if (!mNotificationPanel.isFullyCollapsed() || mNotificationPanel.isTracking()) {
                // We are currently tracking or is open and the shade doesn't need to be kept
                // open artificially.
                mStatusBarWindowManager.setHeadsUpShowing(false);
            } else {
                // we need to keep the panel open artificially, let's wait until the animation
                // is finished.
                mHeadsUpManager.setHeadsUpGoingAway(true);
                mStackScroller.runAfterAnimationFinished(new Runnable() {
                    @Override
                    public void run() {
                        if (!mHeadsUpManager.hasPinnedHeadsUp()) {
                            mStatusBarWindowManager.setHeadsUpShowing(false);
                            mHeadsUpManager.setHeadsUpGoingAway(false);
                        }
                        removeRemoteInputEntriesKeptUntilCollapsed();
                    }
                });
            }
        }
    }

    @Override
    public void onHeadsUpPinned(ExpandableNotificationRow headsUp) {
        dismissVolumeDialog();
    }

    @Override
    public void onHeadsUpUnPinned(ExpandableNotificationRow headsUp) {
    }

    @Override
    public void onHeadsUpStateChanged(Entry entry, boolean isHeadsUp) {
        if (!isHeadsUp && mHeadsUpEntriesToRemoveOnSwitch.contains(entry)) {
            removeNotification(entry.key, mLatestRankingMap);
            mHeadsUpEntriesToRemoveOnSwitch.remove(entry);
            if (mHeadsUpEntriesToRemoveOnSwitch.isEmpty()) {
                mLatestRankingMap = null;
            }
        } else {
            updateNotificationRanking(null);
            if (isHeadsUp) {
                mDozeServiceHost.fireNotificationHeadsUp();
            }
        }

    }

    protected void updateHeadsUp(String key, Entry entry, boolean shouldPeek,
            boolean alertAgain) {
        final boolean wasHeadsUp = isHeadsUp(key);
        if (wasHeadsUp) {
            if (!shouldPeek) {
                // We don't want this to be interrupting anymore, lets remove it
                mHeadsUpManager.removeNotification(key, false /* ignoreEarliestRemovalTime */);
            } else {
                mHeadsUpManager.updateNotification(entry, alertAgain);
            }
        } else if (shouldPeek && alertAgain) {
            // This notification was updated to be a heads-up, show it!
            mHeadsUpManager.showNotification(entry);
        }
    }

    protected void setHeadsUpUser(int newUserId) {
        if (mHeadsUpManager != null) {
            mHeadsUpManager.setUser(newUserId);
        }
    }

    public boolean isHeadsUp(String key) {
        return mHeadsUpManager.isHeadsUp(key);
    }

    protected boolean isSnoozedPackage(StatusBarNotification sbn) {
        return mHeadsUpManager.isSnoozed(sbn.getPackageName());
    }

    public boolean isKeyguardCurrentlySecure() {
        return !mUnlockMethodCache.canSkipBouncer();
    }

    public void setPanelExpanded(boolean isExpanded) {
        mPanelExpanded = isExpanded;
        updateHideIconsForBouncer(false /* animate */);
        mStatusBarWindowManager.setPanelExpanded(isExpanded);
        mVisualStabilityManager.setPanelExpanded(isExpanded);
        if (isExpanded && getBarState() != StatusBarState.KEYGUARD) {
            if (DEBUG) {
                Log.v(TAG, "clearing notification effects from setPanelExpanded");
            }
            clearNotificationEffects();
        }

        if (!isExpanded) {
            removeRemoteInputEntriesKeptUntilCollapsed();
        }
    }

    private void removeRemoteInputEntriesKeptUntilCollapsed() {
        for (int i = 0; i < mRemoteInputEntriesToRemoveOnCollapse.size(); i++) {
            Entry entry = mRemoteInputEntriesToRemoveOnCollapse.valueAt(i);
            mRemoteInputController.removeRemoteInput(entry, null);
            removeNotification(entry.key, mLatestRankingMap);
        }
        mRemoteInputEntriesToRemoveOnCollapse.clear();
    }

    public NotificationStackScrollLayout getNotificationScrollLayout() {
        return mStackScroller;
    }

    public boolean isPulsing() {
        return mDozeScrimController.isPulsing();
    }

    @Override
    public void onReorderingAllowed() {
        updateNotifications();
    }

    public boolean isLaunchTransitionFadingAway() {
        return mLaunchTransitionFadingAway;
    }

    public boolean hideStatusBarIconsWhenExpanded() {
        return mNotificationPanel.hideStatusBarIconsWhenExpanded();
    }

    @Override
    public void onColorsChanged(ColorExtractor extractor, int which) {
        updateTheme();
    }

    public boolean isUsingDarkTheme() {
        OverlayInfo themeInfo = null;
        try {
            themeInfo = mOverlayManager.getOverlayInfo("com.android.systemui.theme.dark",
                    mCurrentUserId);
        } catch (RemoteException e) {
            e.printStackTrace();
        }
        return themeInfo != null && themeInfo.isEnabled();
    }

    @Nullable
    public View getAmbientIndicationContainer() {
        return mAmbientIndicationContainer;
    }

    public void setOccluded(boolean occluded) {
        mIsOccluded = occluded;
        updateHideIconsForBouncer(false /* animate */);
    }

    public boolean hideStatusBarIconsForBouncer() {
        return mHideIconsForBouncer || mWereIconsJustHidden;
    }

    /**
     * @param animate should the change of the icons be animated.
     */
    private void updateHideIconsForBouncer(boolean animate) {
        boolean shouldHideIconsForBouncer = !mPanelExpanded && mTopHidesStatusBar && mIsOccluded
                && (mBouncerShowing || mStatusBarWindowHidden);
        if (mHideIconsForBouncer != shouldHideIconsForBouncer) {
            mHideIconsForBouncer = shouldHideIconsForBouncer;
            if (!shouldHideIconsForBouncer && mBouncerWasShowingWhenHidden) {
                // We're delaying the showing, since most of the time the fullscreen app will
                // hide the icons again and we don't want them to fade in and out immediately again.
                mWereIconsJustHidden = true;
                mHandler.postDelayed(() -> {
                    mWereIconsJustHidden = false;
                    recomputeDisableFlags(true);
                }, 500);
            } else {
                recomputeDisableFlags(animate);
            }
        }
        if (shouldHideIconsForBouncer) {
            mBouncerWasShowingWhenHidden = mBouncerShowing;
        }
    }

    /**
     * All changes to the status bar and notifications funnel through here and are batched.
     */
    protected class H extends Handler {
        @Override
        public void handleMessage(Message m) {
            switch (m.what) {
                case MSG_TOGGLE_KEYBOARD_SHORTCUTS_MENU:
                    toggleKeyboardShortcuts(m.arg1);
                    break;
                case MSG_DISMISS_KEYBOARD_SHORTCUTS_MENU:
                    dismissKeyboardShortcuts();
                    break;
                // End old BaseStatusBar.H handling.
                case MSG_OPEN_NOTIFICATION_PANEL:
                    animateExpandNotificationsPanel();
                    break;
                case MSG_OPEN_SETTINGS_PANEL:
                    animateExpandSettingsPanel((String) m.obj);
                    break;
                case MSG_CLOSE_PANELS:
                    animateCollapsePanels();
                    break;
                case MSG_LAUNCH_TRANSITION_TIMEOUT:
                    onLaunchTransitionTimeout();
                    break;
            }
        }
    }

    public void maybeEscalateHeadsUp() {
        Collection<HeadsUpManager.HeadsUpEntry> entries = mHeadsUpManager.getAllEntries();
        for (HeadsUpManager.HeadsUpEntry entry : entries) {
            final StatusBarNotification sbn = entry.entry.notification;
            final Notification notification = sbn.getNotification();
            if (notification.fullScreenIntent != null) {
                if (DEBUG) {
                    Log.d(TAG, "converting a heads up to fullScreen");
                }
                try {
                    EventLog.writeEvent(EventLogTags.SYSUI_HEADS_UP_ESCALATION,
                            sbn.getKey());
                    notification.fullScreenIntent.send();
                    entry.entry.notifyFullScreenIntentLaunched();
                } catch (PendingIntent.CanceledException e) {
                }
            }
        }
        mHeadsUpManager.releaseAllImmediately();
    }

    /**
     * Called for system navigation gestures. First action opens the panel, second opens
     * settings. Down action closes the entire panel.
     */
    @Override
    public void handleSystemKey(int key) {
        if (SPEW) Log.d(TAG, "handleNavigationKey: " + key);
        if (!panelsEnabled() || !mKeyguardMonitor.isDeviceInteractive()
                || mKeyguardMonitor.isShowing() && !mKeyguardMonitor.isOccluded()) {
            return;
        }

        // Panels are not available in setup
        if (!mUserSetup) return;

        if (KeyEvent.KEYCODE_SYSTEM_NAVIGATION_UP == key) {
            mMetricsLogger.action(MetricsEvent.ACTION_SYSTEM_NAVIGATION_KEY_UP);
            mNotificationPanel.collapse(false /* delayed */, 1.0f /* speedUpFactor */);
        } else if (KeyEvent.KEYCODE_SYSTEM_NAVIGATION_DOWN == key) {
            mMetricsLogger.action(MetricsEvent.ACTION_SYSTEM_NAVIGATION_KEY_DOWN);
            if (mNotificationPanel.isFullyCollapsed()) {
                mNotificationPanel.expand(true /* animate */);
                mMetricsLogger.count(NotificationPanelView.COUNTER_PANEL_OPEN, 1);
            } else if (!mNotificationPanel.isInSettings() && !mNotificationPanel.isExpanding()){
                mNotificationPanel.flingSettings(0 /* velocity */, true /* expand */);
                mMetricsLogger.count(NotificationPanelView.COUNTER_PANEL_OPEN_QS, 1);
            }
        }

    }

    boolean panelsEnabled() {
        return (mDisabled1 & StatusBarManager.DISABLE_EXPAND) == 0 && !ONLY_CORE_APPS;
    }

    void makeExpandedVisible(boolean force) {
        if (SPEW) Log.d(TAG, "Make expanded visible: expanded visible=" + mExpandedVisible);
        if (!force && (mExpandedVisible || !panelsEnabled())) {
            return;
        }

        mExpandedVisible = true;

        // Expand the window to encompass the full screen in anticipation of the drag.
        // This is only possible to do atomically because the status bar is at the top of the screen!
        mStatusBarWindowManager.setPanelVisible(true);

        visibilityChanged(true);
        mWaitingForKeyguardExit = false;
        recomputeDisableFlags(!force /* animate */);
        setInteracting(StatusBarManager.WINDOW_STATUS_BAR, true);
    }

    public void animateCollapsePanels() {
        animateCollapsePanels(CommandQueue.FLAG_EXCLUDE_NONE);
    }

    private final Runnable mAnimateCollapsePanels = new Runnable() {
        @Override
        public void run() {
            animateCollapsePanels();
        }
    };

    public void postAnimateCollapsePanels() {
        mHandler.post(mAnimateCollapsePanels);
    }

    public void postAnimateForceCollapsePanels() {
        mHandler.post(new Runnable() {
            @Override
            public void run() {
                animateCollapsePanels(CommandQueue.FLAG_EXCLUDE_NONE, true /* force */);
            }
        });
    }

    public void postAnimateOpenPanels() {
        mHandler.sendEmptyMessage(MSG_OPEN_SETTINGS_PANEL);
    }

    @Override
    public void togglePanel() {
        if (mPanelExpanded) {
            animateCollapsePanels();
        } else {
            animateExpandNotificationsPanel();
        }
    }

    @Override
    public void animateCollapsePanels(int flags) {
        animateCollapsePanels(flags, false /* force */, false /* delayed */,
                1.0f /* speedUpFactor */);
    }

    public void animateCollapsePanels(int flags, boolean force) {
        animateCollapsePanels(flags, force, false /* delayed */, 1.0f /* speedUpFactor */);
    }

    public void animateCollapsePanels(int flags, boolean force, boolean delayed) {
        animateCollapsePanels(flags, force, delayed, 1.0f /* speedUpFactor */);
    }

    public void animateCollapsePanels(int flags, boolean force, boolean delayed,
            float speedUpFactor) {
        if (!force && mState != StatusBarState.SHADE) {
            runPostCollapseRunnables();
            return;
        }
        if (SPEW) {
            Log.d(TAG, "animateCollapse():"
                    + " mExpandedVisible=" + mExpandedVisible
                    + " flags=" + flags);
        }

        if ((flags & CommandQueue.FLAG_EXCLUDE_RECENTS_PANEL) == 0) {
            if (!mHandler.hasMessages(MSG_HIDE_RECENT_APPS)) {
                mHandler.removeMessages(MSG_HIDE_RECENT_APPS);
                mHandler.sendEmptyMessage(MSG_HIDE_RECENT_APPS);
            }
        }

        if (mStatusBarWindow != null && mNotificationPanel.canPanelBeCollapsed()) {
            // release focus immediately to kick off focus change transition
            mStatusBarWindowManager.setStatusBarFocusable(false);

            mStatusBarWindow.cancelExpandHelper();
            mStatusBarView.collapsePanel(true /* animate */, delayed, speedUpFactor);
        }
    }

    private void runPostCollapseRunnables() {
        ArrayList<Runnable> clonedList = new ArrayList<>(mPostCollapseRunnables);
        mPostCollapseRunnables.clear();
        int size = clonedList.size();
        for (int i = 0; i < size; i++) {
            clonedList.get(i).run();
        }
        mStatusBarKeyguardViewManager.readyForKeyguardDone();
    }

    @Override
    public void animateExpandNotificationsPanel() {
        if (SPEW) Log.d(TAG, "animateExpand: mExpandedVisible=" + mExpandedVisible);
        if (!panelsEnabled()) {
            return ;
        }

        mNotificationPanel.expand(true /* animate */);

        if (false) postStartTracing();
    }

    @Override
    public void animateExpandSettingsPanel(String subPanel) {
        if (SPEW) Log.d(TAG, "animateExpand: mExpandedVisible=" + mExpandedVisible);
        if (!panelsEnabled()) {
            return;
        }

        // Settings are not available in setup
        if (!mUserSetup) return;


        if (subPanel != null) {
            mQSPanel.openDetails(subPanel);
        }
        mNotificationPanel.expandWithQs();

        if (false) postStartTracing();
    }

    public void animateCollapseQuickSettings() {
        if (mState == StatusBarState.SHADE) {
            mStatusBarView.collapsePanel(true, false /* delayed */, 1.0f /* speedUpFactor */);
        }
    }

    void makeExpandedInvisible() {
        if (SPEW) Log.d(TAG, "makeExpandedInvisible: mExpandedVisible=" + mExpandedVisible
                + " mExpandedVisible=" + mExpandedVisible);

        if (!mExpandedVisible || mStatusBarWindow == null) {
            return;
        }

        // Ensure the panel is fully collapsed (just in case; bug 6765842, 7260868)
        mStatusBarView.collapsePanel(/*animate=*/ false, false /* delayed*/,
                1.0f /* speedUpFactor */);

        mNotificationPanel.closeQs();

        mExpandedVisible = false;
        visibilityChanged(false);

        // Shrink the window to the size of the status bar only
        mStatusBarWindowManager.setPanelVisible(false);
        mStatusBarWindowManager.setForceStatusBarVisible(false);

        // Close any guts that might be visible
        closeAndSaveGuts(true /* removeLeavebehind */, true /* force */, true /* removeControls */,
                -1 /* x */, -1 /* y */, true /* resetMenu */);

        runPostCollapseRunnables();
        setInteracting(StatusBarManager.WINDOW_STATUS_BAR, false);
        showBouncerIfKeyguard();
        recomputeDisableFlags(mNotificationPanel.hideStatusBarIconsWhenExpanded() /* animate */);

        // Trimming will happen later if Keyguard is showing - doing it here might cause a jank in
        // the bouncer appear animation.
        if (!mStatusBarKeyguardViewManager.isShowing()) {
            WindowManagerGlobal.getInstance().trimMemory(ComponentCallbacks2.TRIM_MEMORY_UI_HIDDEN);
        }
    }

    public boolean interceptTouchEvent(MotionEvent event) {
        if (DEBUG_GESTURES) {
            if (event.getActionMasked() != MotionEvent.ACTION_MOVE) {
                EventLog.writeEvent(EventLogTags.SYSUI_STATUSBAR_TOUCH,
                        event.getActionMasked(), (int) event.getX(), (int) event.getY(),
                        mDisabled1, mDisabled2);
            }

        }

        if (SPEW) {
            Log.d(TAG, "Touch: rawY=" + event.getRawY() + " event=" + event + " mDisabled1="
                + mDisabled1 + " mDisabled2=" + mDisabled2 + " mTracking=" + mTracking);
        } else if (CHATTY) {
            if (event.getAction() != MotionEvent.ACTION_MOVE) {
                Log.d(TAG, String.format(
                            "panel: %s at (%f, %f) mDisabled1=0x%08x mDisabled2=0x%08x",
                            MotionEvent.actionToString(event.getAction()),
                            event.getRawX(), event.getRawY(), mDisabled1, mDisabled2));
            }
        }

        if (DEBUG_GESTURES) {
            mGestureRec.add(event);
        }

        if (mStatusBarWindowState == WINDOW_STATE_SHOWING) {
            final boolean upOrCancel =
                    event.getAction() == MotionEvent.ACTION_UP ||
                    event.getAction() == MotionEvent.ACTION_CANCEL;
            if (upOrCancel && !mExpandedVisible) {
                setInteracting(StatusBarManager.WINDOW_STATUS_BAR, false);
            } else {
                setInteracting(StatusBarManager.WINDOW_STATUS_BAR, true);
            }
        }
        return false;
    }

    public GestureRecorder getGestureRecorder() {
        return mGestureRec;
    }

    public FingerprintUnlockController getFingerprintUnlockController() {
        return mFingerprintUnlockController;
    }

    @Override // CommandQueue
    public void setWindowState(int window, int state) {
        boolean showing = state == WINDOW_STATE_SHOWING;
        if (mStatusBarWindow != null
                && window == StatusBarManager.WINDOW_STATUS_BAR
                && mStatusBarWindowState != state) {
            mStatusBarWindowState = state;
            if (DEBUG_WINDOW_STATE) Log.d(TAG, "Status bar " + windowStateToString(state));
            if (!showing && mState == StatusBarState.SHADE) {
                mStatusBarView.collapsePanel(false /* animate */, false /* delayed */,
                        1.0f /* speedUpFactor */);
            }
            if (mStatusBarView != null) {
                mStatusBarWindowHidden = state == WINDOW_STATE_HIDDEN;
                updateHideIconsForBouncer(false /* animate */);
            }
        }
    }

    @Override // CommandQueue
    public void setSystemUiVisibility(int vis, int fullscreenStackVis, int dockedStackVis,
            int mask, Rect fullscreenStackBounds, Rect dockedStackBounds) {
        final int oldVal = mSystemUiVisibility;
        final int newVal = (oldVal&~mask) | (vis&mask);
        final int diff = newVal ^ oldVal;
        if (DEBUG) Log.d(TAG, String.format(
                "setSystemUiVisibility vis=%s mask=%s oldVal=%s newVal=%s diff=%s",
                Integer.toHexString(vis), Integer.toHexString(mask),
                Integer.toHexString(oldVal), Integer.toHexString(newVal),
                Integer.toHexString(diff)));
        boolean sbModeChanged = false;
        if (diff != 0) {
            mSystemUiVisibility = newVal;

            // update low profile
            if ((diff & View.SYSTEM_UI_FLAG_LOW_PROFILE) != 0) {
                setAreThereNotifications();
            }

            // ready to unhide
            if ((vis & View.STATUS_BAR_UNHIDE) != 0) {
                mSystemUiVisibility &= ~View.STATUS_BAR_UNHIDE;
                mNoAnimationOnNextBarModeChange = true;
            }

            // update status bar mode
            final int sbMode = computeStatusBarMode(oldVal, newVal);

            sbModeChanged = sbMode != -1;
            if (sbModeChanged && sbMode != mStatusBarMode) {
                if (sbMode != mStatusBarMode) {
                    mStatusBarMode = sbMode;
                    checkBarModes();
                }
                touchAutoHide();
            }

            if ((vis & View.NAVIGATION_BAR_UNHIDE) != 0) {
                mSystemUiVisibility &= ~View.NAVIGATION_BAR_UNHIDE;
            }

            // send updated sysui visibility to window manager
            notifyUiVisibilityChanged(mSystemUiVisibility);
        }

        mLightBarController.onSystemUiVisibilityChanged(fullscreenStackVis, dockedStackVis,
                mask, fullscreenStackBounds, dockedStackBounds, sbModeChanged, mStatusBarMode);
    }

    void touchAutoHide() {
        // update transient bar autohide
        if (mStatusBarMode == MODE_SEMI_TRANSPARENT || (mNavigationBar != null
                && mNavigationBar.isSemiTransparent())) {
            scheduleAutohide();
        } else {
            cancelAutohide();
        }
    }

    protected int computeStatusBarMode(int oldVal, int newVal) {
        return computeBarMode(oldVal, newVal, View.STATUS_BAR_TRANSIENT,
                View.STATUS_BAR_TRANSLUCENT, View.STATUS_BAR_TRANSPARENT);
    }

    protected BarTransitions getStatusBarTransitions() {
        return mStatusBarView.getBarTransitions();
    }

    protected int computeBarMode(int oldVis, int newVis,
            int transientFlag, int translucentFlag, int transparentFlag) {
        final int oldMode = barMode(oldVis, transientFlag, translucentFlag, transparentFlag);
        final int newMode = barMode(newVis, transientFlag, translucentFlag, transparentFlag);
        if (oldMode == newMode) {
            return -1; // no mode change
        }
        return newMode;
    }

    private int barMode(int vis, int transientFlag, int translucentFlag, int transparentFlag) {
        int lightsOutTransparent = View.SYSTEM_UI_FLAG_LOW_PROFILE | transparentFlag;
        return (vis & transientFlag) != 0 ? MODE_SEMI_TRANSPARENT
                : (vis & translucentFlag) != 0 ? MODE_TRANSLUCENT
                : (vis & lightsOutTransparent) == lightsOutTransparent ? MODE_LIGHTS_OUT_TRANSPARENT
                : (vis & transparentFlag) != 0 ? MODE_TRANSPARENT
                : (vis & View.SYSTEM_UI_FLAG_LOW_PROFILE) != 0 ? MODE_LIGHTS_OUT
                : MODE_OPAQUE;
    }

    void checkBarModes() {
        if (mDemoMode) return;
        if (mStatusBarView != null) checkBarMode(mStatusBarMode, mStatusBarWindowState,
                getStatusBarTransitions());
        if (mNavigationBar != null) mNavigationBar.checkNavBarModes();
        mNoAnimationOnNextBarModeChange = false;
    }

    // Called by NavigationBarFragment
    void setQsScrimEnabled(boolean scrimEnabled) {
        mNotificationPanel.setQsScrimEnabled(scrimEnabled);
    }

    void checkBarMode(int mode, int windowState, BarTransitions transitions) {
        final boolean powerSave = mBatteryController.isPowerSave();
        final boolean anim = !mNoAnimationOnNextBarModeChange && mDeviceInteractive
                && windowState != WINDOW_STATE_HIDDEN && !powerSave;
        if (powerSave && getBarState() == StatusBarState.SHADE) {
            mode = MODE_WARNING;
        }
        transitions.transitionTo(mode, anim);
    }

    private void finishBarAnimations() {
        if (mStatusBarView != null) {
            mStatusBarView.getBarTransitions().finishAnimations();
        }
        if (mNavigationBar != null) {
            mNavigationBar.finishBarAnimations();
        }
    }

    private final Runnable mCheckBarModes = new Runnable() {
        @Override
        public void run() {
            checkBarModes();
        }
    };

    public void setInteracting(int barWindow, boolean interacting) {
        final boolean changing = ((mInteractingWindows & barWindow) != 0) != interacting;
        mInteractingWindows = interacting
                ? (mInteractingWindows | barWindow)
                : (mInteractingWindows & ~barWindow);
        if (mInteractingWindows != 0) {
            suspendAutohide();
        } else {
            resumeSuspendedAutohide();
        }
        // manually dismiss the volume panel when interacting with the nav bar
        if (changing && interacting && barWindow == StatusBarManager.WINDOW_NAVIGATION_BAR) {
            touchAutoDim();
            dismissVolumeDialog();
        }
        checkBarModes();
    }

    private void dismissVolumeDialog() {
        if (mVolumeComponent != null) {
            mVolumeComponent.dismissNow();
        }
    }

    private void resumeSuspendedAutohide() {
        if (mAutohideSuspended) {
            scheduleAutohide();
            mHandler.postDelayed(mCheckBarModes, 500); // longer than home -> launcher
        }
    }

    private void suspendAutohide() {
        mHandler.removeCallbacks(mAutohide);
        mHandler.removeCallbacks(mCheckBarModes);
        mAutohideSuspended = (mSystemUiVisibility & STATUS_OR_NAV_TRANSIENT) != 0;
    }

    private void cancelAutohide() {
        mAutohideSuspended = false;
        mHandler.removeCallbacks(mAutohide);
    }

    private void scheduleAutohide() {
        cancelAutohide();
        mHandler.postDelayed(mAutohide, AUTOHIDE_TIMEOUT_MS);
    }

    public void touchAutoDim() {
        if (mNavigationBar != null) {
            mNavigationBar.getBarTransitions().setAutoDim(false);
        }
        mHandler.removeCallbacks(mAutoDim);
        if (mState != StatusBarState.KEYGUARD && mState != StatusBarState.SHADE_LOCKED) {
            mHandler.postDelayed(mAutoDim, AUTOHIDE_TIMEOUT_MS);
        }
    }

    void checkUserAutohide(View v, MotionEvent event) {
        if ((mSystemUiVisibility & STATUS_OR_NAV_TRANSIENT) != 0  // a transient bar is revealed
                && event.getAction() == MotionEvent.ACTION_OUTSIDE // touch outside the source bar
                && event.getX() == 0 && event.getY() == 0  // a touch outside both bars
                && !mRemoteInputController.isRemoteInputActive()) { // not due to typing in IME
            userAutohide();
        }
    }

    private void checkRemoteInputOutside(MotionEvent event) {
        if (event.getAction() == MotionEvent.ACTION_OUTSIDE // touch outside the source bar
                && event.getX() == 0 && event.getY() == 0  // a touch outside both bars
                && mRemoteInputController.isRemoteInputActive()) {
            mRemoteInputController.closeRemoteInputs();
        }
    }

    private void userAutohide() {
        cancelAutohide();
        mHandler.postDelayed(mAutohide, 350); // longer than app gesture -> flag clear
    }

    private boolean areLightsOn() {
        return 0 == (mSystemUiVisibility & View.SYSTEM_UI_FLAG_LOW_PROFILE);
    }

    public void setLightsOn(boolean on) {
        Log.v(TAG, "setLightsOn(" + on + ")");
        if (on) {
            setSystemUiVisibility(0, 0, 0, View.SYSTEM_UI_FLAG_LOW_PROFILE,
                    mLastFullscreenStackBounds, mLastDockedStackBounds);
        } else {
            setSystemUiVisibility(View.SYSTEM_UI_FLAG_LOW_PROFILE, 0, 0,
                    View.SYSTEM_UI_FLAG_LOW_PROFILE, mLastFullscreenStackBounds,
                    mLastDockedStackBounds);
        }
    }

    private void notifyUiVisibilityChanged(int vis) {
        try {
            if (mLastDispatchedSystemUiVisibility != vis) {
                mWindowManagerService.statusBarVisibilityChanged(vis);
                mLastDispatchedSystemUiVisibility = vis;
            }
        } catch (RemoteException ex) {
        }
    }

    @Override
    public void topAppWindowChanged(boolean showMenu) {
        if (SPEW) {
            Log.d(TAG, (showMenu?"showing":"hiding") + " the MENU button");
        }

        // See above re: lights-out policy for legacy apps.
        if (showMenu) setLightsOn(true);
    }

    public static String viewInfo(View v) {
        return "[(" + v.getLeft() + "," + v.getTop() + ")(" + v.getRight() + "," + v.getBottom()
                + ") " + v.getWidth() + "x" + v.getHeight() + "]";
    }

    @Override
    public void dump(FileDescriptor fd, PrintWriter pw, String[] args) {
        synchronized (mQueueLock) {
            pw.println("Current Status Bar state:");
            pw.println("  mExpandedVisible=" + mExpandedVisible
                    + ", mTrackingPosition=" + mTrackingPosition);
            pw.println("  mTracking=" + mTracking);
            pw.println("  mDisplayMetrics=" + mDisplayMetrics);
            pw.println("  mStackScroller: " + viewInfo(mStackScroller));
            pw.println("  mStackScroller: " + viewInfo(mStackScroller)
                    + " scroll " + mStackScroller.getScrollX()
                    + "," + mStackScroller.getScrollY());
        }
        pw.print("  mPendingNotifications=");
        if (mPendingNotifications.size() == 0) {
            pw.println("null");
        } else {
            for (Entry entry : mPendingNotifications.values()) {
                pw.println(entry.notification);
            }
        }

        pw.print("  mInteractingWindows="); pw.println(mInteractingWindows);
        pw.print("  mStatusBarWindowState=");
        pw.println(windowStateToString(mStatusBarWindowState));
        pw.print("  mStatusBarMode=");
        pw.println(BarTransitions.modeToString(mStatusBarMode));
        pw.print("  mDozing="); pw.println(mDozing);
        pw.print("  mZenMode=");
        pw.println(Settings.Global.zenModeToString(mZenMode));
        pw.print("  mUseHeadsUp=");
        pw.println(mUseHeadsUp);
        pw.print("  mKeyToRemoveOnGutsClosed=");
        pw.println(mKeyToRemoveOnGutsClosed);
        if (mStatusBarView != null) {
            dumpBarTransitions(pw, "mStatusBarView", mStatusBarView.getBarTransitions());
        }

        pw.print("  mMediaSessionManager=");
        pw.println(mMediaSessionManager);
        pw.print("  mMediaNotificationKey=");
        pw.println(mMediaNotificationKey);
        pw.print("  mMediaController=");
        pw.print(mMediaController);
        if (mMediaController != null) {
            pw.print(" state=" + mMediaController.getPlaybackState());
        }
        pw.println();
        pw.print("  mMediaMetadata=");
        pw.print(mMediaMetadata);
        if (mMediaMetadata != null) {
            pw.print(" title=" + mMediaMetadata.getText(MediaMetadata.METADATA_KEY_TITLE));
        }
        pw.println();

        pw.println("  Panels: ");
        if (mNotificationPanel != null) {
            pw.println("    mNotificationPanel=" +
                mNotificationPanel + " params=" + mNotificationPanel.getLayoutParams().debug(""));
            pw.print  ("      ");
            mNotificationPanel.dump(fd, pw, args);
        }
        pw.println("  mStackScroller: ");
        if (mStackScroller != null) {
            pw.print  ("      ");
            mStackScroller.dump(fd, pw, args);
        }
        pw.println("  Theme:");
        if (mOverlayManager == null) {
            pw.println("    overlay manager not initialized!");
        } else {
            pw.println("    dark overlay on: " + isUsingDarkTheme());
        }
        final boolean lightWpTheme = mContext.getThemeResId() == R.style.Theme_SystemUI_Light;
        pw.println("    light wallpaper theme: " + lightWpTheme);

        DozeLog.dump(pw);

        if (mFingerprintUnlockController != null) {
            mFingerprintUnlockController.dump(pw);
        }

        if (mScrimController != null) {
            mScrimController.dump(pw);
        }

        if (DUMPTRUCK) {
            synchronized (mNotificationData) {
                mNotificationData.dump(pw, "  ");
            }

            if (false) {
                pw.println("see the logcat for a dump of the views we have created.");
                // must happen on ui thread
                mHandler.post(new Runnable() {
                        @Override
                        public void run() {
                            mStatusBarView.getLocationOnScreen(mAbsPos);
                            Log.d(TAG, "mStatusBarView: ----- (" + mAbsPos[0] + "," + mAbsPos[1]
                                    + ") " + mStatusBarView.getWidth() + "x"
                                    + getStatusBarHeight());
                            mStatusBarView.debug();
                        }
                    });
            }
        }

        if (DEBUG_GESTURES) {
            pw.print("  status bar gestures: ");
            mGestureRec.dump(fd, pw, args);
        }

        if (mHeadsUpManager != null) {
            mHeadsUpManager.dump(fd, pw, args);
        } else {
            pw.println("  mHeadsUpManager: null");
        }
        if (mGroupManager != null) {
            mGroupManager.dump(fd, pw, args);
        } else {
            pw.println("  mGroupManager: null");
        }

        if (mLightBarController != null) {
            mLightBarController.dump(fd, pw, args);
        }

        if (KeyguardUpdateMonitor.getInstance(mContext) != null) {
            KeyguardUpdateMonitor.getInstance(mContext).dump(fd, pw, args);
        }

        FalsingManager.getInstance(mContext).dump(pw);
        FalsingLog.dump(pw);

        pw.println("SharedPreferences:");
        for (Map.Entry<String, ?> entry : Prefs.getAll(mContext).entrySet()) {
            pw.print("  "); pw.print(entry.getKey()); pw.print("="); pw.println(entry.getValue());
        }
    }

    static void dumpBarTransitions(PrintWriter pw, String var, BarTransitions transitions) {
        pw.print("  "); pw.print(var); pw.print(".BarTransitions.mMode=");
        pw.println(BarTransitions.modeToString(transitions.getMode()));
    }

    public void createAndAddWindows() {
        addStatusBarWindow();
    }

    private void addStatusBarWindow() {
        makeStatusBarView();
        mStatusBarWindowManager = Dependency.get(StatusBarWindowManager.class);
        mRemoteInputController = new RemoteInputController(mHeadsUpManager);
        mStatusBarWindowManager.add(mStatusBarWindow, getStatusBarHeight());
    }

    // called by makeStatusbar and also by PhoneStatusBarView
    void updateDisplaySize() {
        mDisplay.getMetrics(mDisplayMetrics);
        mDisplay.getSize(mCurrentDisplaySize);
        if (DEBUG_GESTURES) {
            mGestureRec.tag("display",
                    String.format("%dx%d", mDisplayMetrics.widthPixels, mDisplayMetrics.heightPixels));
        }
    }

    float getDisplayDensity() {
        return mDisplayMetrics.density;
    }

    public void startActivityDismissingKeyguard(final Intent intent, boolean onlyProvisioned,
            boolean dismissShade) {
        startActivityDismissingKeyguard(intent, onlyProvisioned, dismissShade,
                false /* disallowEnterPictureInPictureWhileLaunching */, null /* callback */);
    }

    public void startActivityDismissingKeyguard(final Intent intent, boolean onlyProvisioned,
            final boolean dismissShade, final boolean disallowEnterPictureInPictureWhileLaunching,
            final Callback callback) {
        if (onlyProvisioned && !isDeviceProvisioned()) return;

        final boolean afterKeyguardGone = PreviewInflater.wouldLaunchResolverActivity(
                mContext, intent, mCurrentUserId);
        Runnable runnable = new Runnable() {
            @Override
            public void run() {
                mAssistManager.hideAssist();
                intent.setFlags(
                        Intent.FLAG_ACTIVITY_NEW_TASK | Intent.FLAG_ACTIVITY_CLEAR_TOP);
                int result = ActivityManager.START_CANCELED;
                ActivityOptions options = new ActivityOptions(getActivityOptions());
                options.setDisallowEnterPictureInPictureWhileLaunching(
                        disallowEnterPictureInPictureWhileLaunching);
                if (intent == KeyguardBottomAreaView.INSECURE_CAMERA_INTENT) {
                    // Normally an activity will set it's requested rotation
                    // animation on its window. However when launching an activity
                    // causes the orientation to change this is too late. In these cases
                    // the default animation is used. This doesn't look good for
                    // the camera (as it rotates the camera contents out of sync
                    // with physical reality). So, we ask the WindowManager to
                    // force the crossfade animation if an orientation change
                    // happens to occur during the launch.
                    options.setRotationAnimationHint(
                            WindowManager.LayoutParams.ROTATION_ANIMATION_SEAMLESS);
                }
                try {
                    result = ActivityManager.getService().startActivityAsUser(
                            null, mContext.getBasePackageName(),
                            intent,
                            intent.resolveTypeIfNeeded(mContext.getContentResolver()),
                            null, null, 0, Intent.FLAG_ACTIVITY_NEW_TASK, null,
                            options.toBundle(), UserHandle.CURRENT.getIdentifier());
                } catch (RemoteException e) {
                    Log.w(TAG, "Unable to start activity", e);
                }
                if (callback != null) {
                    callback.onActivityStarted(result);
                }
            }
        };
        Runnable cancelRunnable = new Runnable() {
            @Override
            public void run() {
                if (callback != null) {
                    callback.onActivityStarted(ActivityManager.START_CANCELED);
                }
            }
        };
        executeRunnableDismissingKeyguard(runnable, cancelRunnable, dismissShade,
                afterKeyguardGone, true /* deferred */);
    }

    public void readyForKeyguardDone() {
        mStatusBarKeyguardViewManager.readyForKeyguardDone();
    }

    public void executeRunnableDismissingKeyguard(final Runnable runnable,
            final Runnable cancelAction,
            final boolean dismissShade,
            final boolean afterKeyguardGone,
            final boolean deferred) {
        dismissKeyguardThenExecute(() -> {
            if (runnable != null) {
                if (mStatusBarKeyguardViewManager.isShowing()
                        && mStatusBarKeyguardViewManager.isOccluded()) {
                    mStatusBarKeyguardViewManager.addAfterKeyguardGoneRunnable(runnable);
                } else {
                    AsyncTask.execute(runnable);
                }
            }
            if (dismissShade) {
                if (mExpandedVisible) {
                    animateCollapsePanels(CommandQueue.FLAG_EXCLUDE_RECENTS_PANEL, true /* force */,
                            true /* delayed*/);
                } else {

                    // Do it after DismissAction has been processed to conserve the needed ordering.
                    mHandler.post(this::runPostCollapseRunnables);
                }
            } else if (isInLaunchTransition() && mNotificationPanel.isLaunchTransitionFinished()) {

                // We are not dismissing the shade, but the launch transition is already finished,
                // so nobody will call readyForKeyguardDone anymore. Post it such that
                // keyguardDonePending gets called first.
                mHandler.post(mStatusBarKeyguardViewManager::readyForKeyguardDone);
            }
            return deferred;
        }, cancelAction, afterKeyguardGone);
    }

    private BroadcastReceiver mBroadcastReceiver = new BroadcastReceiver() {
        @Override
        public void onReceive(Context context, Intent intent) {
            if (DEBUG) Log.v(TAG, "onReceive: " + intent);
            String action = intent.getAction();
            if (Intent.ACTION_CLOSE_SYSTEM_DIALOGS.equals(action)) {
                KeyboardShortcuts.dismiss();
                if (mRemoteInputController != null) {
                    mRemoteInputController.closeRemoteInputs();
                }
                if (isCurrentProfile(getSendingUserId())) {
                    int flags = CommandQueue.FLAG_EXCLUDE_NONE;
                    String reason = intent.getStringExtra("reason");
                    if (reason != null && reason.equals(SYSTEM_DIALOG_REASON_RECENT_APPS)) {
                        flags |= CommandQueue.FLAG_EXCLUDE_RECENTS_PANEL;
                    }
                    animateCollapsePanels(flags);
                }
            }
            else if (Intent.ACTION_SCREEN_OFF.equals(action)) {
                finishBarAnimations();
                resetUserExpandedStates();
            }
            else if (DevicePolicyManager.ACTION_SHOW_DEVICE_MONITORING_DIALOG.equals(action)) {
                mQSPanel.showDeviceMonitoringDialog();
            }
        }
    };

    private BroadcastReceiver mDemoReceiver = new BroadcastReceiver() {
        @Override
        public void onReceive(Context context, Intent intent) {
            if (DEBUG) Log.v(TAG, "onReceive: " + intent);
            String action = intent.getAction();
            if (ACTION_DEMO.equals(action)) {
                Bundle bundle = intent.getExtras();
                if (bundle != null) {
                    String command = bundle.getString("command", "").trim().toLowerCase();
                    if (command.length() > 0) {
                        try {
                            dispatchDemoCommand(command, bundle);
                        } catch (Throwable t) {
                            Log.w(TAG, "Error running demo command, intent=" + intent, t);
                        }
                    }
                }
            } else if (ACTION_FAKE_ARTWORK.equals(action)) {
                if (DEBUG_MEDIA_FAKE_ARTWORK) {
                    updateMediaMetaData(true, true);
                }
            }
        }
    };

    public void resetUserExpandedStates() {
        ArrayList<Entry> activeNotifications = mNotificationData.getActiveNotifications();
        final int notificationCount = activeNotifications.size();
        for (int i = 0; i < notificationCount; i++) {
            NotificationData.Entry entry = activeNotifications.get(i);
            if (entry.row != null) {
                entry.row.resetUserExpansion();
            }
        }
    }

    protected void dismissKeyguardThenExecute(OnDismissAction action, boolean afterKeyguardGone) {
        dismissKeyguardThenExecute(action, null /* cancelRunnable */, afterKeyguardGone);
    }

    private void dismissKeyguardThenExecute(OnDismissAction action, Runnable cancelAction,
            boolean afterKeyguardGone) {
        if (mWakefulnessLifecycle.getWakefulness() == WAKEFULNESS_ASLEEP
                && mUnlockMethodCache.canSkipBouncer()
                && !mLeaveOpenOnKeyguardHide
                && isPulsing()) {
            // Reuse the fingerprint wake-and-unlock transition if we dismiss keyguard from a pulse.
            // TODO: Factor this transition out of FingerprintUnlockController.
            mFingerprintUnlockController.startWakeAndUnlock(
                    FingerprintUnlockController.MODE_WAKE_AND_UNLOCK_PULSING);
        }
        if (mStatusBarKeyguardViewManager.isShowing()) {
            mStatusBarKeyguardViewManager.dismissWithAction(action, cancelAction,
                    afterKeyguardGone);
        } else {
            action.onDismiss();
        }
    }

    // SystemUIService notifies SystemBars of configuration changes, which then calls down here
    @Override
    public void onConfigChanged(Configuration newConfig) {
        updateResources();
        updateDisplaySize(); // populates mDisplayMetrics

        if (DEBUG) {
            Log.v(TAG, "configuration changed: " + mContext.getResources().getConfiguration());
        }

        updateRowStates();
        mScreenPinningRequest.onConfigurationChanged();
    }

    public void userSwitched(int newUserId) {
        // Begin old BaseStatusBar.userSwitched
        setHeadsUpUser(newUserId);
        // End old BaseStatusBar.userSwitched
        if (MULTIUSER_DEBUG) mNotificationPanelDebugText.setText("USER " + newUserId);
        animateCollapsePanels();
        updatePublicMode();
        mNotificationData.filterAndSort();
        if (mReinflateNotificationsOnUserSwitched) {
            updateNotificationsOnDensityOrFontScaleChanged();
            mReinflateNotificationsOnUserSwitched = false;
        }
        updateNotificationShade();
        clearCurrentMediaNotification();
        setLockscreenUser(newUserId);
    }

    protected void setLockscreenUser(int newUserId) {
        mLockscreenWallpaper.setCurrentUser(newUserId);
        mScrimController.setCurrentUser(newUserId);
        updateMediaMetaData(true, false);
    }

    /**
     * Reload some of our resources when the configuration changes.
     *
     * We don't reload everything when the configuration changes -- we probably
     * should, but getting that smooth is tough.  Someday we'll fix that.  In the
     * meantime, just update the things that we know change.
     */
    void updateResources() {
        // Update the quick setting tiles
        if (mQSPanel != null) {
            mQSPanel.updateResources();
        }

        loadDimens();

        if (mNotificationPanel != null) {
            mNotificationPanel.updateResources();
        }
        if (mBrightnessMirrorController != null) {
            mBrightnessMirrorController.updateResources();
        }
    }

    protected void loadDimens() {
        final Resources res = mContext.getResources();

        int oldBarHeight = mNaturalBarHeight;
        mNaturalBarHeight = res.getDimensionPixelSize(
                com.android.internal.R.dimen.status_bar_height);
        if (mStatusBarWindowManager != null && mNaturalBarHeight != oldBarHeight) {
            mStatusBarWindowManager.setBarHeight(mNaturalBarHeight);
        }
        mMaxAllowedKeyguardNotifications = res.getInteger(
                R.integer.keyguard_max_notification_count);

        if (DEBUG) Log.v(TAG, "defineSlots");
    }

    // Visibility reporting

    protected void handleVisibleToUserChanged(boolean visibleToUser) {
        if (visibleToUser) {
            handleVisibleToUserChangedImpl(visibleToUser);
            startNotificationLogging();
        } else {
            stopNotificationLogging();
            handleVisibleToUserChangedImpl(visibleToUser);
        }
    }

    void handlePeekToExpandTransistion() {
        try {
            // consider the transition from peek to expanded to be a panel open,
            // but not one that clears notification effects.
            int notificationLoad = mNotificationData.getActiveNotifications().size();
            mBarService.onPanelRevealed(false, notificationLoad);
        } catch (RemoteException ex) {
            // Won't fail unless the world has ended.
        }
    }

    /**
     * The LEDs are turned off when the notification panel is shown, even just a little bit.
     * See also StatusBar.setPanelExpanded for another place where we attempt to do this.
     */
    // Old BaseStatusBar.handleVisibileToUserChanged
    private void handleVisibleToUserChangedImpl(boolean visibleToUser) {
        try {
            if (visibleToUser) {
                boolean pinnedHeadsUp = mHeadsUpManager.hasPinnedHeadsUp();
                boolean clearNotificationEffects =
                        !isPanelFullyCollapsed() &&
                        (mState == StatusBarState.SHADE || mState == StatusBarState.SHADE_LOCKED);
                int notificationLoad = mNotificationData.getActiveNotifications().size();
                if (pinnedHeadsUp && isPanelFullyCollapsed())  {
                    notificationLoad = 1;
                }
                mBarService.onPanelRevealed(clearNotificationEffects, notificationLoad);
            } else {
                mBarService.onPanelHidden();
            }
        } catch (RemoteException ex) {
            // Won't fail unless the world has ended.
        }
    }

    private void stopNotificationLogging() {
        // Report all notifications as invisible and turn down the
        // reporter.
        if (!mCurrentlyVisibleNotifications.isEmpty()) {
            logNotificationVisibilityChanges(Collections.<NotificationVisibility>emptyList(),
                    mCurrentlyVisibleNotifications);
            recycleAllVisibilityObjects(mCurrentlyVisibleNotifications);
        }
        mHandler.removeCallbacks(mVisibilityReporter);
        mStackScroller.setChildLocationsChangedListener(null);
    }

    private void startNotificationLogging() {
        mStackScroller.setChildLocationsChangedListener(mNotificationLocationsChangedListener);
        // Some transitions like mVisibleToUser=false -> mVisibleToUser=true don't
        // cause the scroller to emit child location events. Hence generate
        // one ourselves to guarantee that we're reporting visible
        // notifications.
        // (Note that in cases where the scroller does emit events, this
        // additional event doesn't break anything.)
        mNotificationLocationsChangedListener.onChildLocationsChanged(mStackScroller);
    }

    private void logNotificationVisibilityChanges(
            Collection<NotificationVisibility> newlyVisible,
            Collection<NotificationVisibility> noLongerVisible) {
        if (newlyVisible.isEmpty() && noLongerVisible.isEmpty()) {
            return;
        }
        NotificationVisibility[] newlyVisibleAr =
                newlyVisible.toArray(new NotificationVisibility[newlyVisible.size()]);
        NotificationVisibility[] noLongerVisibleAr =
                noLongerVisible.toArray(new NotificationVisibility[noLongerVisible.size()]);
        try {
            mBarService.onNotificationVisibilityChanged(newlyVisibleAr, noLongerVisibleAr);
        } catch (RemoteException e) {
            // Ignore.
        }

        final int N = newlyVisible.size();
        if (N > 0) {
            String[] newlyVisibleKeyAr = new String[N];
            for (int i = 0; i < N; i++) {
                newlyVisibleKeyAr[i] = newlyVisibleAr[i].key;
            }

            setNotificationsShown(newlyVisibleKeyAr);
        }
    }

    // State logging

    private void logStateToEventlog() {
        boolean isShowing = mStatusBarKeyguardViewManager.isShowing();
        boolean isOccluded = mStatusBarKeyguardViewManager.isOccluded();
        boolean isBouncerShowing = mStatusBarKeyguardViewManager.isBouncerShowing();
        boolean isSecure = mUnlockMethodCache.isMethodSecure();
        boolean canSkipBouncer = mUnlockMethodCache.canSkipBouncer();
        int stateFingerprint = getLoggingFingerprint(mState,
                isShowing,
                isOccluded,
                isBouncerShowing,
                isSecure,
                canSkipBouncer);
        if (stateFingerprint != mLastLoggedStateFingerprint) {
            if (mStatusBarStateLog == null) {
                mStatusBarStateLog = new LogMaker(MetricsEvent.VIEW_UNKNOWN);
            }
            mMetricsLogger.write(mStatusBarStateLog
                    .setCategory(isBouncerShowing ? MetricsEvent.BOUNCER : MetricsEvent.LOCKSCREEN)
                    .setType(isShowing ? MetricsEvent.TYPE_OPEN : MetricsEvent.TYPE_CLOSE)
                    .setSubtype(isSecure ? 1 : 0));
            EventLogTags.writeSysuiStatusBarState(mState,
                    isShowing ? 1 : 0,
                    isOccluded ? 1 : 0,
                    isBouncerShowing ? 1 : 0,
                    isSecure ? 1 : 0,
                    canSkipBouncer ? 1 : 0);
            mLastLoggedStateFingerprint = stateFingerprint;
        }
    }

    /**
     * Returns a fingerprint of fields logged to eventlog
     */
    private static int getLoggingFingerprint(int statusBarState, boolean keyguardShowing,
            boolean keyguardOccluded, boolean bouncerShowing, boolean secure,
            boolean currentlyInsecure) {
        // Reserve 8 bits for statusBarState. We'll never go higher than
        // that, right? Riiiight.
        return (statusBarState & 0xFF)
                | ((keyguardShowing   ? 1 : 0) <<  8)
                | ((keyguardOccluded  ? 1 : 0) <<  9)
                | ((bouncerShowing    ? 1 : 0) << 10)
                | ((secure            ? 1 : 0) << 11)
                | ((currentlyInsecure ? 1 : 0) << 12);
    }

    //
    // tracing
    //

    void postStartTracing() {
        mHandler.postDelayed(mStartTracing, 3000);
    }

    void vibrate() {
        android.os.Vibrator vib = (android.os.Vibrator)mContext.getSystemService(
                Context.VIBRATOR_SERVICE);
        vib.vibrate(250, VIBRATION_ATTRIBUTES);
    }

    Runnable mStartTracing = new Runnable() {
        @Override
        public void run() {
            vibrate();
            SystemClock.sleep(250);
            Log.d(TAG, "startTracing");
            android.os.Debug.startMethodTracing("/data/statusbar-traces/trace");
            mHandler.postDelayed(mStopTracing, 10000);
        }
    };

    Runnable mStopTracing = new Runnable() {
        @Override
        public void run() {
            android.os.Debug.stopMethodTracing();
            Log.d(TAG, "stopTracing");
            vibrate();
        }
    };

    @Override
    public void postQSRunnableDismissingKeyguard(final Runnable runnable) {
        mHandler.post(() -> {
            mLeaveOpenOnKeyguardHide = true;
            executeRunnableDismissingKeyguard(() -> mHandler.post(runnable), null, false, false,
                    false);
        });
    }

    @Override
    public void postStartActivityDismissingKeyguard(final PendingIntent intent) {
        mHandler.post(() -> startPendingIntentDismissingKeyguard(intent));
    }

    @Override
    public void postStartActivityDismissingKeyguard(final Intent intent, int delay) {
        mHandler.postDelayed(() ->
                handleStartActivityDismissingKeyguard(intent, true /*onlyProvisioned*/), delay);
    }

    private void handleStartActivityDismissingKeyguard(Intent intent, boolean onlyProvisioned) {
        startActivityDismissingKeyguard(intent, onlyProvisioned, true /* dismissShade */);
    }

    private static class FastColorDrawable extends Drawable {
        private final int mColor;

        public FastColorDrawable(int color) {
            mColor = 0xff000000 | color;
        }

        @Override
        public void draw(Canvas canvas) {
            canvas.drawColor(mColor, PorterDuff.Mode.SRC);
        }

        @Override
        public void setAlpha(int alpha) {
        }

        @Override
        public void setColorFilter(ColorFilter colorFilter) {
        }

        @Override
        public int getOpacity() {
            return PixelFormat.OPAQUE;
        }

        @Override
        public void setBounds(int left, int top, int right, int bottom) {
        }

        @Override
        public void setBounds(Rect bounds) {
        }
    }

    public void destroy() {
        // Begin old BaseStatusBar.destroy().
        mContext.unregisterReceiver(mBaseBroadcastReceiver);
        try {
            mNotificationListener.unregisterAsSystemService();
        } catch (RemoteException e) {
            // Ignore.
        }
        mDeviceProvisionedController.removeCallback(mDeviceProvisionedListener);
        // End old BaseStatusBar.destroy().
        if (mStatusBarWindow != null) {
            mWindowManager.removeViewImmediate(mStatusBarWindow);
            mStatusBarWindow = null;
        }
        if (mNavigationBarView != null) {
            mWindowManager.removeViewImmediate(mNavigationBarView);
            mNavigationBarView = null;
        }
        mContext.unregisterReceiver(mBroadcastReceiver);
        mContext.unregisterReceiver(mDemoReceiver);
        mAssistManager.destroy();

        if (mQSPanel != null && mQSPanel.getHost() != null) {
            mQSPanel.getHost().destroy();
        }
        Dependency.get(ActivityStarterDelegate.class).setActivityStarterImpl(null);
        mDeviceProvisionedController.removeCallback(mUserSetupObserver);
        Dependency.get(ConfigurationController.class).removeCallback(this);
    }

    private boolean mDemoModeAllowed;
    private boolean mDemoMode;

    @Override
    public void dispatchDemoCommand(String command, Bundle args) {
        if (!mDemoModeAllowed) {
            mDemoModeAllowed = Settings.Global.getInt(mContext.getContentResolver(),
                    DEMO_MODE_ALLOWED, 0) != 0;
        }
        if (!mDemoModeAllowed) return;
        if (command.equals(COMMAND_ENTER)) {
            mDemoMode = true;
        } else if (command.equals(COMMAND_EXIT)) {
            mDemoMode = false;
            checkBarModes();
        } else if (!mDemoMode) {
            // automatically enter demo mode on first demo command
            dispatchDemoCommand(COMMAND_ENTER, new Bundle());
        }
        boolean modeChange = command.equals(COMMAND_ENTER) || command.equals(COMMAND_EXIT);
        if ((modeChange || command.equals(COMMAND_VOLUME)) && mVolumeComponent != null) {
            mVolumeComponent.dispatchDemoCommand(command, args);
        }
        if (modeChange || command.equals(COMMAND_CLOCK)) {
            dispatchDemoCommandToView(command, args, R.id.clock);
        }
        if (modeChange || command.equals(COMMAND_BATTERY)) {
            mBatteryController.dispatchDemoCommand(command, args);
        }
        if (modeChange || command.equals(COMMAND_STATUS)) {
            ((StatusBarIconControllerImpl) mIconController).dispatchDemoCommand(command, args);
        }
        if (mNetworkController != null && (modeChange || command.equals(COMMAND_NETWORK))) {
            mNetworkController.dispatchDemoCommand(command, args);
        }
        if (modeChange || command.equals(COMMAND_NOTIFICATIONS)) {
            View notifications = mStatusBarView == null ? null
                    : mStatusBarView.findViewById(R.id.notification_icon_area);
            if (notifications != null) {
                String visible = args.getString("visible");
                int vis = mDemoMode && "false".equals(visible) ? View.INVISIBLE : View.VISIBLE;
                notifications.setVisibility(vis);
            }
        }
        if (command.equals(COMMAND_BARS)) {
            String mode = args.getString("mode");
            int barMode = "opaque".equals(mode) ? MODE_OPAQUE :
                    "translucent".equals(mode) ? MODE_TRANSLUCENT :
                    "semi-transparent".equals(mode) ? MODE_SEMI_TRANSPARENT :
                    "transparent".equals(mode) ? MODE_TRANSPARENT :
                    "warning".equals(mode) ? MODE_WARNING :
                    -1;
            if (barMode != -1) {
                boolean animate = true;
                if (mStatusBarView != null) {
                    mStatusBarView.getBarTransitions().transitionTo(barMode, animate);
                }
                if (mNavigationBar != null) {
                    mNavigationBar.getBarTransitions().transitionTo(barMode, animate);
                }
            }
        }
    }

    private void dispatchDemoCommandToView(String command, Bundle args, int id) {
        if (mStatusBarView == null) return;
        View v = mStatusBarView.findViewById(id);
        if (v instanceof DemoMode) {
            ((DemoMode)v).dispatchDemoCommand(command, args);
        }
    }

    /**
     * @return The {@link StatusBarState} the status bar is in.
     */
    public int getBarState() {
        return mState;
    }

    public boolean isPanelFullyCollapsed() {
        return mNotificationPanel.isFullyCollapsed();
    }

    public void showKeyguard() {
        mKeyguardRequested = true;
        mLeaveOpenOnKeyguardHide = false;
        mPendingRemoteInputView = null;
        updateIsKeyguard();
        mAssistManager.onLockscreenShown();
    }

    public boolean hideKeyguard() {
        mKeyguardRequested = false;
        return updateIsKeyguard();
    }

    private boolean updateIsKeyguard() {
        boolean wakeAndUnlocking = mFingerprintUnlockController.getMode()
                == FingerprintUnlockController.MODE_WAKE_AND_UNLOCK;

        // For dozing, keyguard needs to be shown whenever the device is non-interactive. Otherwise
        // there's no surface we can show to the user. Note that the device goes fully interactive
        // late in the transition, so we also allow the device to start dozing once the screen has
        // turned off fully.
        boolean keyguardForDozing = mDozingRequested &&
                (!mDeviceInteractive || isGoingToSleep() && (isScreenFullyOff() || mIsKeyguard));
        boolean shouldBeKeyguard = (mKeyguardRequested || keyguardForDozing) && !wakeAndUnlocking;
        if (keyguardForDozing) {
            updatePanelExpansionForKeyguard();
        }
        if (shouldBeKeyguard) {
            if (isGoingToSleep()
                    && mScreenLifecycle.getScreenState() == ScreenLifecycle.SCREEN_TURNING_OFF) {
                // Delay showing the keyguard until screen turned off.
            } else {
                showKeyguardImpl();
            }
        } else {
            return hideKeyguardImpl();
        }
        return false;
    }

    public void showKeyguardImpl() {
        mIsKeyguard = true;
        if (mLaunchTransitionFadingAway) {
            mNotificationPanel.animate().cancel();
            onLaunchTransitionFadingEnded();
        }
        mHandler.removeMessages(MSG_LAUNCH_TRANSITION_TIMEOUT);
        if (mUserSwitcherController != null && mUserSwitcherController.useFullscreenUserSwitcher()) {
            setBarState(StatusBarState.FULLSCREEN_USER_SWITCHER);
        } else {
            setBarState(StatusBarState.KEYGUARD);
        }
        updateKeyguardState(false /* goingToFullShade */, false /* fromShadeLocked */);
        updatePanelExpansionForKeyguard();
        if (mDraggedDownRow != null) {
            mDraggedDownRow.setUserLocked(false);
            mDraggedDownRow.notifyHeightChanged(false  /* needsAnimation */);
            mDraggedDownRow = null;
        }
    }

    private void updatePanelExpansionForKeyguard() {
        if (mState == StatusBarState.KEYGUARD && mFingerprintUnlockController.getMode()
                != FingerprintUnlockController.MODE_WAKE_AND_UNLOCK) {
            instantExpandNotificationsPanel();
        } else if (mState == StatusBarState.FULLSCREEN_USER_SWITCHER) {
            instantCollapseNotificationPanel();
        }
    }

    private void onLaunchTransitionFadingEnded() {
        mNotificationPanel.setAlpha(1.0f);
        mNotificationPanel.onAffordanceLaunchEnded();
        releaseGestureWakeLock();
        runLaunchTransitionEndRunnable();
        mLaunchTransitionFadingAway = false;
        mScrimController.forceHideScrims(false /* hide */, false /* animated */);
        updateMediaMetaData(true /* metaDataChanged */, true);
    }

    public boolean isCollapsing() {
        return mNotificationPanel.isCollapsing();
    }

    public void addPostCollapseAction(Runnable r) {
        mPostCollapseRunnables.add(r);
    }

    public boolean isInLaunchTransition() {
        return mNotificationPanel.isLaunchTransitionRunning()
                || mNotificationPanel.isLaunchTransitionFinished();
    }

    /**
     * Fades the content of the keyguard away after the launch transition is done.
     *
     * @param beforeFading the runnable to be run when the circle is fully expanded and the fading
     *                     starts
     * @param endRunnable the runnable to be run when the transition is done
     */
    public void fadeKeyguardAfterLaunchTransition(final Runnable beforeFading,
            Runnable endRunnable) {
        mHandler.removeMessages(MSG_LAUNCH_TRANSITION_TIMEOUT);
        mLaunchTransitionEndRunnable = endRunnable;
        Runnable hideRunnable = new Runnable() {
            @Override
            public void run() {
                mLaunchTransitionFadingAway = true;
                if (beforeFading != null) {
                    beforeFading.run();
                }
                mScrimController.forceHideScrims(true /* hide */, false /* animated */);
                updateMediaMetaData(false, true);
                mNotificationPanel.setAlpha(1);
                mStackScroller.setParentNotFullyVisible(true);
                mNotificationPanel.animate()
                        .alpha(0)
                        .setStartDelay(FADE_KEYGUARD_START_DELAY)
                        .setDuration(FADE_KEYGUARD_DURATION)
                        .withLayer()
                        .withEndAction(new Runnable() {
                            @Override
                            public void run() {
                                onLaunchTransitionFadingEnded();
                            }
                        });
                mCommandQueue.appTransitionStarting(SystemClock.uptimeMillis(),
                        LightBarTransitionsController.DEFAULT_TINT_ANIMATION_DURATION, true);
            }
        };
        if (mNotificationPanel.isLaunchTransitionRunning()) {
            mNotificationPanel.setLaunchTransitionEndRunnable(hideRunnable);
        } else {
            hideRunnable.run();
        }
    }

    /**
     * Fades the content of the Keyguard while we are dozing and makes it invisible when finished
     * fading.
     */
    public void fadeKeyguardWhilePulsing() {
        mNotificationPanel.notifyStartFading();
        mNotificationPanel.animate()
                .alpha(0f)
                .setStartDelay(0)
                .setDuration(FADE_KEYGUARD_DURATION_PULSING)
                .setInterpolator(ScrimController.KEYGUARD_FADE_OUT_INTERPOLATOR)
                .start();
    }

    /**
     * Plays the animation when an activity that was occluding Keyguard goes away.
     */
    public void animateKeyguardUnoccluding() {
        mScrimController.animateKeyguardUnoccluding(500);
        mNotificationPanel.setExpandedFraction(0f);
        animateExpandNotificationsPanel();
    }

    /**
     * Starts the timeout when we try to start the affordances on Keyguard. We usually rely that
     * Keyguard goes away via fadeKeyguardAfterLaunchTransition, however, that might not happen
     * because the launched app crashed or something else went wrong.
     */
    public void startLaunchTransitionTimeout() {
        mHandler.sendEmptyMessageDelayed(MSG_LAUNCH_TRANSITION_TIMEOUT,
                LAUNCH_TRANSITION_TIMEOUT_MS);
    }

    private void onLaunchTransitionTimeout() {
        Log.w(TAG, "Launch transition: Timeout!");
        mNotificationPanel.onAffordanceLaunchEnded();
        releaseGestureWakeLock();
        mNotificationPanel.resetViews();
    }

    private void runLaunchTransitionEndRunnable() {
        if (mLaunchTransitionEndRunnable != null) {
            Runnable r = mLaunchTransitionEndRunnable;

            // mLaunchTransitionEndRunnable might call showKeyguard, which would execute it again,
            // which would lead to infinite recursion. Protect against it.
            mLaunchTransitionEndRunnable = null;
            r.run();
        }
    }

    /**
     * @return true if we would like to stay in the shade, false if it should go away entirely
     */
    public boolean hideKeyguardImpl() {
        mIsKeyguard = false;
        Trace.beginSection("StatusBar#hideKeyguard");
        boolean staying = mLeaveOpenOnKeyguardHide;
        setBarState(StatusBarState.SHADE);
        View viewToClick = null;
        if (mLeaveOpenOnKeyguardHide) {
            if (!mKeyguardRequested) {
                mLeaveOpenOnKeyguardHide = false;
            }
            long delay = calculateGoingToFullShadeDelay();
            mNotificationPanel.animateToFullShade(delay);
            if (mDraggedDownRow != null) {
                mDraggedDownRow.setUserLocked(false);
                mDraggedDownRow = null;
            }
            if (!mKeyguardRequested) {
                viewToClick = mPendingRemoteInputView;
                mPendingRemoteInputView = null;
            }

            // Disable layout transitions in navbar for this transition because the load is just
            // too heavy for the CPU and GPU on any device.
            if (mNavigationBar != null) {
                mNavigationBar.disableAnimationsDuringHide(delay);
            }
        } else if (!mNotificationPanel.isCollapsing()) {
            instantCollapseNotificationPanel();
        }
        updateKeyguardState(staying, false /* fromShadeLocked */);

        if (viewToClick != null && viewToClick.isAttachedToWindow()) {
            viewToClick.callOnClick();
        }

        // Keyguard state has changed, but QS is not listening anymore. Make sure to update the tile
        // visibilities so next time we open the panel we know the correct height already.
        if (mQSPanel != null) {
            mQSPanel.refreshAllTiles();
        }
        mHandler.removeMessages(MSG_LAUNCH_TRANSITION_TIMEOUT);
        releaseGestureWakeLock();
        mNotificationPanel.onAffordanceLaunchEnded();
        mNotificationPanel.animate().cancel();
        mNotificationPanel.setAlpha(1f);
        Trace.endSection();
        return staying;
    }

    private void releaseGestureWakeLock() {
        if (mGestureWakeLock.isHeld()) {
            mGestureWakeLock.release();
        }
    }

    public long calculateGoingToFullShadeDelay() {
        return mKeyguardFadingAwayDelay + mKeyguardFadingAwayDuration;
    }

    /**
     * Notifies the status bar that Keyguard is going away very soon.
     */
    public void keyguardGoingAway() {

        // Treat Keyguard exit animation as an app transition to achieve nice transition for status
        // bar.
        mKeyguardGoingAway = true;
        mKeyguardMonitor.notifyKeyguardGoingAway(true);
        mCommandQueue.appTransitionPending(true);
    }

    /**
     * Notifies the status bar the Keyguard is fading away with the specified timings.
     *
     * @param startTime the start time of the animations in uptime millis
     * @param delay the precalculated animation delay in miliseconds
     * @param fadeoutDuration the duration of the exit animation, in milliseconds
     */
    public void setKeyguardFadingAway(long startTime, long delay, long fadeoutDuration) {
        mKeyguardFadingAway = true;
        mKeyguardFadingAwayDelay = delay;
        mKeyguardFadingAwayDuration = fadeoutDuration;
        mWaitingForKeyguardExit = false;
        mCommandQueue.appTransitionStarting(startTime + fadeoutDuration
                        - LightBarTransitionsController.DEFAULT_TINT_ANIMATION_DURATION,
                LightBarTransitionsController.DEFAULT_TINT_ANIMATION_DURATION, true);
        recomputeDisableFlags(fadeoutDuration > 0 /* animate */);
        mCommandQueue.appTransitionStarting(
                    startTime - LightBarTransitionsController.DEFAULT_TINT_ANIMATION_DURATION,
                    LightBarTransitionsController.DEFAULT_TINT_ANIMATION_DURATION, true);
        mKeyguardMonitor.notifyKeyguardFadingAway(delay, fadeoutDuration);
    }

    public boolean isKeyguardFadingAway() {
        return mKeyguardFadingAway;
    }

    /**
     * Notifies that the Keyguard fading away animation is done.
     */
    public void finishKeyguardFadingAway() {
        mKeyguardFadingAway = false;
        mKeyguardGoingAway = false;
        mKeyguardMonitor.notifyKeyguardDoneFading();
    }

    public void stopWaitingForKeyguardExit() {
        mWaitingForKeyguardExit = false;
    }

    private void updatePublicMode() {
        final boolean showingKeyguard = mStatusBarKeyguardViewManager.isShowing();
        final boolean devicePublic = showingKeyguard
                && mStatusBarKeyguardViewManager.isSecure(mCurrentUserId);

        // Look for public mode users. Users are considered public in either case of:
        //   - device keyguard is shown in secure mode;
        //   - profile is locked with a work challenge.
        for (int i = mCurrentProfiles.size() - 1; i >= 0; i--) {
            final int userId = mCurrentProfiles.valueAt(i).id;
            boolean isProfilePublic = devicePublic;
            if (!devicePublic && userId != mCurrentUserId) {
                // We can't rely on KeyguardManager#isDeviceLocked() for unified profile challenge
                // due to a race condition where this code could be called before
                // TrustManagerService updates its internal records, resulting in an incorrect
                // state being cached in mLockscreenPublicMode. (b/35951989)
                if (mLockPatternUtils.isSeparateProfileChallengeEnabled(userId)
                        && mStatusBarKeyguardViewManager.isSecure(userId)) {
                    isProfilePublic = mKeyguardManager.isDeviceLocked(userId);
                }
            }
            setLockscreenPublicMode(isProfilePublic, userId);
        }
    }

    protected void updateKeyguardState(boolean goingToFullShade, boolean fromShadeLocked) {
        Trace.beginSection("StatusBar#updateKeyguardState");
        if (mState == StatusBarState.KEYGUARD) {
            mKeyguardIndicationController.setVisible(true);
            mNotificationPanel.resetViews();
            if (mKeyguardUserSwitcher != null) {
                mKeyguardUserSwitcher.setKeyguard(true, fromShadeLocked);
            }
            if (mStatusBarView != null) mStatusBarView.removePendingHideExpandedRunnables();
            if (mAmbientIndicationContainer != null) {
                mAmbientIndicationContainer.setVisibility(View.VISIBLE);
            }
        } else {
            mKeyguardIndicationController.setVisible(false);
            if (mKeyguardUserSwitcher != null) {
                mKeyguardUserSwitcher.setKeyguard(false,
                        goingToFullShade ||
                        mState == StatusBarState.SHADE_LOCKED ||
                        fromShadeLocked);
            }
            if (mAmbientIndicationContainer != null) {
                mAmbientIndicationContainer.setVisibility(View.INVISIBLE);
            }
        }
        if (mState == StatusBarState.KEYGUARD || mState == StatusBarState.SHADE_LOCKED) {
            mScrimController.setKeyguardShowing(true);
        } else {
            mScrimController.setKeyguardShowing(false);
        }
        mNotificationPanel.setBarState(mState, mKeyguardFadingAway, goingToFullShade);
        updateTheme();
        updateDozingState();
        updatePublicMode();
        updateStackScrollerState(goingToFullShade, fromShadeLocked);
        updateNotifications();
        checkBarModes();
        updateMediaMetaData(false, mState != StatusBarState.KEYGUARD);
        mKeyguardMonitor.notifyKeyguardState(mStatusBarKeyguardViewManager.isShowing(),
                mUnlockMethodCache.isMethodSecure(),
                mStatusBarKeyguardViewManager.isOccluded());
        Trace.endSection();
    }

    /**
     * Switches theme from light to dark and vice-versa.
     */
    protected void updateTheme() {
        final boolean inflated = mStackScroller != null;

        // The system wallpaper defines if QS should be light or dark.
        WallpaperColors systemColors = mColorExtractor
                .getWallpaperColors(WallpaperManager.FLAG_SYSTEM);
        final boolean useDarkTheme = systemColors != null
                && (systemColors.getColorHints() & WallpaperColors.HINT_SUPPORTS_DARK_THEME) != 0;
        if (isUsingDarkTheme() != useDarkTheme) {
            try {
                mOverlayManager.setEnabled("com.android.systemui.theme.dark",
                        useDarkTheme, mCurrentUserId);
            } catch (RemoteException e) {
                Log.w(TAG, "Can't change theme", e);
            }
        }

        // Lock wallpaper defines the color of the majority of the views, hence we'll use it
        // to set our default theme.
        final boolean lockDarkText = mColorExtractor.getColors(WallpaperManager.FLAG_LOCK, true
                /* ignoreVisibility */).supportsDarkText();
        final int themeResId = lockDarkText ? R.style.Theme_SystemUI_Light : R.style.Theme_SystemUI;
        if (mContext.getThemeResId() != themeResId) {
            mContext.setTheme(themeResId);
            if (inflated) {
                reinflateViews();
            }
        }

        if (inflated) {
            int which;
            if (mState == StatusBarState.KEYGUARD || mState == StatusBarState.SHADE_LOCKED) {
                which = WallpaperManager.FLAG_LOCK;
            } else {
                which = WallpaperManager.FLAG_SYSTEM;
            }
            final boolean useDarkText = mColorExtractor.getColors(which,
                    true /* ignoreVisibility */).supportsDarkText();
            mStackScroller.updateDecorViews(useDarkText);

            // Make sure we have the correct navbar/statusbar colors.
            mStatusBarWindowManager.setKeyguardDark(useDarkText);
        }
    }

    private void updateDozingState() {
        Trace.traceCounter(Trace.TRACE_TAG_APP, "dozing", mDozing ? 1 : 0);
        Trace.beginSection("StatusBar#updateDozingState");
        boolean animate = !mDozing && mDozeServiceHost.shouldAnimateWakeup();
        mNotificationPanel.setDozing(mDozing, animate);
        mStackScroller.setDark(mDozing, animate, mWakeUpTouchLocation);
        mScrimController.setDozing(mDozing);
        mKeyguardIndicationController.setDozing(mDozing);
        mNotificationPanel.setDark(mDozing, animate);
        updateQsExpansionEnabled();
        mDozeScrimController.setDozing(mDozing, animate);
        updateRowStates();
        Trace.endSection();
    }

    public void updateStackScrollerState(boolean goingToFullShade, boolean fromShadeLocked) {
        if (mStackScroller == null) return;
        boolean onKeyguard = mState == StatusBarState.KEYGUARD;
        boolean publicMode = isAnyProfilePublicMode();
        mStackScroller.setHideSensitive(publicMode, goingToFullShade);
        mStackScroller.setDimmed(onKeyguard, fromShadeLocked /* animate */);
        mStackScroller.setExpandingEnabled(!onKeyguard);
        ActivatableNotificationView activatedChild = mStackScroller.getActivatedChild();
        mStackScroller.setActivatedChild(null);
        if (activatedChild != null) {
            activatedChild.makeInactive(false /* animate */);
        }
    }

    public void userActivity() {
        if (mState == StatusBarState.KEYGUARD) {
            mKeyguardViewMediatorCallback.userActivity();
        }
    }

    public boolean interceptMediaKey(KeyEvent event) {
        return mState == StatusBarState.KEYGUARD
                && mStatusBarKeyguardViewManager.interceptMediaKey(event);
    }

    protected boolean shouldUnlockOnMenuPressed() {
        return mDeviceInteractive && mState != StatusBarState.SHADE
            && mStatusBarKeyguardViewManager.shouldDismissOnMenuPressed();
    }

    public boolean onMenuPressed() {
        if (shouldUnlockOnMenuPressed()) {
            animateCollapsePanels(
                    CommandQueue.FLAG_EXCLUDE_RECENTS_PANEL /* flags */, true /* force */);
            return true;
        }
        return false;
    }

    public void endAffordanceLaunch() {
        releaseGestureWakeLock();
        mNotificationPanel.onAffordanceLaunchEnded();
    }

    public boolean onBackPressed() {
        if (mStatusBarKeyguardViewManager.onBackPressed()) {
            return true;
        }
        if (mNotificationPanel.isQsExpanded()) {
            if (mNotificationPanel.isQsDetailShowing()) {
                mNotificationPanel.closeQsDetail();
            } else {
                mNotificationPanel.animateCloseQs();
            }
            return true;
        }
        if (mState != StatusBarState.KEYGUARD && mState != StatusBarState.SHADE_LOCKED) {
            animateCollapsePanels();
            return true;
        }
        if (mKeyguardUserSwitcher != null && mKeyguardUserSwitcher.hideIfNotSimple(true)) {
            return true;
        }
        return false;
    }

    public boolean onSpacePressed() {
        if (mDeviceInteractive && mState != StatusBarState.SHADE) {
            animateCollapsePanels(
                    CommandQueue.FLAG_EXCLUDE_RECENTS_PANEL /* flags */, true /* force */);
            return true;
        }
        return false;
    }

    private void showBouncerIfKeyguard() {
        if (mState == StatusBarState.KEYGUARD || mState == StatusBarState.SHADE_LOCKED) {
            showBouncer();
        }
    }

    protected void showBouncer() {
        mWaitingForKeyguardExit = mStatusBarKeyguardViewManager.isShowing();
        mStatusBarKeyguardViewManager.dismiss();
    }

    private void instantExpandNotificationsPanel() {
        // Make our window larger and the panel expanded.
        makeExpandedVisible(true);
        mNotificationPanel.expand(false /* animate */);
        recomputeDisableFlags(false /* animate */);
    }

    private void instantCollapseNotificationPanel() {
        mNotificationPanel.instantCollapse();
    }

    @Override
    public void onActivated(ActivatableNotificationView view) {
        onActivated((View)view);
        mStackScroller.setActivatedChild(view);
    }

    public void onActivated(View view) {
        mLockscreenGestureLogger.write(
                MetricsEvent.ACTION_LS_NOTE,
                0 /* lengthDp - N/A */, 0 /* velocityDp - N/A */);
        mKeyguardIndicationController.showTransientIndication(R.string.notification_tap_again);
        ActivatableNotificationView previousView = mStackScroller.getActivatedChild();
        if (previousView != null) {
            previousView.makeInactive(true /* animate */);
        }
    }

    /**
     * @param state The {@link StatusBarState} to set.
     */
    public void setBarState(int state) {
        // If we're visible and switched to SHADE_LOCKED (the user dragged
        // down on the lockscreen), clear notification LED, vibration,
        // ringing.
        // Other transitions are covered in handleVisibleToUserChanged().
        if (state != mState && mVisible && (state == StatusBarState.SHADE_LOCKED
                || (state == StatusBarState.SHADE && isGoingToNotificationShade()))) {
            clearNotificationEffects();
        }
        if (state == StatusBarState.KEYGUARD) {
            removeRemoteInputEntriesKeptUntilCollapsed();
            maybeEscalateHeadsUp();
        }
        mState = state;
        mGroupManager.setStatusBarState(state);
        mHeadsUpManager.setStatusBarState(state);
        mFalsingManager.setStatusBarState(state);
        mStatusBarWindowManager.setStatusBarState(state);
        mStackScroller.setStatusBarState(state);
        updateReportRejectedTouchVisibility();
        updateDozing();
        updateTheme();
        touchAutoDim();
        mNotificationShelf.setStatusBarState(state);
    }

    @Override
    public void onActivationReset(ActivatableNotificationView view) {
        if (view == mStackScroller.getActivatedChild()) {
            mStackScroller.setActivatedChild(null);
            onActivationReset((View)view);
        }
    }

    public void onActivationReset(View view) {
        mKeyguardIndicationController.hideTransientIndication();
    }

    public void onTrackingStarted() {
        runPostCollapseRunnables();
    }

    public void onClosingFinished() {
        runPostCollapseRunnables();
        if (!isPanelFullyCollapsed()) {
            // if we set it not to be focusable when collapsing, we have to undo it when we aborted
            // the closing
            mStatusBarWindowManager.setStatusBarFocusable(true);
        }
    }

    public void onUnlockHintStarted() {
        mFalsingManager.onUnlockHintStarted();
        mKeyguardIndicationController.showTransientIndication(R.string.keyguard_unlock);
    }

    public void onHintFinished() {
        // Delay the reset a bit so the user can read the text.
        mKeyguardIndicationController.hideTransientIndicationDelayed(HINT_RESET_DELAY_MS);
    }

    public void onCameraHintStarted() {
        mFalsingManager.onCameraHintStarted();
        mKeyguardIndicationController.showTransientIndication(R.string.camera_hint);
    }

    public void onVoiceAssistHintStarted() {
        mFalsingManager.onLeftAffordanceHintStarted();
        mKeyguardIndicationController.showTransientIndication(R.string.voice_hint);
    }

    public void onPhoneHintStarted() {
        mFalsingManager.onLeftAffordanceHintStarted();
        mKeyguardIndicationController.showTransientIndication(R.string.phone_hint);
    }

    public void onTrackingStopped(boolean expand) {
        if (mState == StatusBarState.KEYGUARD || mState == StatusBarState.SHADE_LOCKED) {
            if (!expand && !mUnlockMethodCache.canSkipBouncer()) {
                showBouncerIfKeyguard();
            }
        }
    }

    protected int getMaxKeyguardNotifications(boolean recompute) {
        if (recompute) {
            mMaxKeyguardNotifications = Math.max(1,
                    mNotificationPanel.computeMaxKeyguardNotifications(
                            mMaxAllowedKeyguardNotifications));
            return mMaxKeyguardNotifications;
        }
        return mMaxKeyguardNotifications;
    }

    public int getMaxKeyguardNotifications() {
        return getMaxKeyguardNotifications(false /* recompute */);
    }

    // TODO: Figure out way to remove these.
    public NavigationBarView getNavigationBarView() {
        return (mNavigationBar != null ? (NavigationBarView) mNavigationBar.getView() : null);
    }

    public View getNavigationBarWindow() {
        return mNavigationBarView;
    }

    /**
     * TODO: Remove this method. Views should not be passed forward. Will cause theme issues.
     * @return bottom area view
     */
    public KeyguardBottomAreaView getKeyguardBottomAreaView() {
        return mNotificationPanel.getKeyguardBottomAreaView();
    }

    // ---------------------- DragDownHelper.OnDragDownListener ------------------------------------


    /* Only ever called as a consequence of a lockscreen expansion gesture. */
    @Override
    public boolean onDraggedDown(View startingChild, int dragLengthY) {
        if (mState == StatusBarState.KEYGUARD
                && hasActiveNotifications() && (!isDozing() || isPulsing())) {
            mLockscreenGestureLogger.write(
                    MetricsEvent.ACTION_LS_SHADE,
                    (int) (dragLengthY / mDisplayMetrics.density),
                    0 /* velocityDp - N/A */);

            // We have notifications, go to locked shade.
            goToLockedShade(startingChild);
            if (startingChild instanceof ExpandableNotificationRow) {
                ExpandableNotificationRow row = (ExpandableNotificationRow) startingChild;
                row.onExpandedByGesture(true /* drag down is always an open */);
            }
            return true;
        } else {
            // abort gesture.
            return false;
        }
    }

    @Override
    public void onDragDownReset() {
        mStackScroller.setDimmed(true /* dimmed */, true /* animated */);
        mStackScroller.resetScrollPosition();
        mStackScroller.resetCheckSnoozeLeavebehind();
    }

    @Override
    public void onCrossedThreshold(boolean above) {
        mStackScroller.setDimmed(!above /* dimmed */, true /* animate */);
    }

    @Override
    public void onTouchSlopExceeded() {
        mStackScroller.removeLongPressCallback();
        mStackScroller.checkSnoozeLeavebehind();
    }

    @Override
    public void setEmptyDragAmount(float amount) {
        mNotificationPanel.setEmptyDragAmount(amount);
    }

    @Override
    public boolean isFalsingCheckNeeded() {
        return mState == StatusBarState.KEYGUARD;
    }

    /**
     * If secure with redaction: Show bouncer, go to unlocked shade.
     *
     * <p>If secure without redaction or no security: Go to {@link StatusBarState#SHADE_LOCKED}.</p>
     *
     * @param expandView The view to expand after going to the shade.
     */
    public void goToLockedShade(View expandView) {
        int userId = mCurrentUserId;
        ExpandableNotificationRow row = null;
        if (expandView instanceof ExpandableNotificationRow) {
            row = (ExpandableNotificationRow) expandView;
            row.setUserExpanded(true /* userExpanded */, true /* allowChildExpansion */);
            // Indicate that the group expansion is changing at this time -- this way the group
            // and children backgrounds / divider animations will look correct.
            row.setGroupExpansionChanging(true);
            if (row.getStatusBarNotification() != null) {
                userId = row.getStatusBarNotification().getUserId();
            }
        }
        boolean fullShadeNeedsBouncer = !userAllowsPrivateNotificationsInPublic(mCurrentUserId)
                || !mShowLockscreenNotifications || mFalsingManager.shouldEnforceBouncer();
        if (isLockscreenPublicMode(userId) && fullShadeNeedsBouncer) {
            mLeaveOpenOnKeyguardHide = true;
            showBouncerIfKeyguard();
            mDraggedDownRow = row;
            mPendingRemoteInputView = null;
        } else {
            mNotificationPanel.animateToFullShade(0 /* delay */);
            setBarState(StatusBarState.SHADE_LOCKED);
            updateKeyguardState(false /* goingToFullShade */, false /* fromShadeLocked */);
        }
    }

    public void onLockedNotificationImportanceChange(OnDismissAction dismissAction) {
        mLeaveOpenOnKeyguardHide = true;
        dismissKeyguardThenExecute(dismissAction, true /* afterKeyguardGone */);
    }

    protected void onLockedRemoteInput(ExpandableNotificationRow row, View clicked) {
        mLeaveOpenOnKeyguardHide = true;
        showBouncer();
        mPendingRemoteInputView = clicked;
    }

    protected void onMakeExpandedVisibleForRemoteInput(ExpandableNotificationRow row,
            View clickedView) {
        if (isKeyguardShowing()) {
            onLockedRemoteInput(row, clickedView);
        } else {
            row.setUserExpanded(true);
            row.getPrivateLayout().setOnExpandedVisibleListener(clickedView::performClick);
        }
    }

    protected boolean startWorkChallengeIfNecessary(int userId, IntentSender intendSender,
            String notificationKey) {
        // Clear pending remote view, as we do not want to trigger pending remote input view when
        // it's called by other code
        mPendingWorkRemoteInputView = null;
        // Begin old BaseStatusBar.startWorkChallengeIfNecessary.
        final Intent newIntent = mKeyguardManager.createConfirmDeviceCredentialIntent(null,
                null, userId);
        if (newIntent == null) {
            return false;
        }
        final Intent callBackIntent = new Intent(NOTIFICATION_UNLOCKED_BY_WORK_CHALLENGE_ACTION);
        callBackIntent.putExtra(Intent.EXTRA_INTENT, intendSender);
        callBackIntent.putExtra(Intent.EXTRA_INDEX, notificationKey);
        callBackIntent.setPackage(mContext.getPackageName());

        PendingIntent callBackPendingIntent = PendingIntent.getBroadcast(
                mContext,
                0,
                callBackIntent,
                PendingIntent.FLAG_CANCEL_CURRENT |
                        PendingIntent.FLAG_ONE_SHOT |
                        PendingIntent.FLAG_IMMUTABLE);
        newIntent.putExtra(
                Intent.EXTRA_INTENT,
                callBackPendingIntent.getIntentSender());
        try {
            ActivityManager.getService().startConfirmDeviceCredentialIntent(newIntent,
                    null /*options*/);
        } catch (RemoteException ex) {
            // ignore
        }
        return true;
        // End old BaseStatusBar.startWorkChallengeIfNecessary.
    }

    protected void onLockedWorkRemoteInput(int userId, ExpandableNotificationRow row,
            View clicked) {
        // Collapse notification and show work challenge
        animateCollapsePanels();
        startWorkChallengeIfNecessary(userId, null, null);
        // Add pending remote input view after starting work challenge, as starting work challenge
        // will clear all previous pending review view
        mPendingWorkRemoteInputView = clicked;
    }

    private boolean isAnyProfilePublicMode() {
        for (int i = mCurrentProfiles.size() - 1; i >= 0; i--) {
            if (isLockscreenPublicMode(mCurrentProfiles.valueAt(i).id)) {
                return true;
            }
        }
        return false;
    }

    protected void onWorkChallengeChanged() {
        updatePublicMode();
        updateNotifications();
        if (mPendingWorkRemoteInputView != null && !isAnyProfilePublicMode()) {
            // Expand notification panel and the notification row, then click on remote input view
            final Runnable clickPendingViewRunnable = new Runnable() {
                @Override
                public void run() {
                    final View pendingWorkRemoteInputView = mPendingWorkRemoteInputView;
                    if (pendingWorkRemoteInputView == null) {
                        return;
                    }

                    // Climb up the hierarchy until we get to the container for this row.
                    ViewParent p = pendingWorkRemoteInputView.getParent();
                    while (!(p instanceof ExpandableNotificationRow)) {
                        if (p == null) {
                            return;
                        }
                        p = p.getParent();
                    }

                    final ExpandableNotificationRow row = (ExpandableNotificationRow) p;
                    ViewParent viewParent = row.getParent();
                    if (viewParent instanceof NotificationStackScrollLayout) {
                        final NotificationStackScrollLayout scrollLayout =
                                (NotificationStackScrollLayout) viewParent;
                        row.makeActionsVisibile();
                        row.post(new Runnable() {
                            @Override
                            public void run() {
                                final Runnable finishScrollingCallback = new Runnable() {
                                    @Override
                                    public void run() {
                                        mPendingWorkRemoteInputView.callOnClick();
                                        mPendingWorkRemoteInputView = null;
                                        scrollLayout.setFinishScrollingCallback(null);
                                    }
                                };
                                if (scrollLayout.scrollTo(row)) {
                                    // It scrolls! So call it when it's finished.
                                    scrollLayout.setFinishScrollingCallback(
                                            finishScrollingCallback);
                                } else {
                                    // It does not scroll, so call it now!
                                    finishScrollingCallback.run();
                                }
                            }
                        });
                    }
                }
            };
            mNotificationPanel.getViewTreeObserver().addOnGlobalLayoutListener(
                    new ViewTreeObserver.OnGlobalLayoutListener() {
                        @Override
                        public void onGlobalLayout() {
                            if (mNotificationPanel.mStatusBar.getStatusBarWindow()
                                    .getHeight() != mNotificationPanel.mStatusBar
                                            .getStatusBarHeight()) {
                                mNotificationPanel.getViewTreeObserver()
                                        .removeOnGlobalLayoutListener(this);
                                mNotificationPanel.post(clickPendingViewRunnable);
                            }
                        }
                    });
            instantExpandNotificationsPanel();
        }
    }

    @Override
    public void onExpandClicked(Entry clickedEntry, boolean nowExpanded) {
        mHeadsUpManager.setExpanded(clickedEntry, nowExpanded);
        if (mState == StatusBarState.KEYGUARD && nowExpanded) {
            goToLockedShade(clickedEntry.row);
        }
    }

    /**
     * Goes back to the keyguard after hanging around in {@link StatusBarState#SHADE_LOCKED}.
     */
    public void goToKeyguard() {
        if (mState == StatusBarState.SHADE_LOCKED) {
            mStackScroller.onGoToKeyguard();
            setBarState(StatusBarState.KEYGUARD);
            updateKeyguardState(false /* goingToFullShade */, true /* fromShadeLocked*/);
        }
    }

    public long getKeyguardFadingAwayDelay() {
        return mKeyguardFadingAwayDelay;
    }

    public long getKeyguardFadingAwayDuration() {
        return mKeyguardFadingAwayDuration;
    }

    public void setBouncerShowing(boolean bouncerShowing) {
        mBouncerShowing = bouncerShowing;
        if (mStatusBarView != null) mStatusBarView.setBouncerShowing(bouncerShowing);
        updateHideIconsForBouncer(true /* animate */);
        recomputeDisableFlags(true /* animate */);
    }

    public void cancelCurrentTouch() {
        if (mNotificationPanel.isTracking()) {
            mStatusBarWindow.cancelCurrentTouch();
            if (mState == StatusBarState.SHADE) {
                animateCollapsePanels();
            }
        }
    }

    WakefulnessLifecycle.Observer mWakefulnessObserver = new WakefulnessLifecycle.Observer() {
        @Override
        public void onFinishedGoingToSleep() {
            mNotificationPanel.onAffordanceLaunchEnded();
            releaseGestureWakeLock();
            mLaunchCameraOnScreenTurningOn = false;
            mDeviceInteractive = false;
            mWakeUpComingFromTouch = false;
            mWakeUpTouchLocation = null;
            mStackScroller.setAnimationsEnabled(false);
            mVisualStabilityManager.setScreenOn(false);
            updateVisibleToUser();

            // We need to disable touch events because these might
            // collapse the panel after we expanded it, and thus we would end up with a blank
            // Keyguard.
            mNotificationPanel.setTouchDisabled(true);
            mStatusBarWindow.cancelCurrentTouch();
            if (mLaunchCameraOnFinishedGoingToSleep) {
                mLaunchCameraOnFinishedGoingToSleep = false;

                // This gets executed before we will show Keyguard, so post it in order that the state
                // is correct.
                mHandler.post(new Runnable() {
                    @Override
                    public void run() {
                        onCameraLaunchGestureDetected(mLastCameraLaunchSource);
                    }
                });
            }
            updateIsKeyguard();
        }

        @Override
        public void onStartedGoingToSleep() {
            notifyHeadsUpGoingToSleep();
            dismissVolumeDialog();
        }

        @Override
        public void onStartedWakingUp() {
            mDeviceInteractive = true;
            mStackScroller.setAnimationsEnabled(true);
            mVisualStabilityManager.setScreenOn(true);
            mNotificationPanel.setTouchDisabled(false);

            maybePrepareWakeUpFromAod();

            mDozeServiceHost.stopDozing();
            updateVisibleToUser();
            updateIsKeyguard();
        }
    };

    ScreenLifecycle.Observer mScreenObserver = new ScreenLifecycle.Observer() {
        @Override
        public void onScreenTurningOn() {
            mFalsingManager.onScreenTurningOn();
            mNotificationPanel.onScreenTurningOn();

            maybePrepareWakeUpFromAod();

            if (mLaunchCameraOnScreenTurningOn) {
                mNotificationPanel.launchCamera(false, mLastCameraLaunchSource);
                mLaunchCameraOnScreenTurningOn = false;
            }
        }

        @Override
        public void onScreenTurnedOn() {
            mScrimController.wakeUpFromAod();
            mDozeScrimController.onScreenTurnedOn();
        }

        @Override
        public void onScreenTurnedOff() {
            mFalsingManager.onScreenOff();
            // If we pulse in from AOD, we turn the screen off first. However, updatingIsKeyguard
            // in that case destroys the HeadsUpManager state, so don't do it in that case.
            if (!isPulsing()) {
                updateIsKeyguard();
            }
        }
    };

    public int getWakefulnessState() {
        return mWakefulnessLifecycle.getWakefulness();
    }

    private void maybePrepareWakeUpFromAod() {
        int wakefulness = mWakefulnessLifecycle.getWakefulness();
        if (mDozing && wakefulness == WAKEFULNESS_WAKING && !isPulsing()) {
            mScrimController.prepareWakeUpFromAod();
        }
    }

    private void vibrateForCameraGesture() {
        // Make sure to pass -1 for repeat so VibratorService doesn't stop us when going to sleep.
        mVibrator.vibrate(mCameraLaunchGestureVibePattern, -1 /* repeat */);
    }

    /**
     * @return true if the screen is currently fully off, i.e. has finished turning off and has
     *         since not started turning on.
     */
    public boolean isScreenFullyOff() {
        return mScreenLifecycle.getScreenState() == ScreenLifecycle.SCREEN_OFF;
    }

    @Override
    public void showScreenPinningRequest(int taskId) {
        if (mKeyguardMonitor.isShowing()) {
            // Don't allow apps to trigger this from keyguard.
            return;
        }
        // Show screen pinning request, since this comes from an app, show 'no thanks', button.
        showScreenPinningRequest(taskId, true);
    }

    public void showScreenPinningRequest(int taskId, boolean allowCancel) {
        mScreenPinningRequest.showPrompt(taskId, allowCancel);
    }

    public boolean hasActiveNotifications() {
        return !mNotificationData.getActiveNotifications().isEmpty();
    }

    public void wakeUpIfDozing(long time, View where) {
        if (mDozing) {
            PowerManager pm = (PowerManager) mContext.getSystemService(Context.POWER_SERVICE);
            pm.wakeUp(time, "com.android.systemui:NODOZE");
            mWakeUpComingFromTouch = true;
            where.getLocationInWindow(mTmpInt2);
            mWakeUpTouchLocation = new PointF(mTmpInt2[0] + where.getWidth() / 2,
                    mTmpInt2[1] + where.getHeight() / 2);
            mStatusBarKeyguardViewManager.notifyDeviceWakeUpRequested();
            mFalsingManager.onScreenOnFromTouch();
        }
    }

    @Override
    public void appTransitionCancelled() {
        EventBus.getDefault().send(new AppTransitionFinishedEvent());
    }

    @Override
    public void appTransitionFinished() {
        EventBus.getDefault().send(new AppTransitionFinishedEvent());
    }

    @Override
    public void onCameraLaunchGestureDetected(int source) {
        mLastCameraLaunchSource = source;
        if (isGoingToSleep()) {
            if (DEBUG_CAMERA_LIFT) Slog.d(TAG, "Finish going to sleep before launching camera");
            mLaunchCameraOnFinishedGoingToSleep = true;
            return;
        }
        if (!mNotificationPanel.canCameraGestureBeLaunched(
                mStatusBarKeyguardViewManager.isShowing() && mExpandedVisible)) {
            if (DEBUG_CAMERA_LIFT) Slog.d(TAG, "Can't launch camera right now, mExpandedVisible: " +
                    mExpandedVisible);
            return;
        }
        if (!mDeviceInteractive) {
            PowerManager pm = mContext.getSystemService(PowerManager.class);
            pm.wakeUp(SystemClock.uptimeMillis(), "com.android.systemui:CAMERA_GESTURE");
            mStatusBarKeyguardViewManager.notifyDeviceWakeUpRequested();
        }
        vibrateForCameraGesture();
        if (!mStatusBarKeyguardViewManager.isShowing()) {
            startActivityDismissingKeyguard(KeyguardBottomAreaView.INSECURE_CAMERA_INTENT,
                    false /* onlyProvisioned */, true /* dismissShade */,
                    true /* disallowEnterPictureInPictureWhileLaunching */, null /* callback */);
        } else {
            if (!mDeviceInteractive) {
                // Avoid flickering of the scrim when we instant launch the camera and the bouncer
                // comes on.
                mScrimController.dontAnimateBouncerChangesUntilNextFrame();
                mGestureWakeLock.acquire(LAUNCH_TRANSITION_TIMEOUT_MS + 1000L);
            }
            if (isScreenTurningOnOrOn()) {
                if (DEBUG_CAMERA_LIFT) Slog.d(TAG, "Launching camera");
                mNotificationPanel.launchCamera(mDeviceInteractive /* animate */, source);
            } else {
                // We need to defer the camera launch until the screen comes on, since otherwise
                // we will dismiss us too early since we are waiting on an activity to be drawn and
                // incorrectly get notified because of the screen on event (which resumes and pauses
                // some activities)
                if (DEBUG_CAMERA_LIFT) Slog.d(TAG, "Deferring until screen turns on");
                mLaunchCameraOnScreenTurningOn = true;
            }
        }
    }

    boolean isCameraAllowedByAdmin() {
        if (mDevicePolicyManager.getCameraDisabled(null, mCurrentUserId)) {
            return false;
        } else if (isKeyguardShowing() && isKeyguardSecure()) {
            // Check if the admin has disabled the camera specifically for the keyguard
            return (mDevicePolicyManager.getKeyguardDisabledFeatures(null, mCurrentUserId)
                    & DevicePolicyManager.KEYGUARD_DISABLE_SECURE_CAMERA) == 0;
        }

        return true;
    }

<<<<<<< HEAD
=======
    private boolean isGoingToSleep() {
        return mWakefulnessLifecycle.getWakefulness()
                == WakefulnessLifecycle.WAKEFULNESS_GOING_TO_SLEEP;
    }

    private boolean isScreenTurningOnOrOn() {
        return mScreenLifecycle.getScreenState() == ScreenLifecycle.SCREEN_TURNING_ON
                || mScreenLifecycle.getScreenState() == ScreenLifecycle.SCREEN_ON;
    }

>>>>>>> 05c1a640
    public void notifyFpAuthModeChanged() {
        updateDozing();
    }

    private void updateDozing() {
        Trace.beginSection("StatusBar#updateDozing");
        // When in wake-and-unlock while pulsing, keep dozing state until fully unlocked.
        mDozing = mDozingRequested && mState == StatusBarState.KEYGUARD
                || mFingerprintUnlockController.getMode()
                        == FingerprintUnlockController.MODE_WAKE_AND_UNLOCK_PULSING;
        // When in wake-and-unlock we may not have received a change to mState
        // but we still should not be dozing, manually set to false.
        if (mFingerprintUnlockController.getMode() ==
                FingerprintUnlockController.MODE_WAKE_AND_UNLOCK) {
            mDozing = false;
        }
        mStatusBarWindowManager.setDozing(mDozing);
        mStatusBarKeyguardViewManager.setDozing(mDozing);
        if (mAmbientIndicationContainer instanceof DozeReceiver) {
            ((DozeReceiver) mAmbientIndicationContainer).setDozing(mDozing);
        }
        updateDozingState();
        Trace.endSection();
    }

    public boolean isKeyguardShowing() {
        if (mStatusBarKeyguardViewManager == null) {
            Slog.i(TAG, "isKeyguardShowing() called before startKeyguard(), returning true");
            return true;
        }
        return mStatusBarKeyguardViewManager.isShowing();
    }

    private final class DozeServiceHost implements DozeHost {
        private final ArrayList<Callback> mCallbacks = new ArrayList<Callback>();
        private boolean mAnimateWakeup;
        private boolean mIgnoreTouchWhilePulsing;

        @Override
        public String toString() {
            return "PSB.DozeServiceHost[mCallbacks=" + mCallbacks.size() + "]";
        }

        public void firePowerSaveChanged(boolean active) {
            for (Callback callback : mCallbacks) {
                callback.onPowerSaveChanged(active);
            }
        }

        public void fireNotificationHeadsUp() {
            for (Callback callback : mCallbacks) {
                callback.onNotificationHeadsUp();
            }
        }

        @Override
        public void addCallback(@NonNull Callback callback) {
            mCallbacks.add(callback);
        }

        @Override
        public void removeCallback(@NonNull Callback callback) {
            mCallbacks.remove(callback);
        }

        @Override
        public void startDozing() {
            if (!mDozingRequested) {
                mDozingRequested = true;
                DozeLog.traceDozing(mContext, mDozing);
                updateDozing();
                updateIsKeyguard();
            }
        }

        @Override
        public void pulseWhileDozing(@NonNull PulseCallback callback, int reason) {
            if (reason == DozeLog.PULSE_REASON_SENSOR_LONG_PRESS) {
                mPowerManager.wakeUp(SystemClock.uptimeMillis(), "com.android.systemui:NODOZE");
                startAssist(new Bundle());
                return;
            }

            mDozeScrimController.pulse(new PulseCallback() {

                @Override
                public void onPulseStarted() {
                    callback.onPulseStarted();
                    Collection<HeadsUpManager.HeadsUpEntry> pulsingEntries =
                            mHeadsUpManager.getAllEntries();
                    if (!pulsingEntries.isEmpty()) {
                        // Only pulse the stack scroller if there's actually something to show.
                        // Otherwise just show the always-on screen.
                        setPulsing(pulsingEntries);
                    }
                }

                @Override
                public void onPulseFinished() {
                    callback.onPulseFinished();
                    setPulsing(null);
                }

                private void setPulsing(Collection<HeadsUpManager.HeadsUpEntry> pulsing) {
                    mStackScroller.setPulsing(pulsing);
                    mNotificationPanel.setPulsing(pulsing != null);
                    mVisualStabilityManager.setPulsing(pulsing != null);
                    mIgnoreTouchWhilePulsing = false;
                }
            }, reason);
        }

        @Override
        public void stopDozing() {
            if (mDozingRequested) {
                mDozingRequested = false;
                DozeLog.traceDozing(mContext, mDozing);
                updateDozing();
            }
        }

        @Override
        public void onIgnoreTouchWhilePulsing(boolean ignore) {
            if (ignore != mIgnoreTouchWhilePulsing) {
                DozeLog.tracePulseTouchDisabledByProx(mContext, ignore);
            }
            mIgnoreTouchWhilePulsing = ignore;
            if (isDozing() && ignore) {
                mStatusBarWindow.cancelCurrentTouch();
            }
        }

        @Override
        public void dozeTimeTick() {
            mNotificationPanel.refreshTime();
        }

        @Override
        public boolean isPowerSaveActive() {
            return mBatteryController.isPowerSave();
        }

        @Override
        public boolean isPulsingBlocked() {
            return mFingerprintUnlockController.getMode()
                    == FingerprintUnlockController.MODE_WAKE_AND_UNLOCK;
        }

        @Override
        public boolean isProvisioned() {
            return mDeviceProvisionedController.isDeviceProvisioned()
                    && mDeviceProvisionedController.isCurrentUserSetup();
        }

        @Override
        public boolean isBlockingDoze() {
            if (mFingerprintUnlockController.hasPendingAuthentication()) {
                Log.i(TAG, "Blocking AOD because fingerprint has authenticated");
                return true;
            }
            return false;
        }

        @Override
        public void startPendingIntentDismissingKeyguard(PendingIntent intent) {
            StatusBar.this.startPendingIntentDismissingKeyguard(intent);
        }

        @Override
        public void abortPulsing() {
            mDozeScrimController.abortPulsing();
        }

        @Override
        public void extendPulse() {
            mDozeScrimController.extendPulse();
        }

        @Override
        public void setAnimateWakeup(boolean animateWakeup) {
            if (mWakefulnessLifecycle.getWakefulness() == WAKEFULNESS_AWAKE
                    || mWakefulnessLifecycle.getWakefulness() == WAKEFULNESS_WAKING) {
                // Too late to change the wakeup animation.
                return;
            }
            mAnimateWakeup = animateWakeup;
        }

        @Override
        public void onDoubleTap(float screenX, float screenY) {
            if (screenX > 0 && screenY > 0 && mAmbientIndicationContainer != null 
                && mAmbientIndicationContainer.getVisibility() == View.VISIBLE) {
                mAmbientIndicationContainer.getLocationOnScreen(mTmpInt2);
                float viewX = screenX - mTmpInt2[0];
                float viewY = screenY - mTmpInt2[1];
                if (0 <= viewX && viewX <= mAmbientIndicationContainer.getWidth()
                        && 0 <= viewY && viewY <= mAmbientIndicationContainer.getHeight()) {
                    dispatchDoubleTap(viewX, viewY);
                }
            }
        }

        @Override
        public void setDozeScreenBrightness(int value) {
            mStatusBarWindowManager.setDozeScreenBrightness(value);
        }

        @Override
        public void setAodDimmingScrim(float scrimOpacity) {
            mDozeScrimController.setAodDimmingScrim(scrimOpacity);
        }

        public void dispatchDoubleTap(float viewX, float viewY) {
            dispatchTap(mAmbientIndicationContainer, viewX, viewY);
            dispatchTap(mAmbientIndicationContainer, viewX, viewY);
        }

        private void dispatchTap(View view, float x, float y) {
            long now = SystemClock.elapsedRealtime();
            dispatchTouchEvent(view, x, y, now, MotionEvent.ACTION_DOWN);
            dispatchTouchEvent(view, x, y, now, MotionEvent.ACTION_UP);
        }

        private void dispatchTouchEvent(View view, float x, float y, long now, int action) {
            MotionEvent ev = MotionEvent.obtain(now, now, action, x, y, 0 /* meta */);
            view.dispatchTouchEvent(ev);
            ev.recycle();
        }

        private boolean shouldAnimateWakeup() {
            return mAnimateWakeup;
        }
    }

    public boolean shouldIgnoreTouch() {
        return isDozing() && mDozeServiceHost.mIgnoreTouchWhilePulsing;
    }

    // Begin Extra BaseStatusBar methods.

    protected CommandQueue mCommandQueue;
    protected IStatusBarService mBarService;

    // all notifications
    protected NotificationData mNotificationData;
    protected NotificationStackScrollLayout mStackScroller;

    protected NotificationGroupManager mGroupManager = new NotificationGroupManager();

    protected RemoteInputController mRemoteInputController;

    // for heads up notifications
    protected HeadsUpManager mHeadsUpManager;

    private AboveShelfObserver mAboveShelfObserver;

    // handling reordering
    protected VisualStabilityManager mVisualStabilityManager = new VisualStabilityManager();

    protected int mCurrentUserId = 0;
    final protected SparseArray<UserInfo> mCurrentProfiles = new SparseArray<UserInfo>();

    protected int mLayoutDirection = -1; // invalid
    protected AccessibilityManager mAccessibilityManager;

    protected boolean mDeviceInteractive;

    protected boolean mVisible;
    protected ArraySet<Entry> mHeadsUpEntriesToRemoveOnSwitch = new ArraySet<>();
    protected ArraySet<Entry> mRemoteInputEntriesToRemoveOnCollapse = new ArraySet<>();

    /**
     * Notifications with keys in this set are not actually around anymore. We kept them around
     * when they were canceled in response to a remote input interaction. This allows us to show
     * what you replied and allows you to continue typing into it.
     */
    protected ArraySet<String> mKeysKeptForRemoteInput = new ArraySet<>();

    // mScreenOnFromKeyguard && mVisible.
    private boolean mVisibleToUser;

    private Locale mLocale;

    protected boolean mUseHeadsUp = false;
    protected boolean mHeadsUpTicker = false;
    protected boolean mDisableNotificationAlerts = false;

    protected DevicePolicyManager mDevicePolicyManager;
    protected PowerManager mPowerManager;
    protected StatusBarKeyguardViewManager mStatusBarKeyguardViewManager;

    // public mode, private notifications, etc
    private final SparseBooleanArray mLockscreenPublicMode = new SparseBooleanArray();
    private final SparseBooleanArray mUsersAllowingPrivateNotifications = new SparseBooleanArray();
    private final SparseBooleanArray mUsersAllowingNotifications = new SparseBooleanArray();

    private UserManager mUserManager;

    protected KeyguardManager mKeyguardManager;
    private LockPatternUtils mLockPatternUtils;
    private DeviceProvisionedController mDeviceProvisionedController
            = Dependency.get(DeviceProvisionedController.class);
    protected SystemServicesProxy mSystemServicesProxy;

    // UI-specific methods

    protected WindowManager mWindowManager;
    protected IWindowManager mWindowManagerService;

    protected Display mDisplay;

    protected RecentsComponent mRecents;

    protected int mZenMode;

    // which notification is currently being longpress-examined by the user
    private NotificationGuts mNotificationGutsExposed;
    private MenuItem mGutsMenuItem;

    private KeyboardShortcuts mKeyboardShortcuts;

    protected NotificationShelf mNotificationShelf;
    protected DismissView mDismissView;
    protected EmptyShadeView mEmptyShadeView;

    private NotificationClicker mNotificationClicker = new NotificationClicker();

    protected AssistManager mAssistManager;

    protected boolean mVrMode;

    private Set<String> mNonBlockablePkgs;

    public boolean isDeviceInteractive() {
        return mDeviceInteractive;
    }

    @Override  // NotificationData.Environment
    public boolean isDeviceProvisioned() {
        return mDeviceProvisionedController.isDeviceProvisioned();
    }

    private final IVrStateCallbacks mVrStateCallbacks = new IVrStateCallbacks.Stub() {
        @Override
        public void onVrStateChanged(boolean enabled) {
            mVrMode = enabled;
        }
    };

    public boolean isDeviceInVrMode() {
        return mVrMode;
    }

    private final DeviceProvisionedListener mDeviceProvisionedListener =
            new DeviceProvisionedListener() {
        @Override
        public void onDeviceProvisionedChanged() {
            updateNotifications();
        }
    };

    protected final ContentObserver mSettingsObserver = new ContentObserver(mHandler) {
        @Override
        public void onChange(boolean selfChange) {
            final int mode = Settings.Global.getInt(mContext.getContentResolver(),
                    Settings.Global.ZEN_MODE, Settings.Global.ZEN_MODE_OFF);
            setZenMode(mode);

            updateLockscreenNotificationSetting();
        }
    };

    private final ContentObserver mLockscreenSettingsObserver = new ContentObserver(mHandler) {
        @Override
        public void onChange(boolean selfChange) {
            // We don't know which user changed LOCK_SCREEN_ALLOW_PRIVATE_NOTIFICATIONS or
            // LOCK_SCREEN_SHOW_NOTIFICATIONS, so we just dump our cache ...
            mUsersAllowingPrivateNotifications.clear();
            mUsersAllowingNotifications.clear();
            // ... and refresh all the notifications
            updateLockscreenNotificationSetting();
            updateNotifications();
        }
    };

    private RemoteViews.OnClickHandler mOnClickHandler = new RemoteViews.OnClickHandler() {

        @Override
        public boolean onClickHandler(
                final View view, final PendingIntent pendingIntent, final Intent fillInIntent) {
            wakeUpIfDozing(SystemClock.uptimeMillis(), view);


            if (handleRemoteInput(view, pendingIntent, fillInIntent)) {
                return true;
            }

            if (DEBUG) {
                Log.v(TAG, "Notification click handler invoked for intent: " + pendingIntent);
            }
            logActionClick(view);
            // The intent we are sending is for the application, which
            // won't have permission to immediately start an activity after
            // the user switches to home.  We know it is safe to do at this
            // point, so make sure new activity switches are now allowed.
            try {
                ActivityManager.getService().resumeAppSwitches();
            } catch (RemoteException e) {
            }
            final boolean isActivity = pendingIntent.isActivity();
            if (isActivity) {
                final boolean keyguardShowing = mStatusBarKeyguardViewManager.isShowing();
                final boolean afterKeyguardGone = PreviewInflater.wouldLaunchResolverActivity(
                        mContext, pendingIntent.getIntent(), mCurrentUserId);
                dismissKeyguardThenExecute(new OnDismissAction() {
                    @Override
                    public boolean onDismiss() {
                        try {
                            ActivityManager.getService().resumeAppSwitches();
                        } catch (RemoteException e) {
                        }

                        boolean handled = superOnClickHandler(view, pendingIntent, fillInIntent);

                        // close the shade if it was open
                        if (handled && !mNotificationPanel.isFullyCollapsed()) {
                            animateCollapsePanels(CommandQueue.FLAG_EXCLUDE_RECENTS_PANEL,
                                    true /* force */);
                            visibilityChanged(false);
                            mAssistManager.hideAssist();

                            // Wait for activity start.
                            return true;
                        } else {
                            return false;
                        }

                    }
                }, afterKeyguardGone);
                return true;
            } else {
                return superOnClickHandler(view, pendingIntent, fillInIntent);
            }
        }

        private void logActionClick(View view) {
            ViewParent parent = view.getParent();
            String key = getNotificationKeyForParent(parent);
            if (key == null) {
                Log.w(TAG, "Couldn't determine notification for click.");
                return;
            }
            int index = -1;
            // If this is a default template, determine the index of the button.
            if (view.getId() == com.android.internal.R.id.action0 &&
                    parent != null && parent instanceof ViewGroup) {
                ViewGroup actionGroup = (ViewGroup) parent;
                index = actionGroup.indexOfChild(view);
            }
            try {
                mBarService.onNotificationActionClick(key, index);
            } catch (RemoteException e) {
                // Ignore
            }
        }

        private String getNotificationKeyForParent(ViewParent parent) {
            while (parent != null) {
                if (parent instanceof ExpandableNotificationRow) {
                    return ((ExpandableNotificationRow) parent).getStatusBarNotification().getKey();
                }
                parent = parent.getParent();
            }
            return null;
        }

        private boolean superOnClickHandler(View view, PendingIntent pendingIntent,
                Intent fillInIntent) {
            return super.onClickHandler(view, pendingIntent, fillInIntent,
                    StackId.FULLSCREEN_WORKSPACE_STACK_ID);
        }

        private boolean handleRemoteInput(View view, PendingIntent pendingIntent, Intent fillInIntent) {
            Object tag = view.getTag(com.android.internal.R.id.remote_input_tag);
            RemoteInput[] inputs = null;
            if (tag instanceof RemoteInput[]) {
                inputs = (RemoteInput[]) tag;
            }

            if (inputs == null) {
                return false;
            }

            RemoteInput input = null;

            for (RemoteInput i : inputs) {
                if (i.getAllowFreeFormInput()) {
                    input = i;
                }
            }

            if (input == null) {
                return false;
            }

            ViewParent p = view.getParent();
            RemoteInputView riv = null;
            while (p != null) {
                if (p instanceof View) {
                    View pv = (View) p;
                    if (pv.isRootNamespace()) {
                        riv = findRemoteInputView(pv);
                        break;
                    }
                }
                p = p.getParent();
            }
            ExpandableNotificationRow row = null;
            while (p != null) {
                if (p instanceof ExpandableNotificationRow) {
                    row = (ExpandableNotificationRow) p;
                    break;
                }
                p = p.getParent();
            }

            if (row == null) {
                return false;
            }

            row.setUserExpanded(true);

            if (!mAllowLockscreenRemoteInput) {
                final int userId = pendingIntent.getCreatorUserHandle().getIdentifier();
                if (isLockscreenPublicMode(userId)) {
                    onLockedRemoteInput(row, view);
                    return true;
                }
                if (mUserManager.getUserInfo(userId).isManagedProfile()
                        && mKeyguardManager.isDeviceLocked(userId)) {
                    onLockedWorkRemoteInput(userId, row, view);
                    return true;
                }
            }

            if (riv == null) {
                riv = findRemoteInputView(row.getPrivateLayout().getExpandedChild());
                if (riv == null) {
                    return false;
                }
                if (!row.getPrivateLayout().getExpandedChild().isShown()) {
                    onMakeExpandedVisibleForRemoteInput(row, view);
                    return true;
                }
            }

            int width = view.getWidth();
            if (view instanceof TextView) {
                // Center the reveal on the text which might be off-center from the TextView
                TextView tv = (TextView) view;
                if (tv.getLayout() != null) {
                    int innerWidth = (int) tv.getLayout().getLineWidth(0);
                    innerWidth += tv.getCompoundPaddingLeft() + tv.getCompoundPaddingRight();
                    width = Math.min(width, innerWidth);
                }
            }
            int cx = view.getLeft() + width / 2;
            int cy = view.getTop() + view.getHeight() / 2;
            int w = riv.getWidth();
            int h = riv.getHeight();
            int r = Math.max(
                    Math.max(cx + cy, cx + (h - cy)),
                    Math.max((w - cx) + cy, (w - cx) + (h - cy)));

            riv.setRevealParameters(cx, cy, r);
            riv.setPendingIntent(pendingIntent);
            riv.setRemoteInput(inputs, input);
            riv.focusAnimated();

            return true;
        }

        private RemoteInputView findRemoteInputView(View v) {
            if (v == null) {
                return null;
            }
            return (RemoteInputView) v.findViewWithTag(RemoteInputView.VIEW_TAG);
        }
    };

    private final BroadcastReceiver mBaseBroadcastReceiver = new BroadcastReceiver() {
        @Override
        public void onReceive(Context context, Intent intent) {
            String action = intent.getAction();
            if (Intent.ACTION_USER_SWITCHED.equals(action)) {
                mCurrentUserId = intent.getIntExtra(Intent.EXTRA_USER_HANDLE, -1);
                updateCurrentProfilesCache();
                if (true) Log.v(TAG, "userId " + mCurrentUserId + " is in the house");

                updateLockscreenNotificationSetting();

                userSwitched(mCurrentUserId);
            } else if (Intent.ACTION_USER_ADDED.equals(action)) {
                updateCurrentProfilesCache();
            } else if (Intent.ACTION_USER_PRESENT.equals(action)) {
                List<ActivityManager.RecentTaskInfo> recentTask = null;
                try {
                    recentTask = ActivityManager.getService().getRecentTasks(1,
                            ActivityManager.RECENT_WITH_EXCLUDED
                            | ActivityManager.RECENT_INCLUDE_PROFILES,
                            mCurrentUserId).getList();
                } catch (RemoteException e) {
                    // Abandon hope activity manager not running.
                }
                if (recentTask != null && recentTask.size() > 0) {
                    UserInfo user = mUserManager.getUserInfo(recentTask.get(0).userId);
                    if (user != null && user.isManagedProfile()) {
                        Toast toast = Toast.makeText(mContext,
                                R.string.managed_profile_foreground_toast,
                                Toast.LENGTH_SHORT);
                        TextView text = (TextView) toast.getView().findViewById(
                                android.R.id.message);
                        text.setCompoundDrawablesRelativeWithIntrinsicBounds(
                                R.drawable.stat_sys_managed_profile_status, 0, 0, 0);
                        int paddingPx = mContext.getResources().getDimensionPixelSize(
                                R.dimen.managed_profile_toast_padding);
                        text.setCompoundDrawablePadding(paddingPx);
                        toast.show();
                    }
                }
            } else if (BANNER_ACTION_CANCEL.equals(action) || BANNER_ACTION_SETUP.equals(action)) {
                NotificationManager noMan = (NotificationManager)
                        mContext.getSystemService(Context.NOTIFICATION_SERVICE);
                noMan.cancel(SystemMessage.NOTE_HIDDEN_NOTIFICATIONS);

                Settings.Secure.putInt(mContext.getContentResolver(),
                        Settings.Secure.SHOW_NOTE_ABOUT_NOTIFICATION_HIDING, 0);
                if (BANNER_ACTION_SETUP.equals(action)) {
                    animateCollapsePanels(CommandQueue.FLAG_EXCLUDE_RECENTS_PANEL,
                            true /* force */);
                    mContext.startActivity(new Intent(Settings.ACTION_APP_NOTIFICATION_REDACTION)
                            .addFlags(Intent.FLAG_ACTIVITY_NEW_TASK)

                    );
                }
            } else if (NOTIFICATION_UNLOCKED_BY_WORK_CHALLENGE_ACTION.equals(action)) {
                final IntentSender intentSender = intent.getParcelableExtra(Intent.EXTRA_INTENT);
                final String notificationKey = intent.getStringExtra(Intent.EXTRA_INDEX);
                if (intentSender != null) {
                    try {
                        mContext.startIntentSender(intentSender, null, 0, 0, 0);
                    } catch (IntentSender.SendIntentException e) {
                        /* ignore */
                    }
                }
                if (notificationKey != null) {
                    try {
                        mBarService.onNotificationClick(notificationKey);
                    } catch (RemoteException e) {
                        /* ignore */
                    }
                }
            }
        }
    };

    private final BroadcastReceiver mAllUsersReceiver = new BroadcastReceiver() {
        @Override
        public void onReceive(Context context, Intent intent) {
            final String action = intent.getAction();
            final int userId = intent.getIntExtra(Intent.EXTRA_USER_HANDLE, UserHandle.USER_NULL);

            if (DevicePolicyManager.ACTION_DEVICE_POLICY_MANAGER_STATE_CHANGED.equals(action) &&
                    isCurrentProfile(getSendingUserId())) {
                mUsersAllowingPrivateNotifications.clear();
                updateLockscreenNotificationSetting();
                updateNotifications();
            } else if (Intent.ACTION_DEVICE_LOCKED_CHANGED.equals(action)) {
                if (userId != mCurrentUserId && isCurrentProfile(userId)) {
                    onWorkChallengeChanged();
                }
            }
        }
    };

    private final NotificationListenerWithPlugins mNotificationListener =
            new NotificationListenerWithPlugins() {
        @Override
        public void onListenerConnected() {
            if (DEBUG) Log.d(TAG, "onListenerConnected");
            onPluginConnected();
            final StatusBarNotification[] notifications = getActiveNotifications();
            if (notifications == null) {
                Log.w(TAG, "onListenerConnected unable to get active notifications.");
                return;
            }
            final RankingMap currentRanking = getCurrentRanking();
            mHandler.post(new Runnable() {
                @Override
                public void run() {
                    for (StatusBarNotification sbn : notifications) {
                        try {
                            addNotification(sbn, currentRanking);
                        } catch (InflationException e) {
                            handleInflationException(sbn, e);
                        }
                    }
                }
            });
        }

        @Override
        public void onNotificationPosted(final StatusBarNotification sbn,
                final RankingMap rankingMap) {
            if (DEBUG) Log.d(TAG, "onNotificationPosted: " + sbn);
            if (sbn != null && !onPluginNotificationPosted(sbn, rankingMap)) {
                mHandler.post(new Runnable() {
                    @Override
                    public void run() {
                        processForRemoteInput(sbn.getNotification());
                        String key = sbn.getKey();
                        mKeysKeptForRemoteInput.remove(key);
                        boolean isUpdate = mNotificationData.get(key) != null;
                        // In case we don't allow child notifications, we ignore children of
                        // notifications that have a summary, since we're not going to show them
                        // anyway. This is true also when the summary is canceled,
                        // because children are automatically canceled by NoMan in that case.
                        if (!ENABLE_CHILD_NOTIFICATIONS
                            && mGroupManager.isChildInGroupWithSummary(sbn)) {
                            if (DEBUG) {
                                Log.d(TAG, "Ignoring group child due to existing summary: " + sbn);
                            }

                            // Remove existing notification to avoid stale data.
                            if (isUpdate) {
                                removeNotification(key, rankingMap);
                            } else {
                                mNotificationData.updateRanking(rankingMap);
                            }
                            return;
                        }
                        try {
                            if (isUpdate) {
                                updateNotification(sbn, rankingMap);
                            } else {
                                addNotification(sbn, rankingMap);
                            }
                        } catch (InflationException e) {
                            handleInflationException(sbn, e);
                        }
                    }
                });
            }
        }

        @Override
        public void onNotificationRemoved(StatusBarNotification sbn,
                final RankingMap rankingMap) {
            if (DEBUG) Log.d(TAG, "onNotificationRemoved: " + sbn);
            if (sbn != null && !onPluginNotificationRemoved(sbn, rankingMap)) {
                final String key = sbn.getKey();
                mHandler.post(() -> removeNotification(key, rankingMap));
            }
        }

        @Override
        public void onNotificationRankingUpdate(final RankingMap rankingMap) {
            if (DEBUG) Log.d(TAG, "onRankingUpdate");
            if (rankingMap != null) {
                RankingMap r = onPluginRankingUpdate(rankingMap);
                mHandler.post(() -> updateNotificationRanking(r));
            }
        }

    };

    private void updateCurrentProfilesCache() {
        synchronized (mCurrentProfiles) {
            mCurrentProfiles.clear();
            if (mUserManager != null) {
                for (UserInfo user : mUserManager.getProfiles(mCurrentUserId)) {
                    mCurrentProfiles.put(user.id, user);
                }
            }
        }
    }

    protected void notifyUserAboutHiddenNotifications() {
        if (0 != Settings.Secure.getInt(mContext.getContentResolver(),
                Settings.Secure.SHOW_NOTE_ABOUT_NOTIFICATION_HIDING, 1)) {
            Log.d(TAG, "user hasn't seen notification about hidden notifications");
            if (!mLockPatternUtils.isSecure(KeyguardUpdateMonitor.getCurrentUser())) {
                Log.d(TAG, "insecure lockscreen, skipping notification");
                Settings.Secure.putInt(mContext.getContentResolver(),
                        Settings.Secure.SHOW_NOTE_ABOUT_NOTIFICATION_HIDING, 0);
                return;
            }
            Log.d(TAG, "disabling lockecreen notifications and alerting the user");
            // disable lockscreen notifications until user acts on the banner.
            Settings.Secure.putInt(mContext.getContentResolver(),
                    Settings.Secure.LOCK_SCREEN_SHOW_NOTIFICATIONS, 0);
            Settings.Secure.putInt(mContext.getContentResolver(),
                    Settings.Secure.LOCK_SCREEN_ALLOW_PRIVATE_NOTIFICATIONS, 0);

            final String packageName = mContext.getPackageName();
            PendingIntent cancelIntent = PendingIntent.getBroadcast(mContext, 0,
                    new Intent(BANNER_ACTION_CANCEL).setPackage(packageName),
                    PendingIntent.FLAG_CANCEL_CURRENT);
            PendingIntent setupIntent = PendingIntent.getBroadcast(mContext, 0,
                    new Intent(BANNER_ACTION_SETUP).setPackage(packageName),
                    PendingIntent.FLAG_CANCEL_CURRENT);

            final int colorRes = com.android.internal.R.color.system_notification_accent_color;
            Notification.Builder note =
                    new Notification.Builder(mContext, NotificationChannels.GENERAL)
                            .setSmallIcon(R.drawable.ic_android)
                            .setContentTitle(mContext.getString(
                                    R.string.hidden_notifications_title))
                            .setContentText(mContext.getString(R.string.hidden_notifications_text))
                            .setOngoing(true)
                            .setColor(mContext.getColor(colorRes))
                            .setContentIntent(setupIntent)
                            .addAction(R.drawable.ic_close,
                                    mContext.getString(R.string.hidden_notifications_cancel),
                                    cancelIntent)
                            .addAction(R.drawable.ic_settings,
                                    mContext.getString(R.string.hidden_notifications_setup),
                                    setupIntent);
            overrideNotificationAppName(mContext, note);

            NotificationManager noMan =
                    (NotificationManager) mContext.getSystemService(Context.NOTIFICATION_SERVICE);
            noMan.notify(SystemMessage.NOTE_HIDDEN_NOTIFICATIONS, note.build());
        }
    }

    @Override  // NotificationData.Environment
    public boolean isNotificationForCurrentProfiles(StatusBarNotification n) {
        final int thisUserId = mCurrentUserId;
        final int notificationUserId = n.getUserId();
        if (DEBUG && MULTIUSER_DEBUG) {
            Log.v(TAG, String.format("%s: current userid: %d, notification userid: %d",
                    n, thisUserId, notificationUserId));
        }
        return isCurrentProfile(notificationUserId);
    }

    protected void setNotificationShown(StatusBarNotification n) {
        setNotificationsShown(new String[]{n.getKey()});
    }

    protected void setNotificationsShown(String[] keys) {
        try {
            mNotificationListener.setNotificationsShown(keys);
        } catch (RuntimeException e) {
            Log.d(TAG, "failed setNotificationsShown: ", e);
        }
    }

    protected boolean isCurrentProfile(int userId) {
        synchronized (mCurrentProfiles) {
            return userId == UserHandle.USER_ALL || mCurrentProfiles.get(userId) != null;
        }
    }

    @Override
    public NotificationGroupManager getGroupManager() {
        return mGroupManager;
    }

    public boolean isMediaNotification(NotificationData.Entry entry) {
        // TODO: confirm that there's a valid media key
        return entry.getExpandedContentView() != null &&
               entry.getExpandedContentView()
                       .findViewById(com.android.internal.R.id.media_actions) != null;
    }

    // The button in the guts that links to the system notification settings for that app
    private void startAppNotificationSettingsActivity(String packageName, final int appUid,
            final NotificationChannel channel) {
        final Intent intent = new Intent(Settings.ACTION_APP_NOTIFICATION_SETTINGS);
        intent.putExtra(Settings.EXTRA_APP_PACKAGE, packageName);
        intent.putExtra(Settings.EXTRA_APP_UID, appUid);
        if (channel != null) {
            intent.putExtra(EXTRA_FRAGMENT_ARG_KEY, channel.getId());
        }
        startNotificationGutsIntent(intent, appUid);
    }

    private void startNotificationGutsIntent(final Intent intent, final int appUid) {
        dismissKeyguardThenExecute(new OnDismissAction() {
            @Override
            public boolean onDismiss() {
                AsyncTask.execute(new Runnable() {
                    @Override
                    public void run() {
                        TaskStackBuilder.create(mContext)
                                .addNextIntentWithParentStack(intent)
                                .startActivities(getActivityOptions(),
                                        new UserHandle(UserHandle.getUserId(appUid)));
                    }
                });
                animateCollapsePanels(CommandQueue.FLAG_EXCLUDE_RECENTS_PANEL, true /* force */);
                return true;
            }
        }, false /* afterKeyguardGone */);
    }

    public void setNotificationSnoozed(StatusBarNotification sbn, SnoozeOption snoozeOption) {
        if (snoozeOption.getSnoozeCriterion() != null) {
            mNotificationListener.snoozeNotification(sbn.getKey(),
                    snoozeOption.getSnoozeCriterion().getId());
        } else {
            mNotificationListener.snoozeNotification(sbn.getKey(),
                    snoozeOption.getMinutesToSnoozeFor() * 60 * 1000);
        }
    }

    private void bindGuts(final ExpandableNotificationRow row, MenuItem item) {
        row.inflateGuts();
        row.setGutsView(item);
        final StatusBarNotification sbn = row.getStatusBarNotification();
        row.setTag(sbn.getPackageName());
        final NotificationGuts guts = row.getGuts();
        guts.setClosedListener((NotificationGuts g) -> {
            if (!g.willBeRemoved() && !row.isRemoved()) {
                mStackScroller.onHeightChanged(row, !isPanelFullyCollapsed() /* needsAnimation */);
            }
            if (mNotificationGutsExposed == g) {
                mNotificationGutsExposed = null;
                mGutsMenuItem = null;
            }
            String key = sbn.getKey();
            if (key.equals(mKeyToRemoveOnGutsClosed)) {
                mKeyToRemoveOnGutsClosed = null;
                removeNotification(key, mLatestRankingMap);
            }
        });

        View gutsView = item.getGutsView();
        if (gutsView instanceof NotificationSnooze) {
            NotificationSnooze snoozeGuts = (NotificationSnooze) gutsView;
            snoozeGuts.setSnoozeListener(mStackScroller.getSwipeActionHelper());
            snoozeGuts.setStatusBarNotification(sbn);
            snoozeGuts.setSnoozeOptions(row.getEntry().snoozeCriteria);
            guts.setHeightChangedListener((NotificationGuts g) -> {
                mStackScroller.onHeightChanged(row, row.isShown() /* needsAnimation */);
            });
        }

        if (gutsView instanceof NotificationInfo) {
            final UserHandle userHandle = sbn.getUser();
            PackageManager pmUser = getPackageManagerForUser(mContext,
                    userHandle.getIdentifier());
            final INotificationManager iNotificationManager = INotificationManager.Stub.asInterface(
                    ServiceManager.getService(Context.NOTIFICATION_SERVICE));
            final String pkg = sbn.getPackageName();
            NotificationInfo info = (NotificationInfo) gutsView;
            // Settings link is only valid for notifications that specify a user, unless this is the
            // system user.
            NotificationInfo.OnSettingsClickListener onSettingsClick = null;
            if (!userHandle.equals(UserHandle.ALL) || mCurrentUserId == UserHandle.USER_SYSTEM) {
                onSettingsClick = (View v, NotificationChannel channel, int appUid) -> {
                    mMetricsLogger.action(MetricsEvent.ACTION_NOTE_INFO);
                    guts.resetFalsingCheck();
                    startAppNotificationSettingsActivity(pkg, appUid, channel);
                };
            }
            final NotificationInfo.OnAppSettingsClickListener onAppSettingsClick = (View v,
                    Intent intent) -> {
                mMetricsLogger.action(MetricsEvent.ACTION_APP_NOTE_SETTINGS);
                guts.resetFalsingCheck();
                startNotificationGutsIntent(intent, sbn.getUid());
            };
            final View.OnClickListener onDoneClick = (View v) -> {
                saveAndCloseNotificationMenu(info, row, guts, v);
            };
            final NotificationInfo.CheckSaveListener checkSaveListener =
                    (Runnable saveImportance) -> {
                // If the user has security enabled, show challenge if the setting is changed.
                if (isLockscreenPublicMode(userHandle.getIdentifier())
                        && (mState == StatusBarState.KEYGUARD
                                || mState == StatusBarState.SHADE_LOCKED)) {
                    onLockedNotificationImportanceChange(() -> {
                        saveImportance.run();
                        return true;
                    });
                } else {
                    saveImportance.run();
                }
            };

            ArraySet<NotificationChannel> channels = new ArraySet<NotificationChannel>();
            channels.add(row.getEntry().channel);
            if (row.isSummaryWithChildren()) {
                // If this is a summary, then add in the children notification channels for the
                // same user and pkg.
                final List<ExpandableNotificationRow> childrenRows = row.getNotificationChildren();
                final int numChildren = childrenRows.size();
                for (int i = 0; i < numChildren; i++) {
                    final ExpandableNotificationRow childRow = childrenRows.get(i);
                    final NotificationChannel childChannel = childRow.getEntry().channel;
                    final StatusBarNotification childSbn = childRow.getStatusBarNotification();
                    if (childSbn.getUser().equals(userHandle) &&
                            childSbn.getPackageName().equals(pkg)) {
                        channels.add(childChannel);
                    }
                }
            }
            try {
                info.bindNotification(pmUser, iNotificationManager, pkg, new ArrayList(channels),
                        row.getEntry().channel.getImportance(), sbn, onSettingsClick,
                        onAppSettingsClick, onDoneClick, checkSaveListener,
                        mNonBlockablePkgs);
            } catch (RemoteException e) {
                Log.e(TAG, e.toString());
            }
        }
    }

    private void saveAndCloseNotificationMenu(NotificationInfo info,
            ExpandableNotificationRow row, NotificationGuts guts, View done) {
        guts.resetFalsingCheck();
        int[] rowLocation = new int[2];
        int[] doneLocation = new int[2];
        row.getLocationOnScreen(rowLocation);
        done.getLocationOnScreen(doneLocation);

        final int centerX = done.getWidth() / 2;
        final int centerY = done.getHeight() / 2;
        final int x = doneLocation[0] - rowLocation[0] + centerX;
        final int y = doneLocation[1] - rowLocation[1] + centerY;
        closeAndSaveGuts(false /* removeLeavebehind */, false /* force */,
                true /* removeControls */, x, y, true /* resetMenu */);
    }

    protected SwipeHelper.LongPressListener getNotificationLongClicker() {
        return new SwipeHelper.LongPressListener() {
            @Override
            public boolean onLongPress(View v, final int x, final int y,
                    MenuItem item) {
                if (!(v instanceof ExpandableNotificationRow)) {
                    return false;
                }
                if (v.getWindowToken() == null) {
                    Log.e(TAG, "Trying to show notification guts, but not attached to window");
                    return false;
                }

                final ExpandableNotificationRow row = (ExpandableNotificationRow) v;
                if (row.isDark()) {
                    return false;
                }
                v.performHapticFeedback(HapticFeedbackConstants.LONG_PRESS);
                if (row.areGutsExposed()) {
                    closeAndSaveGuts(false /* removeLeavebehind */, false /* force */,
                            true /* removeControls */, -1 /* x */, -1 /* y */,
                            true /* resetMenu */);
                    return false;
                }
                bindGuts(row, item);
                NotificationGuts guts = row.getGuts();

                // Assume we are a status_bar_notification_row
                if (guts == null) {
                    // This view has no guts. Examples are the more card or the dismiss all view
                    return false;
                }

                mMetricsLogger.action(MetricsEvent.ACTION_NOTE_CONTROLS);

                // ensure that it's laid but not visible until actually laid out
                guts.setVisibility(View.INVISIBLE);
                // Post to ensure the the guts are properly laid out.
                guts.post(new Runnable() {
                    @Override
                    public void run() {
                        if (row.getWindowToken() == null) {
                            Log.e(TAG, "Trying to show notification guts, but not attached to "
                                    + "window");
                            return;
                        }
                        closeAndSaveGuts(true /* removeLeavebehind */, true /* force */,
                                true /* removeControls */, -1 /* x */, -1 /* y */,
                                false /* resetMenu */);
                        guts.setVisibility(View.VISIBLE);
                        final double horz = Math.max(guts.getWidth() - x, x);
                        final double vert = Math.max(guts.getHeight() - y, y);
                        final float r = (float) Math.hypot(horz, vert);
                        final Animator a
                                = ViewAnimationUtils.createCircularReveal(guts, x, y, 0, r);
                        a.setDuration(StackStateAnimator.ANIMATION_DURATION_STANDARD);
                        a.setInterpolator(Interpolators.LINEAR_OUT_SLOW_IN);
                        a.addListener(new AnimatorListenerAdapter() {
                            @Override
                            public void onAnimationEnd(Animator animation) {
                                super.onAnimationEnd(animation);
                                // Move the notification view back over the menu
                                row.resetTranslation();
                            }
                        });
                        a.start();
                        final boolean needsFalsingProtection =
                                (mState == StatusBarState.KEYGUARD &&
                                !mAccessibilityManager.isTouchExplorationEnabled());
                        guts.setExposed(true /* exposed */, needsFalsingProtection);
                        row.closeRemoteInput();
                        mStackScroller.onHeightChanged(row, true /* needsAnimation */);
                        mNotificationGutsExposed = guts;
                        mGutsMenuItem = item;
                    }
                });
                return true;
            }
        };
    }

    /**
     * Returns the exposed NotificationGuts or null if none are exposed.
     */
    public NotificationGuts getExposedGuts() {
        return mNotificationGutsExposed;
    }

    /**
     * Closes guts or notification menus that might be visible and saves any changes.
     *
     * @param removeLeavebehinds true if leavebehinds (e.g. snooze) should be closed.
     * @param force true if guts should be closed regardless of state (used for snooze only).
     * @param removeControls true if controls (e.g. info) should be closed.
     * @param x if closed based on touch location, this is the x touch location.
     * @param y if closed based on touch location, this is the y touch location.
     * @param resetMenu if any notification menus that might be revealed should be closed.
     */
    public void closeAndSaveGuts(boolean removeLeavebehinds, boolean force, boolean removeControls,
            int x, int y, boolean resetMenu) {
        if (mNotificationGutsExposed != null) {
            mNotificationGutsExposed.closeControls(removeLeavebehinds, removeControls, x, y, force);
        }
        if (resetMenu) {
            mStackScroller.resetExposedMenuView(false /* animate */, true /* force */);
        }
    }

    @Override
    public void toggleSplitScreen() {
        toggleSplitScreenMode(-1 /* metricsDockAction */, -1 /* metricsUndockAction */);
    }

    @Override
    public void preloadRecentApps() {
        int msg = MSG_PRELOAD_RECENT_APPS;
        mHandler.removeMessages(msg);
        mHandler.sendEmptyMessage(msg);
    }

    @Override
    public void cancelPreloadRecentApps() {
        int msg = MSG_CANCEL_PRELOAD_RECENT_APPS;
        mHandler.removeMessages(msg);
        mHandler.sendEmptyMessage(msg);
    }

    @Override
    public void dismissKeyboardShortcutsMenu() {
        int msg = MSG_DISMISS_KEYBOARD_SHORTCUTS_MENU;
        mHandler.removeMessages(msg);
        mHandler.sendEmptyMessage(msg);
    }

    @Override
    public void toggleKeyboardShortcutsMenu(int deviceId) {
        int msg = MSG_TOGGLE_KEYBOARD_SHORTCUTS_MENU;
        mHandler.removeMessages(msg);
        mHandler.obtainMessage(msg, deviceId, 0).sendToTarget();
    }

    @Override
    public void setTopAppHidesStatusBar(boolean topAppHidesStatusBar) {
        mTopHidesStatusBar = topAppHidesStatusBar;
        if (!topAppHidesStatusBar && mWereIconsJustHidden) {
            // Immediately update the icon hidden state, since that should only apply if we're
            // staying fullscreen.
            mWereIconsJustHidden = false;
            recomputeDisableFlags(true);
        }
        updateHideIconsForBouncer(true /* animate */);
    }

    protected void sendCloseSystemWindows(String reason) {
        try {
            ActivityManager.getService().closeSystemDialogs(reason);
        } catch (RemoteException e) {
        }
    }

    protected void toggleKeyboardShortcuts(int deviceId) {
        KeyboardShortcuts.toggle(mContext, deviceId);
    }

    protected void dismissKeyboardShortcuts() {
        KeyboardShortcuts.dismiss();
    }

    /**
     * Save the current "public" (locked and secure) state of the lockscreen.
     */
    public void setLockscreenPublicMode(boolean publicMode, int userId) {
        mLockscreenPublicMode.put(userId, publicMode);
    }

    public boolean isLockscreenPublicMode(int userId) {
        if (userId == UserHandle.USER_ALL) {
            return mLockscreenPublicMode.get(mCurrentUserId, false);
        }
        return mLockscreenPublicMode.get(userId, false);
    }

    /**
     * Has the given user chosen to allow notifications to be shown even when the lockscreen is in
     * "public" (secure & locked) mode?
     */
    public boolean userAllowsNotificationsInPublic(int userHandle) {
        if (userHandle == UserHandle.USER_ALL) {
            return true;
        }

        if (mUsersAllowingNotifications.indexOfKey(userHandle) < 0) {
            final boolean allowed = 0 != Settings.Secure.getIntForUser(
                    mContext.getContentResolver(),
                    Settings.Secure.LOCK_SCREEN_SHOW_NOTIFICATIONS, 0, userHandle);
            mUsersAllowingNotifications.append(userHandle, allowed);
            return allowed;
        }

        return mUsersAllowingNotifications.get(userHandle);
    }

    /**
     * Has the given user chosen to allow their private (full) notifications to be shown even
     * when the lockscreen is in "public" (secure & locked) mode?
     */
    public boolean userAllowsPrivateNotificationsInPublic(int userHandle) {
        if (userHandle == UserHandle.USER_ALL) {
            return true;
        }

        if (mUsersAllowingPrivateNotifications.indexOfKey(userHandle) < 0) {
            final boolean allowedByUser = 0 != Settings.Secure.getIntForUser(
                    mContext.getContentResolver(),
                    Settings.Secure.LOCK_SCREEN_ALLOW_PRIVATE_NOTIFICATIONS, 0, userHandle);
            final boolean allowedByDpm = adminAllowsUnredactedNotifications(userHandle);
            final boolean allowed = allowedByUser && allowedByDpm;
            mUsersAllowingPrivateNotifications.append(userHandle, allowed);
            return allowed;
        }

        return mUsersAllowingPrivateNotifications.get(userHandle);
    }

    private boolean adminAllowsUnredactedNotifications(int userHandle) {
        if (userHandle == UserHandle.USER_ALL) {
            return true;
        }
        final int dpmFlags = mDevicePolicyManager.getKeyguardDisabledFeatures(null /* admin */,
                    userHandle);
        return (dpmFlags & DevicePolicyManager.KEYGUARD_DISABLE_UNREDACTED_NOTIFICATIONS) == 0;
    }

    /**
     * Returns true if we're on a secure lockscreen and the user wants to hide notification data.
     * If so, notifications should be hidden.
     */
    @Override  // NotificationData.Environment
    public boolean shouldHideNotifications(int userId) {
        return isLockscreenPublicMode(userId) && !userAllowsNotificationsInPublic(userId)
                || (userId != mCurrentUserId && shouldHideNotifications(mCurrentUserId));
    }

    /**
     * Returns true if we're on a secure lockscreen and the user wants to hide notifications via
     * package-specific override.
     */
    @Override // NotificationDate.Environment
    public boolean shouldHideNotifications(String key) {
        return isLockscreenPublicMode(mCurrentUserId)
                && mNotificationData.getVisibilityOverride(key) == Notification.VISIBILITY_SECRET;
    }

    /**
     * Returns true if we're on a secure lockscreen.
     */
    @Override  // NotificationData.Environment
    public boolean isSecurelyLocked(int userId) {
        return isLockscreenPublicMode(userId);
    }

    public void onNotificationClear(StatusBarNotification notification) {
        try {
            mBarService.onNotificationClear(
                    notification.getPackageName(),
                    notification.getTag(),
                    notification.getId(),
                    notification.getUserId());
        } catch (android.os.RemoteException ex) {
            // oh well
        }
    }

    /**
     * Called when the notification panel layouts
     */
    public void onPanelLaidOut() {
        updateKeyguardMaxNotifications();
    }

    public void updateKeyguardMaxNotifications() {
        if (mState == StatusBarState.KEYGUARD) {
            // Since the number of notifications is determined based on the height of the view, we
            // need to update them.
            int maxBefore = getMaxKeyguardNotifications(false /* recompute */);
            int maxNotifications = getMaxKeyguardNotifications(true /* recompute */);
            if (maxBefore != maxNotifications) {
                updateRowStates();
            }
        }
    }

    protected void inflateViews(Entry entry, ViewGroup parent) {
        PackageManager pmUser = getPackageManagerForUser(mContext,
                entry.notification.getUser().getIdentifier());

        final StatusBarNotification sbn = entry.notification;
        if (entry.row != null) {
            entry.reset();
            updateNotification(entry, pmUser, sbn, entry.row);
        } else {
            new RowInflaterTask().inflate(mContext, parent, entry,
                    row -> {
                        bindRow(entry, pmUser, sbn, row);
                        updateNotification(entry, pmUser, sbn, row);
                    });
        }

    }

    private void bindRow(Entry entry, PackageManager pmUser,
            StatusBarNotification sbn, ExpandableNotificationRow row) {
        row.setExpansionLogger(this, entry.notification.getKey());
        row.setGroupManager(mGroupManager);
        row.setHeadsUpManager(mHeadsUpManager);
        row.setAboveShelfChangedListener(mAboveShelfObserver);
        row.setRemoteInputController(mRemoteInputController);
        row.setOnExpandClickListener(this);
        row.setRemoteViewClickHandler(mOnClickHandler);
        row.setInflationCallback(this);
        row.setSecureStateProvider(this::isKeyguardCurrentlySecure);

        // Get the app name.
        // Note that Notification.Builder#bindHeaderAppName has similar logic
        // but since this field is used in the guts, it must be accurate.
        // Therefore we will only show the application label, or, failing that, the
        // package name. No substitutions.
        final String pkg = sbn.getPackageName();
        String appname = pkg;
        try {
            final ApplicationInfo info = pmUser.getApplicationInfo(pkg,
                    PackageManager.MATCH_UNINSTALLED_PACKAGES
                            | PackageManager.MATCH_DISABLED_COMPONENTS);
            if (info != null) {
                appname = String.valueOf(pmUser.getApplicationLabel(info));
            }
        } catch (NameNotFoundException e) {
            // Do nothing
        }
        row.setAppName(appname);
        row.setOnDismissRunnable(() ->
                performRemoveNotification(row.getStatusBarNotification()));
        row.setDescendantFocusability(ViewGroup.FOCUS_BLOCK_DESCENDANTS);
        if (ENABLE_REMOTE_INPUT) {
            row.setDescendantFocusability(ViewGroup.FOCUS_BEFORE_DESCENDANTS);
        }
    }

    private void updateNotification(Entry entry, PackageManager pmUser,
            StatusBarNotification sbn, ExpandableNotificationRow row) {
        row.setNeedsRedaction(needsRedaction(entry));
        boolean isLowPriority = mNotificationData.isAmbient(sbn.getKey());
        boolean isUpdate = mNotificationData.get(entry.key) != null;
        boolean wasLowPriority = row.isLowPriority();
        row.setIsLowPriority(isLowPriority);
        row.setLowPriorityStateUpdated(isUpdate && (wasLowPriority != isLowPriority));
        // bind the click event to the content area
        mNotificationClicker.register(row, sbn);

        // Extract target SDK version.
        try {
            ApplicationInfo info = pmUser.getApplicationInfo(sbn.getPackageName(), 0);
            entry.targetSdk = info.targetSdkVersion;
        } catch (NameNotFoundException ex) {
            Log.e(TAG, "Failed looking up ApplicationInfo for " + sbn.getPackageName(), ex);
        }
        row.setLegacy(entry.targetSdk >= Build.VERSION_CODES.GINGERBREAD
                && entry.targetSdk < Build.VERSION_CODES.LOLLIPOP);
        entry.setIconTag(R.id.icon_is_pre_L, entry.targetSdk < Build.VERSION_CODES.LOLLIPOP);
        entry.autoRedacted = entry.notification.getNotification().publicVersion == null;

        entry.row = row;
        entry.row.setOnActivatedListener(this);

        boolean useIncreasedCollapsedHeight = mMessagingUtil.isImportantMessaging(sbn,
                mNotificationData.getImportance(sbn.getKey()));
        boolean useIncreasedHeadsUp = useIncreasedCollapsedHeight && mPanelExpanded;
        row.setUseIncreasedCollapsedHeight(useIncreasedCollapsedHeight);
        row.setUseIncreasedHeadsUpHeight(useIncreasedHeadsUp);
        row.updateNotification(entry);
    }

    /**
     * Adds RemoteInput actions from the WearableExtender; to be removed once more apps support this
     * via first-class API.
     *
     * TODO: Remove once enough apps specify remote inputs on their own.
     */
    private void processForRemoteInput(Notification n) {
        if (!ENABLE_REMOTE_INPUT) return;

        if (n.extras != null && n.extras.containsKey("android.wearable.EXTENSIONS") &&
                (n.actions == null || n.actions.length == 0)) {
            Notification.Action viableAction = null;
            Notification.WearableExtender we = new Notification.WearableExtender(n);

            List<Notification.Action> actions = we.getActions();
            final int numActions = actions.size();

            for (int i = 0; i < numActions; i++) {
                Notification.Action action = actions.get(i);
                if (action == null) {
                    continue;
                }
                RemoteInput[] remoteInputs = action.getRemoteInputs();
                if (remoteInputs == null) {
                    continue;
                }
                for (RemoteInput ri : remoteInputs) {
                    if (ri.getAllowFreeFormInput()) {
                        viableAction = action;
                        break;
                    }
                }
                if (viableAction != null) {
                    break;
                }
            }

            if (viableAction != null) {
                Notification.Builder rebuilder = Notification.Builder.recoverBuilder(mContext, n);
                rebuilder.setActions(viableAction);
                rebuilder.build(); // will rewrite n
            }
        }
    }

    public void startPendingIntentDismissingKeyguard(final PendingIntent intent) {
        if (!isDeviceProvisioned()) return;

        final boolean keyguardShowing = mStatusBarKeyguardViewManager.isShowing();
        final boolean afterKeyguardGone = intent.isActivity()
                && PreviewInflater.wouldLaunchResolverActivity(mContext, intent.getIntent(),
                mCurrentUserId);
        dismissKeyguardThenExecute(new OnDismissAction() {
            @Override
            public boolean onDismiss() {
                new Thread() {
                    @Override
                    public void run() {
                        try {
                            // The intent we are sending is for the application, which
                            // won't have permission to immediately start an activity after
                            // the user switches to home.  We know it is safe to do at this
                            // point, so make sure new activity switches are now allowed.
                            ActivityManager.getService().resumeAppSwitches();
                        } catch (RemoteException e) {
                        }
                        try {
                            intent.send(null, 0, null, null, null, null, getActivityOptions());
                        } catch (PendingIntent.CanceledException e) {
                            // the stack trace isn't very helpful here.
                            // Just log the exception message.
                            Log.w(TAG, "Sending intent failed: " + e);

                            // TODO: Dismiss Keyguard.
                        }
                        if (intent.isActivity()) {
                            mAssistManager.hideAssist();
                        }
                    }
                }.start();

                if (!mNotificationPanel.isFullyCollapsed()) {
                    // close the shade if it was open
                    animateCollapsePanels(CommandQueue.FLAG_EXCLUDE_RECENTS_PANEL,
                            true /* force */, true /* delayed */);
                    visibilityChanged(false);

                    return true;
                } else {
                    return false;
                }
            }
        }, afterKeyguardGone);
    }


    private final class NotificationClicker implements View.OnClickListener {

        @Override
        public void onClick(final View v) {
            if (!(v instanceof ExpandableNotificationRow)) {
                Log.e(TAG, "NotificationClicker called on a view that is not a notification row.");
                return;
            }

            wakeUpIfDozing(SystemClock.uptimeMillis(), v);

            final ExpandableNotificationRow row = (ExpandableNotificationRow) v;
            final StatusBarNotification sbn = row.getStatusBarNotification();
            if (sbn == null) {
                Log.e(TAG, "NotificationClicker called on an unclickable notification,");
                return;
            }

            // Check if the notification is displaying the menu, if so slide notification back
            if (row.getProvider() != null && row.getProvider().isMenuVisible()) {
                row.animateTranslateNotification(0);
                return;
            }

            Notification notification = sbn.getNotification();
            final PendingIntent intent = notification.contentIntent != null
                    ? notification.contentIntent
                    : notification.fullScreenIntent;
            final String notificationKey = sbn.getKey();

            // Mark notification for one frame.
            row.setJustClicked(true);
            DejankUtils.postAfterTraversal(new Runnable() {
                @Override
                public void run() {
                    row.setJustClicked(false);
                }
            });

            final boolean afterKeyguardGone = intent.isActivity()
                    && PreviewInflater.wouldLaunchResolverActivity(mContext, intent.getIntent(),
                            mCurrentUserId);
            dismissKeyguardThenExecute(new OnDismissAction() {
                @Override
                public boolean onDismiss() {
                    if (mHeadsUpManager != null && mHeadsUpManager.isHeadsUp(notificationKey)) {
                        // Release the HUN notification to the shade.

                        if (isPanelFullyCollapsed()) {
                            HeadsUpManager.setIsClickedNotification(row, true);
                        }
                        //
                        // In most cases, when FLAG_AUTO_CANCEL is set, the notification will
                        // become canceled shortly by NoMan, but we can't assume that.
                        mHeadsUpManager.releaseImmediately(notificationKey);
                    }
                    StatusBarNotification parentToCancel = null;
                    if (shouldAutoCancel(sbn) && mGroupManager.isOnlyChildInGroup(sbn)) {
                        StatusBarNotification summarySbn = mGroupManager.getLogicalGroupSummary(sbn)
                                        .getStatusBarNotification();
                        if (shouldAutoCancel(summarySbn)) {
                            parentToCancel = summarySbn;
                        }
                    }
                    final StatusBarNotification parentToCancelFinal = parentToCancel;
                    final Runnable runnable = new Runnable() {
                        @Override
                        public void run() {
                            try {
                                // The intent we are sending is for the application, which
                                // won't have permission to immediately start an activity after
                                // the user switches to home.  We know it is safe to do at this
                                // point, so make sure new activity switches are now allowed.
                                ActivityManager.getService().resumeAppSwitches();
                            } catch (RemoteException e) {
                            }
                            if (intent != null) {
                                // If we are launching a work activity and require to launch
                                // separate work challenge, we defer the activity action and cancel
                                // notification until work challenge is unlocked.
                                if (intent.isActivity()) {
                                    final int userId = intent.getCreatorUserHandle()
                                            .getIdentifier();
                                    if (mLockPatternUtils.isSeparateProfileChallengeEnabled(userId)
                                            && mKeyguardManager.isDeviceLocked(userId)) {
                                        // TODO(b/28935539): should allow certain activities to
                                        // bypass work challenge
                                        if (startWorkChallengeIfNecessary(userId,
                                                intent.getIntentSender(), notificationKey)) {
                                            // Show work challenge, do not run PendingIntent and
                                            // remove notification
                                            return;
                                        }
                                    }
                                }
                                try {
                                    intent.send(null, 0, null, null, null, null,
                                            getActivityOptions());
                                } catch (PendingIntent.CanceledException e) {
                                    // the stack trace isn't very helpful here.
                                    // Just log the exception message.
                                    Log.w(TAG, "Sending contentIntent failed: " + e);

                                    // TODO: Dismiss Keyguard.
                                }
                                if (intent.isActivity()) {
                                    mAssistManager.hideAssist();
                                }
                            }

                            try {
                                mBarService.onNotificationClick(notificationKey);
                            } catch (RemoteException ex) {
                                // system process is dead if we're here.
                            }
                            if (parentToCancelFinal != null) {
                                // We have to post it to the UI thread for synchronization
                                mHandler.post(new Runnable() {
                                    @Override
                                    public void run() {
                                        Runnable removeRunnable = new Runnable() {
                                            @Override
                                            public void run() {
                                                performRemoveNotification(parentToCancelFinal);
                                            }
                                        };
                                        if (isCollapsing()) {
                                            // To avoid lags we're only performing the remove
                                            // after the shade was collapsed
                                            addPostCollapseAction(removeRunnable);
                                        } else {
                                            removeRunnable.run();
                                        }
                                    }
                                });
                            }
                        }
                    };

                    if (mStatusBarKeyguardViewManager.isShowing()
                            && mStatusBarKeyguardViewManager.isOccluded()) {
                        mStatusBarKeyguardViewManager.addAfterKeyguardGoneRunnable(runnable);
                    } else {
                        new Thread(runnable).start();
                    }

                    if (!mNotificationPanel.isFullyCollapsed()) {
                        // close the shade if it was open
                        animateCollapsePanels(CommandQueue.FLAG_EXCLUDE_RECENTS_PANEL,
                                true /* force */, true /* delayed */);
                        visibilityChanged(false);

                        return true;
                    } else {
                        return false;
                    }
                }
            }, afterKeyguardGone);
        }

        private boolean shouldAutoCancel(StatusBarNotification sbn) {
            int flags = sbn.getNotification().flags;
            if ((flags & Notification.FLAG_AUTO_CANCEL) != Notification.FLAG_AUTO_CANCEL) {
                return false;
            }
            if ((flags & Notification.FLAG_FOREGROUND_SERVICE) != 0) {
                return false;
            }
            return true;
        }

        public void register(ExpandableNotificationRow row, StatusBarNotification sbn) {
            Notification notification = sbn.getNotification();
            if (notification.contentIntent != null || notification.fullScreenIntent != null) {
                row.setOnClickListener(this);
            } else {
                row.setOnClickListener(null);
            }
        }
    }

    protected Bundle getActivityOptions() {
        // Anything launched from the notification shade should always go into the
        // fullscreen stack.
        ActivityOptions options = ActivityOptions.makeBasic();
        options.setLaunchStackId(StackId.FULLSCREEN_WORKSPACE_STACK_ID);
        return options.toBundle();
    }

    protected void visibilityChanged(boolean visible) {
        if (mVisible != visible) {
            mVisible = visible;
            if (!visible) {
                closeAndSaveGuts(true /* removeLeavebehind */, true /* force */,
                        true /* removeControls */, -1 /* x */, -1 /* y */, true /* resetMenu */);
            }
        }
        updateVisibleToUser();
    }

    protected void updateVisibleToUser() {
        boolean oldVisibleToUser = mVisibleToUser;
        mVisibleToUser = mVisible && mDeviceInteractive;

        if (oldVisibleToUser != mVisibleToUser) {
            handleVisibleToUserChanged(mVisibleToUser);
        }
    }

    /**
     * Clear Buzz/Beep/Blink.
     */
    public void clearNotificationEffects() {
        try {
            mBarService.clearNotificationEffects();
        } catch (RemoteException e) {
            // Won't fail unless the world has ended.
        }
    }

    /**
     * Cancel this notification and tell the StatusBarManagerService / NotificationManagerService
     * about the failure.
     *
     * WARNING: this will call back into us.  Don't hold any locks.
     */
    void handleNotificationError(StatusBarNotification n, String message) {
        removeNotification(n.getKey(), null);
        try {
            mBarService.onNotificationError(n.getPackageName(), n.getTag(), n.getId(), n.getUid(),
                    n.getInitialPid(), message, n.getUserId());
        } catch (RemoteException ex) {
            // The end is nigh.
        }
    }

    protected StatusBarNotification removeNotificationViews(String key, RankingMap ranking) {
        NotificationData.Entry entry = mNotificationData.remove(key, ranking);
        if (entry == null) {
            Log.w(TAG, "removeNotification for unknown key: " + key);
            return null;
        }
        updateNotifications();
        Dependency.get(LeakDetector.class).trackGarbage(entry);
        return entry.notification;
    }

    protected NotificationData.Entry createNotificationViews(StatusBarNotification sbn)
            throws InflationException {
        if (DEBUG) {
            Log.d(TAG, "createNotificationViews(notification=" + sbn);
        }
        NotificationData.Entry entry = new NotificationData.Entry(sbn);
        Dependency.get(LeakDetector.class).trackInstance(entry);
        entry.createIcons(mContext, sbn);
        // Construct the expanded view.
        inflateViews(entry, mStackScroller);
        return entry;
    }

    protected void addNotificationViews(Entry entry) {
        if (entry == null) {
            return;
        }
        // Add the expanded view and icon.
        mNotificationData.add(entry);
        updateNotifications();
    }

    /**
     * Updates expanded, dimmed and locked states of notification rows.
     */
    protected void updateRowStates() {
        final int N = mStackScroller.getChildCount();

        int visibleNotifications = 0;
        boolean onKeyguard = mState == StatusBarState.KEYGUARD;
        int maxNotifications = -1;
        if (onKeyguard) {
            maxNotifications = getMaxKeyguardNotifications(true /* recompute */);
        }
        mStackScroller.setMaxDisplayedNotifications(maxNotifications);
        Stack<ExpandableNotificationRow> stack = new Stack<>();
        for (int i = N - 1; i >= 0; i--) {
            View child = mStackScroller.getChildAt(i);
            if (!(child instanceof ExpandableNotificationRow)) {
                continue;
            }
            stack.push((ExpandableNotificationRow) child);
        }
        while(!stack.isEmpty()) {
            ExpandableNotificationRow row = stack.pop();
            NotificationData.Entry entry = row.getEntry();
            boolean isChildNotification =
                    mGroupManager.isChildInGroupWithSummary(entry.notification);

            row.setOnKeyguard(onKeyguard);

            if (!onKeyguard) {
                // If mAlwaysExpandNonGroupedNotification is false, then only expand the
                // very first notification and if it's not a child of grouped notifications.
                row.setSystemExpanded(mAlwaysExpandNonGroupedNotification
                        || (visibleNotifications == 0 && !isChildNotification
                        && !row.isLowPriority()));
            }

            entry.row.setShowAmbient(isDozing());
            int userId = entry.notification.getUserId();
            boolean suppressedSummary = mGroupManager.isSummaryOfSuppressedGroup(
                    entry.notification) && !entry.row.isRemoved();
            boolean showOnKeyguard = shouldShowOnKeyguard(entry.notification);
            if (suppressedSummary
                    || (isLockscreenPublicMode(userId) && !mShowLockscreenNotifications)
                    || (onKeyguard && !showOnKeyguard)) {
                entry.row.setVisibility(View.GONE);
            } else {
                boolean wasGone = entry.row.getVisibility() == View.GONE;
                if (wasGone) {
                    entry.row.setVisibility(View.VISIBLE);
                }
                if (!isChildNotification && !entry.row.isRemoved()) {
                    if (wasGone) {
                        // notify the scroller of a child addition
                        mStackScroller.generateAddAnimation(entry.row,
                                !showOnKeyguard /* fromMoreCard */);
                    }
                    visibleNotifications++;
                }
            }
            if (row.isSummaryWithChildren()) {
                List<ExpandableNotificationRow> notificationChildren =
                        row.getNotificationChildren();
                int size = notificationChildren.size();
                for (int i = size - 1; i >= 0; i--) {
                    stack.push(notificationChildren.get(i));
                }
            }
        }
        mNotificationPanel.setNoVisibleNotifications(visibleNotifications == 0);

        // The following views will be moved to the end of mStackScroller. This counter represents
        // the offset from the last child. Initialized to 1 for the very last position. It is post-
        // incremented in the following "changeViewPosition" calls so that its value is correct for
        // subsequent calls.
        int offsetFromEnd = 1;
        if (mDismissView != null) {
            mStackScroller.changeViewPosition(mDismissView,
                    mStackScroller.getChildCount() - offsetFromEnd++);
        }

        mStackScroller.changeViewPosition(mEmptyShadeView,
                mStackScroller.getChildCount() - offsetFromEnd++);

        // No post-increment for this call because it is the last one. Make sure to add one if
        // another "changeViewPosition" call is ever added.
        mStackScroller.changeViewPosition(mNotificationShelf,
                mStackScroller.getChildCount() - offsetFromEnd);

        // Scrim opacity varies based on notification count
        mScrimController.setNotificationCount(mStackScroller.getNotGoneChildCount());
    }

    public boolean shouldShowOnKeyguard(StatusBarNotification sbn) {
        return mShowLockscreenNotifications && !mNotificationData.isAmbient(sbn.getKey());
    }

    // extended in StatusBar
    protected void setShowLockscreenNotifications(boolean show) {
        mShowLockscreenNotifications = show;
    }

    protected void setLockScreenAllowRemoteInput(boolean allowLockscreenRemoteInput) {
        mAllowLockscreenRemoteInput = allowLockscreenRemoteInput;
    }

    private void updateLockscreenNotificationSetting() {
        final boolean show = Settings.Secure.getIntForUser(mContext.getContentResolver(),
                Settings.Secure.LOCK_SCREEN_SHOW_NOTIFICATIONS,
                1,
                mCurrentUserId) != 0;
        final int dpmFlags = mDevicePolicyManager.getKeyguardDisabledFeatures(
                null /* admin */, mCurrentUserId);
        final boolean allowedByDpm = (dpmFlags
                & DevicePolicyManager.KEYGUARD_DISABLE_SECURE_NOTIFICATIONS) == 0;

        setShowLockscreenNotifications(show && allowedByDpm);

        if (ENABLE_LOCK_SCREEN_ALLOW_REMOTE_INPUT) {
            final boolean remoteInput = Settings.Secure.getIntForUser(mContext.getContentResolver(),
                    Settings.Secure.LOCK_SCREEN_ALLOW_REMOTE_INPUT,
                    0,
                    mCurrentUserId) != 0;
            final boolean remoteInputDpm =
                    (dpmFlags & DevicePolicyManager.KEYGUARD_DISABLE_REMOTE_INPUT) == 0;

            setLockScreenAllowRemoteInput(remoteInput && remoteInputDpm);
        } else {
            setLockScreenAllowRemoteInput(false);
        }
    }

    public void updateNotification(StatusBarNotification notification, RankingMap ranking)
            throws InflationException {
        if (DEBUG) Log.d(TAG, "updateNotification(" + notification + ")");

        final String key = notification.getKey();
        abortExistingInflation(key);
        Entry entry = mNotificationData.get(key);
        if (entry == null) {
            return;
        }
        mHeadsUpEntriesToRemoveOnSwitch.remove(entry);
        mRemoteInputEntriesToRemoveOnCollapse.remove(entry);
        if (key.equals(mKeyToRemoveOnGutsClosed)) {
            mKeyToRemoveOnGutsClosed = null;
            Log.w(TAG, "Notification that was kept for guts was updated. " + key);
        }

        Notification n = notification.getNotification();
        mNotificationData.updateRanking(ranking);

        final StatusBarNotification oldNotification = entry.notification;
        entry.notification = notification;
        mGroupManager.onEntryUpdated(entry, oldNotification);

        entry.updateIcons(mContext, notification);
        inflateViews(entry, mStackScroller);

        mForegroundServiceController.updateNotification(notification,
                mNotificationData.getImportance(key));

        boolean shouldPeek = shouldPeek(entry, notification);
        boolean alertAgain = alertAgain(entry, n);

        updateHeadsUp(key, entry, shouldPeek, alertAgain);
        updateNotifications();

        if (!notification.isClearable()) {
            // The user may have performed a dismiss action on the notification, since it's
            // not clearable we should snap it back.
            mStackScroller.snapViewIfNeeded(entry.row);
        }

        if (DEBUG) {
            // Is this for you?
            boolean isForCurrentUser = isNotificationForCurrentProfiles(notification);
            Log.d(TAG, "notification is " + (isForCurrentUser ? "" : "not ") + "for you");
        }

        setAreThereNotifications();
    }

    protected void notifyHeadsUpGoingToSleep() {
        maybeEscalateHeadsUp();
    }

    private boolean alertAgain(Entry oldEntry, Notification newNotification) {
        return oldEntry == null || !oldEntry.hasInterrupted()
                || (newNotification.flags & Notification.FLAG_ONLY_ALERT_ONCE) == 0;
    }

    protected boolean shouldPeek(Entry entry) {
        return shouldPeek(entry, entry.notification);
    }

    protected boolean shouldPeek(Entry entry, StatusBarNotification sbn) {
        if (!mUseHeadsUp || isDeviceInVrMode()) {
            if (DEBUG) Log.d(TAG, "No peeking: no huns or vr mode");
            return false;
        }

        if (mNotificationData.shouldFilterOut(sbn)) {
            if (DEBUG) Log.d(TAG, "No peeking: filtered notification: " + sbn.getKey());
            return false;
        }

        boolean inUse = mPowerManager.isScreenOn() && !mSystemServicesProxy.isDreaming();

        if (!inUse && !isDozing()) {
            if (DEBUG) {
                Log.d(TAG, "No peeking: not in use: " + sbn.getKey());
            }
            return false;
        }

        if (!isDozing() && mNotificationData.shouldSuppressScreenOn(sbn.getKey())) {
            if (DEBUG) Log.d(TAG, "No peeking: suppressed by DND: " + sbn.getKey());
            return false;
        }

        if (isDozing() && mNotificationData.shouldSuppressScreenOff(sbn.getKey())) {
            if (DEBUG) Log.d(TAG, "No peeking: suppressed by DND: " + sbn.getKey());
            return false;
        }

        if (entry.hasJustLaunchedFullScreenIntent()) {
            if (DEBUG) Log.d(TAG, "No peeking: recent fullscreen: " + sbn.getKey());
            return false;
        }

        if (isSnoozedPackage(sbn)) {
            if (DEBUG) Log.d(TAG, "No peeking: snoozed package: " + sbn.getKey());
            return false;
        }

        // Allow peeking for DEFAULT notifications only if we're on Ambient Display.
        int importanceLevel = isDozing() ? NotificationManager.IMPORTANCE_DEFAULT
                : NotificationManager.IMPORTANCE_HIGH;
        if (mNotificationData.getImportance(sbn.getKey()) < importanceLevel) {
            if (DEBUG) Log.d(TAG, "No peeking: unimportant notification: " + sbn.getKey());
            return false;
        }

        if (sbn.getNotification().fullScreenIntent != null) {
            if (mAccessibilityManager.isTouchExplorationEnabled()) {
                if (DEBUG) Log.d(TAG, "No peeking: accessible fullscreen: " + sbn.getKey());
                return false;
            } else if (mDozing) {
                // We never want heads up when we are dozing.
                return false;
            } else {
                // we only allow head-up on the lockscreen if it doesn't have a fullscreen intent
                return !mStatusBarKeyguardViewManager.isShowing()
                        || mStatusBarKeyguardViewManager.isOccluded();
            }
        }

        // Don't peek notifications that are suppressed due to group alert behavior
        if (sbn.isGroup() && sbn.getNotification().suppressAlertingDueToGrouping()) {
            if (DEBUG) Log.d(TAG, "No peeking: suppressed due to group alert behavior");
            return false;
        }

        return true;
    }

    /**
     * @return Whether the security bouncer from Keyguard is showing.
     */
    public boolean isBouncerShowing() {
        return mBouncerShowing;
    }

    /**
     * @return a PackageManger for userId or if userId is < 0 (USER_ALL etc) then
     *         return PackageManager for mContext
     */
    public static PackageManager getPackageManagerForUser(Context context, int userId) {
        Context contextForUser = context;
        // UserHandle defines special userId as negative values, e.g. USER_ALL
        if (userId >= 0) {
            try {
                // Create a context for the correct user so if a package isn't installed
                // for user 0 we can still load information about the package.
                contextForUser =
                        context.createPackageContextAsUser(context.getPackageName(),
                        Context.CONTEXT_RESTRICTED,
                        new UserHandle(userId));
            } catch (NameNotFoundException e) {
                // Shouldn't fail to find the package name for system ui.
            }
        }
        return contextForUser.getPackageManager();
    }

    @Override
    public void logNotificationExpansion(String key, boolean userAction, boolean expanded) {
        mUiOffloadThread.submit(() -> {
            try {
                mBarService.onNotificationExpansionChanged(key, userAction, expanded);
            } catch (RemoteException e) {
                // Ignore.
            }
        });
    }

    public boolean isKeyguardSecure() {
        if (mStatusBarKeyguardViewManager == null) {
            // startKeyguard() hasn't been called yet, so we don't know.
            // Make sure anything that needs to know isKeyguardSecure() checks and re-checks this
            // value onVisibilityChanged().
            Slog.w(TAG, "isKeyguardSecure() called before startKeyguard(), returning false",
                    new Throwable());
            return false;
        }
        return mStatusBarKeyguardViewManager.isSecure();
    }

    @Override
    public void showAssistDisclosure() {
        if (mAssistManager != null) {
            mAssistManager.showDisclosure();
        }
    }

    public NotificationPanelView getPanel() {
        return mNotificationPanel;
    }

    @Override
    public void startAssist(Bundle args) {
        if (mAssistManager != null) {
            mAssistManager.startAssist(args);
        }
    }
    // End Extra BaseStatusBarMethods.

    private final Runnable mAutoDim = () -> {
        if (mNavigationBar != null) {
            mNavigationBar.getBarTransitions().setAutoDim(true);
        }
    };
}<|MERGE_RESOLUTION|>--- conflicted
+++ resolved
@@ -5442,8 +5442,6 @@
         return true;
     }
 
-<<<<<<< HEAD
-=======
     private boolean isGoingToSleep() {
         return mWakefulnessLifecycle.getWakefulness()
                 == WakefulnessLifecycle.WAKEFULNESS_GOING_TO_SLEEP;
@@ -5454,7 +5452,6 @@
                 || mScreenLifecycle.getScreenState() == ScreenLifecycle.SCREEN_ON;
     }
 
->>>>>>> 05c1a640
     public void notifyFpAuthModeChanged() {
         updateDozing();
     }
