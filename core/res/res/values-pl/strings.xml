<?xml version="1.0" encoding="UTF-8"?>
<!-- 
/* //device/apps/common/assets/res/any/strings.xml
**
** Copyright 2006, The Android Open Source Project
**
** Licensed under the Apache License, Version 2.0 (the "License");
** you may not use this file except in compliance with the License.
** You may obtain a copy of the License at
**
**     http://www.apache.org/licenses/LICENSE-2.0
**
** Unless required by applicable law or agreed to in writing, software
** distributed under the License is distributed on an "AS IS" BASIS,
** WITHOUT WARRANTIES OR CONDITIONS OF ANY KIND, either express or implied.
** See the License for the specific language governing permissions and
** limitations under the License.
*/
 -->

<resources xmlns:android="http://schemas.android.com/apk/res/android"
    xmlns:xliff="urn:oasis:names:tc:xliff:document:1.2">
    <string name="byteShort" msgid="8340973892742019101">"B"</string>
    <string name="kilobyteShort" msgid="5973789783504771878">"KB"</string>
    <string name="megabyteShort" msgid="6355851576770428922">"MB"</string>
    <string name="gigabyteShort" msgid="3259882455212193214">"GB"</string>
    <string name="terabyteShort" msgid="231613018159186962">"TB"</string>
    <string name="petabyteShort" msgid="5637816680144990219">"PB"</string>
    <string name="fileSizeSuffix" msgid="9164292791500531949">"<xliff:g id="NUMBER">%1$s</xliff:g> <xliff:g id="UNIT">%2$s</xliff:g>"</string>
    <string name="durationDays" msgid="6652371460511178259">"<xliff:g id="DAYS">%1$d</xliff:g> dni"</string>
    <string name="durationDayHours" msgid="2713107458736744435">"<xliff:g id="DAYS">%1$d</xliff:g> dzień <xliff:g id="HOURS">%2$d</xliff:g> godz."</string>
    <string name="durationDayHour" msgid="7293789639090958917">"<xliff:g id="DAYS">%1$d</xliff:g> dzień <xliff:g id="HOURS">%2$d</xliff:g> godz."</string>
    <string name="durationHours" msgid="4266858287167358988">"<xliff:g id="HOURS">%1$d</xliff:g> godz."</string>
    <string name="durationHourMinutes" msgid="9029176248692041549">"<xliff:g id="HOURS">%1$d</xliff:g> godz. <xliff:g id="MINUTES">%2$d</xliff:g> min"</string>
    <string name="durationHourMinute" msgid="2741677355177402539">"<xliff:g id="HOURS">%1$d</xliff:g> godz. <xliff:g id="MINUTES">%2$d</xliff:g> min"</string>
    <string name="durationMinutes" msgid="3134226679883579347">"<xliff:g id="MINUTES">%1$d</xliff:g> min"</string>
    <string name="durationMinute" msgid="7155301744174623818">"<xliff:g id="MINUTES">%1$d</xliff:g> min"</string>
    <string name="durationMinuteSeconds" msgid="1424656185379003751">"<xliff:g id="MINUTES">%1$d</xliff:g> min <xliff:g id="SECONDS">%2$d</xliff:g> s"</string>
    <string name="durationMinuteSecond" msgid="3989228718067466680">"<xliff:g id="MINUTES">%1$d</xliff:g> min <xliff:g id="SECONDS">%2$d</xliff:g> s"</string>
    <string name="durationSeconds" msgid="8050088505238241405">"<xliff:g id="SECONDS">%1$d</xliff:g> s"</string>
    <string name="durationSecond" msgid="985669622276420331">"<xliff:g id="SECONDS">%1$d</xliff:g> s"</string>
    <string name="untitled" msgid="4638956954852782576">"&lt;Bez nazwy&gt;"</string>
    <string name="emptyPhoneNumber" msgid="7694063042079676517">"(Brak numeru telefonu)"</string>
    <string name="unknownName" msgid="6867811765370350269">"Nieznana"</string>
    <string name="defaultVoiceMailAlphaTag" msgid="2660020990097733077">"Poczta głosowa"</string>
    <string name="defaultMsisdnAlphaTag" msgid="2850889754919584674">"MSISDN1"</string>
    <string name="mmiError" msgid="5154499457739052907">"Problem z połączeniem lub błędny kod MMI."</string>
    <string name="mmiFdnError" msgid="5224398216385316471">"Operacja jest ograniczona wyłącznie do numerów ustalonych."</string>
    <string name="serviceEnabled" msgid="8147278346414714315">"Usługa została włączona."</string>
    <string name="serviceEnabledFor" msgid="6856228140453471041">"Usługa została włączona dla:"</string>
    <string name="serviceDisabled" msgid="1937553226592516411">"Usługa została wyłączona."</string>
    <string name="serviceRegistered" msgid="6275019082598102493">"Rejestracja powiodła się."</string>
    <string name="serviceErased" msgid="1288584695297200972">"Wymazywanie zakończone pomyślnie."</string>
    <string name="passwordIncorrect" msgid="7612208839450128715">"Błędne hasło."</string>
    <string name="mmiComplete" msgid="8232527495411698359">"MMI zakończone."</string>
    <string name="badPin" msgid="9015277645546710014">"Wpisany stary kod PIN jest nieprawidłowy."</string>
    <string name="badPuk" msgid="5487257647081132201">"Wprowadzony kod PUK jest nieprawidłowy."</string>
    <string name="mismatchPin" msgid="609379054496863419">"Wpisane kody PIN nie są identyczne."</string>
    <string name="invalidPin" msgid="3850018445187475377">"Wpisz kod PIN o długości od 4 do 8 cyfr."</string>
    <string name="invalidPuk" msgid="8761456210898036513">"Wpisz kod PUK składający się z co najmniej 8 cyfr."</string>
    <string name="needPuk" msgid="919668385956251611">"Karta SIM jest zablokowana kodem PUK. Wprowadź kod PUK, aby odblokować kartę."</string>
    <string name="needPuk2" msgid="4526033371987193070">"Wprowadź kod PUK2, aby odblokować kartę SIM."</string>
    <string name="enablePin" msgid="209412020907207950">"Nie udało się. Włącz blokadę karty SIM/RUIM."</string>
  <plurals name="pinpuk_attempts">
    <item quantity="one" msgid="6596245285809790142">"Masz jeszcze <xliff:g id="NUMBER">%d</xliff:g> próbę, zanim karta SIM zostanie zablokowana."</item>
    <item quantity="other" msgid="7530597808358774740">"Masz jeszcze <xliff:g id="NUMBER">%d</xliff:g> prób(y), zanim karta SIM zostanie zablokowana."</item>
  </plurals>
    <string name="imei" msgid="2625429890869005782">"IMEI"</string>
    <string name="meid" msgid="4841221237681254195">"MEID"</string>
    <string name="ClipMmi" msgid="6952821216480289285">"Nazwa rozmówcy przy połączeniach przychodzących"</string>
    <string name="ClirMmi" msgid="7784673673446833091">"Nazwa rozmówcy przy połączeniach wychodzących"</string>
    <string name="ColpMmi" msgid="3065121483740183974">"Identyfikator połączonej linii"</string>
    <string name="ColrMmi" msgid="4996540314421889589">"Ograniczenie identyfikatora połączonej linii"</string>
    <string name="CfMmi" msgid="5123218989141573515">"Przekierowanie połączeń"</string>
    <string name="CwMmi" msgid="9129678056795016867">"Połączenia oczekujące"</string>
    <string name="BaMmi" msgid="455193067926770581">"Blokada dzwonienia"</string>
    <string name="PwdMmi" msgid="7043715687905254199">"Zmiana hasła"</string>
    <string name="PinMmi" msgid="3113117780361190304">"Zmiana kodu PIN"</string>
    <string name="CnipMmi" msgid="3110534680557857162">"Numer telefonu, z którego wykonywane jest połączenie, widoczny"</string>
    <string name="CnirMmi" msgid="3062102121430548731">"Numer telefonujący zastrzeżony"</string>
    <string name="ThreeWCMmi" msgid="9051047170321190368">"Połączenie dla trzech abonentów"</string>
    <string name="RuacMmi" msgid="7827887459138308886">"Odrzucanie niepożądanych, irytujących połączeń"</string>
    <string name="CndMmi" msgid="3116446237081575808">"Dostarczanie numeru telefonującego"</string>
    <string name="DndMmi" msgid="1265478932418334331">"Nie przeszkadzać"</string>
    <string name="CLIRDefaultOnNextCallOn" msgid="429415409145781923">"Nazwa rozmówcy ustawiona jest domyślnie na „zastrzeżony”. Następne połączenie: zastrzeżony"</string>
    <string name="CLIRDefaultOnNextCallOff" msgid="3092918006077864624">"Nazwa rozmówcy ustawiona jest domyślnie na „zastrzeżony”. Następne połączenie: nie zastrzeżony"</string>
    <string name="CLIRDefaultOffNextCallOn" msgid="6179425182856418465">"Nazwa rozmówcy ustawiona jest domyślnie na „nie zastrzeżony”. Następne połączenie: zastrzeżony"</string>
    <string name="CLIRDefaultOffNextCallOff" msgid="2567998633124408552">"Nazwa rozmówcy ustawiona jest domyślnie na „nie zastrzeżony”. Następne połączenie: nie zastrzeżony"</string>
    <string name="serviceNotProvisioned" msgid="8614830180508686666">"Usługa nie jest świadczona."</string>
    <string name="CLIRPermanent" msgid="3377371145926835671">"Nie możesz zmienić ustawienia identyfikatora rozmówcy."</string>
    <string name="RestrictedChangedTitle" msgid="5592189398956187498">"Zmieniono ograniczenie dostępu"</string>
    <string name="RestrictedOnData" msgid="8653794784690065540">"Usługa transmisji danych jest zablokowana."</string>
    <string name="RestrictedOnEmergency" msgid="6581163779072833665">"Usługa połączeń alarmowych jest zablokowana."</string>
    <string name="RestrictedOnNormal" msgid="4953867011389750673">"Usługa głosowa jest zablokowana."</string>
    <string name="RestrictedOnAllVoice" msgid="3396963652108151260">"Wszystkie usługi głosowe są zablokowane."</string>
    <string name="RestrictedOnSms" msgid="8314352327461638897">"Usługa SMS jest zablokowana."</string>
    <string name="RestrictedOnVoiceData" msgid="996636487106171320">"Usługi głosowe/danych są zablokowane."</string>
    <string name="RestrictedOnVoiceSms" msgid="1888588152792023873">"Usługi głosowe/SMS są zablokowane."</string>
    <string name="RestrictedOnAll" msgid="5643028264466092821">"Wszystkie usługi głosowe/danych/SMS są zablokowane."</string>
    <string name="peerTtyModeFull" msgid="6165351790010341421">"Drugie urządzenie zażądało trybu „TTY pełny”"</string>
    <string name="peerTtyModeHco" msgid="5728602160669216784">"Drugie urządzenie zażądało trybu „TTY HCO”"</string>
    <string name="peerTtyModeVco" msgid="1742404978686538049">"Drugie urządzenie zażądało trybu „TTY VCO”"</string>
    <string name="peerTtyModeOff" msgid="3280819717850602205">"Drugie urządzenie zażądało trybu „TTY wyłączony”"</string>
    <string name="serviceClassVoice" msgid="1258393812335258019">"Głos"</string>
    <string name="serviceClassData" msgid="872456782077937893">"Dane"</string>
    <string name="serviceClassFAX" msgid="5566624998840486475">"FAKS"</string>
    <string name="serviceClassSMS" msgid="2015460373701527489">"SMS"</string>
    <string name="serviceClassDataAsync" msgid="4523454783498551468">"Dane asynchroniczne"</string>
    <string name="serviceClassDataSync" msgid="7530000519646054776">"Synchronizacja"</string>
    <string name="serviceClassPacket" msgid="6991006557993423453">"Pakiet"</string>
    <string name="serviceClassPAD" msgid="3235259085648271037">"PAD"</string>
    <string name="roamingText0" msgid="7170335472198694945">"Wskaźnik roamingu włączony"</string>
    <string name="roamingText1" msgid="5314861519752538922">"Wskaźnik roamingu wyłączony"</string>
    <string name="roamingText2" msgid="8969929049081268115">"Migający wskaźnik roamingu"</string>
    <string name="roamingText3" msgid="5148255027043943317">"W innej okolicy"</string>
    <string name="roamingText4" msgid="8808456682550796530">"Poza biurem"</string>
    <string name="roamingText5" msgid="7604063252850354350">"Roaming – preferowany system"</string>
    <string name="roamingText6" msgid="2059440825782871513">"Roaming – dostępny system"</string>
    <string name="roamingText7" msgid="7112078724097233605">"Roaming – partner stowarzyszony"</string>
    <string name="roamingText8" msgid="5989569778604089291">"Roaming – partner Premium"</string>
    <string name="roamingText9" msgid="7969296811355152491">"Roaming – pełna funkcjonalność usługi"</string>
    <string name="roamingText10" msgid="3992906999815316417">"Roaming – częściowa funkcjonalność usługi"</string>
    <string name="roamingText11" msgid="4154476854426920970">"Baner roamingu włączony"</string>
    <string name="roamingText12" msgid="1189071119992726320">"Baner roamingu wyłączony"</string>
    <string name="roamingTextSearching" msgid="8360141885972279963">"Wyszukiwanie usługi"</string>
    <string name="cfTemplateNotForwarded" msgid="1683685883841272560">"<xliff:g id="BEARER_SERVICE_CODE">{0}</xliff:g>: nieprzekierowane"</string>
    <string name="cfTemplateForwarded" msgid="1302922117498590521">"<xliff:g id="BEARER_SERVICE_CODE">{0}</xliff:g>: <xliff:g id="DIALING_NUMBER">{1}</xliff:g>"</string>
    <string name="cfTemplateForwardedTime" msgid="9206251736527085256">"<xliff:g id="BEARER_SERVICE_CODE">{0}</xliff:g>: <xliff:g id="DIALING_NUMBER">{1}</xliff:g> po <xliff:g id="TIME_DELAY">{2}</xliff:g> sekundach"</string>
    <string name="cfTemplateRegistered" msgid="5073237827620166285">"<xliff:g id="BEARER_SERVICE_CODE">{0}</xliff:g>: nieprzekierowane"</string>
    <string name="cfTemplateRegisteredTime" msgid="6781621964320635172">"<xliff:g id="BEARER_SERVICE_CODE">{0}</xliff:g>: nieprzekierowane"</string>
    <string name="fcComplete" msgid="3118848230966886575">"Wykonano kod funkcji."</string>
    <string name="fcError" msgid="3327560126588500777">"Problem z połączeniem lub nieprawidłowy kod funkcji."</string>
    <string name="httpErrorOk" msgid="1191919378083472204">"OK"</string>
    <string name="httpError" msgid="7956392511146698522">"Wystąpił błąd sieci."</string>
    <string name="httpErrorLookup" msgid="4711687456111963163">"Nie można znaleźć URL-a."</string>
    <string name="httpErrorUnsupportedAuthScheme" msgid="6299980280442076799">"Schemat uwierzytelniania witryny nie jest obsługiwany."</string>
    <string name="httpErrorAuth" msgid="1435065629438044534">"Nie można uwierzytelnić."</string>
    <string name="httpErrorProxyAuth" msgid="1788207010559081331">"Autoryzacja przez serwer proxy zakończyła się niepowodzeniem."</string>
    <string name="httpErrorConnect" msgid="8714273236364640549">"Nie można nawiązać połączenia z serwerem."</string>
    <string name="httpErrorIO" msgid="2340558197489302188">"Nie można nawiązać połączenia z serwerem. Spróbuj ponownie później."</string>
    <string name="httpErrorTimeout" msgid="4743403703762883954">"Zbyt długi czas oczekiwania na połączenie z serwerem."</string>
    <string name="httpErrorRedirectLoop" msgid="8679596090392779516">"Strona zawiera zbyt wiele przekierowań do serwerów."</string>
    <string name="httpErrorUnsupportedScheme" msgid="5015730812906192208">"Protokół nie jest obsługiwany."</string>
    <string name="httpErrorFailedSslHandshake" msgid="96549606000658641">"Nie można ustanowić bezpiecznego połączenia."</string>
    <string name="httpErrorBadUrl" msgid="3636929722728881972">"Nie można otworzyć strony, ponieważ URL jest nieprawidłowy."</string>
    <string name="httpErrorFile" msgid="2170788515052558676">"Nie można uzyskać dostępu do pliku."</string>
    <string name="httpErrorFileNotFound" msgid="6203856612042655084">"Nie można znaleźć żądanego pliku."</string>
    <string name="httpErrorTooManyRequests" msgid="1235396927087188253">"Zbyt wiele żądań jest przetwarzanych. Spróbuj ponownie później."</string>
    <string name="notification_title" msgid="8967710025036163822">"Błąd logowania na konto <xliff:g id="ACCOUNT">%1$s</xliff:g>"</string>
    <string name="contentServiceSync" msgid="8353523060269335667">"Synchronizacja"</string>
    <string name="contentServiceSyncNotificationTitle" msgid="397743349191901458">"Synchronizuj"</string>
    <string name="contentServiceTooManyDeletesNotificationDesc" msgid="8100981435080696431">"Zbyt wiele usuwanych <xliff:g id="CONTENT_TYPE">%s</xliff:g>."</string>
    <string name="low_memory" product="tablet" msgid="6494019234102154896">"Pamięć tabletu jest pełna. Usuń niektóre pliki, aby zwolnić miejsce."</string>
    <string name="low_memory" product="watch" msgid="4415914910770005166">"Pamięć w zegarku jest pełna. Usuń niektóre pliki, by zwolnić miejsce."</string>
    <string name="low_memory" product="tv" msgid="516619861191025923">"Pamięć telewizora jest pełna. Usuń jakieś pliki, by zwolnić miejsce."</string>
    <string name="low_memory" product="default" msgid="3475999286680000541">"Pamięć telefonu jest pełna. Usuń niektóre pliki, aby zwolnić miejsce."</string>
    <string name="ssl_ca_cert_warning" msgid="5848402127455021714">"Sieć może być monitorowana"</string>
    <string name="ssl_ca_cert_noti_by_unknown" msgid="4475437862189850602">"Przez nieznany podmiot zewnętrzny"</string>
    <string name="ssl_ca_cert_noti_by_administrator" msgid="550758088185764312">"Przez administratora Twojego profilu do pracy"</string>
    <string name="ssl_ca_cert_noti_managed" msgid="4030263497686867141">"Przez <xliff:g id="MANAGING_DOMAIN">%s</xliff:g>"</string>
    <string name="work_profile_deleted" msgid="5005572078641980632">"Usunięto profil do pracy"</string>
    <string name="work_profile_deleted_description" msgid="6305147513054341102">"Profil do pracy został usunięty z powodu braku aplikacji administracyjnej."</string>
    <string name="work_profile_deleted_details" msgid="226615743462361248">"Brakuje aplikacji administracyjnej profilu do pracy lub jest ona uszkodzona. Z tego powodu Twój profil do pracy i związane z nim dane zostały usunięte. Skontaktuj się ze swoim administratorem, by uzyskać pomoc."</string>
    <string name="factory_reset_warning" msgid="5423253125642394387">"Twoje urządzenie zostanie wyczyszczone"</string>
    <string name="factory_reset_message" msgid="4905025204141900666">"Aplikacja administracyjna nie ma wszystkich składników lub jest uszkodzona i nie można jej użyć. Twoje urządzenie zostanie teraz wyczyszczone. Skontaktuj się ze swoim administratorem, aby uzyskać pomoc."</string>
    <string name="me" msgid="6545696007631404292">"Ja"</string>
    <string name="power_dialog" product="tablet" msgid="8545351420865202853">"Opcje tabletu"</string>
    <string name="power_dialog" product="tv" msgid="6153888706430556356">"Opcje telewizora"</string>
    <string name="power_dialog" product="default" msgid="1319919075463988638">"Opcje telefonu"</string>
    <string name="silent_mode" msgid="7167703389802618663">"Tryb cichy"</string>
    <string name="turn_on_radio" msgid="3912793092339962371">"Włącz połączenia bezprzewodowe"</string>
    <string name="turn_off_radio" msgid="8198784949987062346">"Wyłącz połączenia bezprzewodowe"</string>
    <string name="screen_lock" msgid="799094655496098153">"Blokada ekranu"</string>
    <string name="power_off" msgid="4266614107412865048">"Wyłącz"</string>
    <string name="silent_mode_silent" msgid="319298163018473078">"Dzwonek wyłączony"</string>
    <string name="silent_mode_vibrate" msgid="7072043388581551395">"Dzwonek z wibracjami"</string>
    <string name="silent_mode_ring" msgid="8592241816194074353">"Dzwonek włączony"</string>
    <string name="shutdown_progress" msgid="2281079257329981203">"Wyłączanie..."</string>
    <string name="shutdown_confirm" product="tablet" msgid="3385745179555731470">"Tablet zostanie wyłączony."</string>
    <string name="shutdown_confirm" product="tv" msgid="476672373995075359">"Telewizor zostanie wyłączony."</string>
    <string name="shutdown_confirm" product="watch" msgid="3490275567476369184">"Zegarek zostanie wyłączony."</string>
    <string name="shutdown_confirm" product="default" msgid="649792175242821353">"Telefon zostanie wyłączony"</string>
    <string name="shutdown_confirm_question" msgid="2906544768881136183">"Czy chcesz wyłączyć?"</string>
    <string name="reboot_safemode_title" msgid="7054509914500140361">"Uruchom w trybie awaryjnym"</string>
    <string name="reboot_safemode_confirm" msgid="55293944502784668">"Chcesz uruchomić urządzenie w trybie awaryjnym? W ten sposób wyłączysz wszystkie zainstalowane aplikacje innych firm. Zostaną one przywrócone po ponownym uruchomieniu."</string>
    <string name="recent_tasks_title" msgid="3691764623638127888">"Najnowsze"</string>
    <string name="no_recent_tasks" msgid="8794906658732193473">"Brak ostatnio uruchomionych aplikacji."</string>
    <string name="global_actions" product="tablet" msgid="408477140088053665">"Opcje tabletu"</string>
    <string name="global_actions" product="tv" msgid="7240386462508182976">"Opcje telewizora"</string>
    <string name="global_actions" product="default" msgid="2406416831541615258">"Opcje telefonu"</string>
    <string name="global_action_lock" msgid="2844945191792119712">"Blokada ekranu"</string>
    <string name="global_action_power_off" msgid="4471879440839879722">"Wyłącz"</string>
    <string name="global_action_bug_report" msgid="7934010578922304799">"Zgłoszenie błędu"</string>
    <string name="bugreport_title" msgid="2667494803742548533">"Zgłoś błąd"</string>
    <string name="bugreport_message" msgid="398447048750350456">"Informacje o bieżącym stanie urządzenia zostaną zebrane i wysłane e-mailem. Przygotowanie zgłoszenia błędu do wysłania chwilę potrwa, więc zachowaj cierpliwość."</string>
    <string name="global_action_toggle_silent_mode" msgid="8219525344246810925">"Tryb cichy"</string>
    <string name="global_action_silent_mode_on_status" msgid="3289841937003758806">"Dźwięk jest wyłączony"</string>
    <string name="global_action_silent_mode_off_status" msgid="1506046579177066419">"Dźwięk jest włączony"</string>
    <string name="global_actions_toggle_airplane_mode" msgid="5884330306926307456">"Tryb samolotowy"</string>
    <string name="global_actions_airplane_mode_on_status" msgid="2719557982608919750">"Tryb samolotowy jest włączony"</string>
    <string name="global_actions_airplane_mode_off_status" msgid="5075070442854490296">"Tryb samolotowy jest wyłączony"</string>
    <string name="global_action_settings" msgid="1756531602592545966">"Ustawienia"</string>
    <string name="global_action_voice_assist" msgid="7751191495200504480">"Asystent głosowy"</string>
    <string name="global_action_lockdown" msgid="8751542514724332873">"Zablokuj teraz"</string>
    <string name="status_bar_notification_info_overflow" msgid="5301981741705354993">"&gt;999"</string>
    <string name="safeMode" msgid="2788228061547930246">"Tryb awaryjny"</string>
    <string name="android_system_label" msgid="6577375335728551336">"System Android"</string>
    <string name="user_owner_label" msgid="6465364741001216388">"Aplikacje osobiste"</string>
    <string name="managed_profile_label" msgid="6260850669674791528">"Praca"</string>
    <string name="permgrouplab_costMoney" msgid="5429808217861460401">"Usługi płatne"</string>
    <string name="permgroupdesc_costMoney" msgid="3293301903409869495">"Wykonywanie czynności, za które pobierana jest opłata."</string>
    <string name="permgrouplab_messages" msgid="7521249148445456662">"Twoje wiadomości"</string>
    <string name="permgroupdesc_messages" msgid="7821999071003699236">"Czytanie i zapisywanie wiadomości SMS, e-mail i innych"</string>
    <string name="permgrouplab_personalInfo" msgid="3519163141070533474">"Informacje osobiste"</string>
    <string name="permgroupdesc_personalInfo" msgid="8426453129788861338">"Bezpośredni dostęp do informacji o Tobie zapisanych na wizytówce."</string>
    <string name="permgrouplab_socialInfo" msgid="5799096623412043791">"Twoje informacje społecznościowe"</string>
    <string name="permgroupdesc_socialInfo" msgid="7129842457611643493">"Bezpośredni dostęp do informacji o Twoich kontaktach i powiązaniach społecznościowych."</string>
    <string name="permgrouplab_location" msgid="635149742436692049">"Twoja lokalizacja"</string>
    <string name="permgroupdesc_location" msgid="5704679763124170100">"Monitorowanie fizycznej lokalizacji"</string>
    <string name="permgrouplab_network" msgid="5808983377727109831">"Połączenia sieciowe"</string>
    <string name="permgroupdesc_network" msgid="4478299413241861987">"Uzyskiwanie dostępu do różnych funkcji sieciowych"</string>
    <string name="permgrouplab_bluetoothNetwork" msgid="1585403544162128109">"Bluetooth"</string>
    <string name="permgroupdesc_bluetoothNetwork" msgid="5625288577164282391">"Urządzenia dostępowe i sieci przez Bluetooth."</string>
    <string name="permgrouplab_audioSettings" msgid="8329261670151871235">"Ustawienia dźwięku"</string>
    <string name="permgroupdesc_audioSettings" msgid="2641515403347568130">"Zmiana ustawień dźwięku."</string>
    <string name="permgrouplab_affectsBattery" msgid="6209246653424798033">"Użycie baterii"</string>
    <string name="permgroupdesc_affectsBattery" msgid="6441275320638916947">"Korzystanie z funkcji, które mogą szybko rozładować baterię."</string>
    <string name="permgrouplab_calendar" msgid="5863508437783683902">"Kalendarz"</string>
    <string name="permgroupdesc_calendar" msgid="5777534316982184416">"Bezpośredni dostęp do kalendarza i wydarzeń."</string>
    <string name="permgrouplab_dictionary" msgid="4148597128843641379">"Czytanie słownika użytkownika"</string>
    <string name="permgroupdesc_dictionary" msgid="7921166355964764490">"Czytanie wyrazów ze słownika użytkownika."</string>
    <string name="permgrouplab_writeDictionary" msgid="8090237702432576788">"Zapisywanie w słowniku użytkownika"</string>
    <string name="permgroupdesc_writeDictionary" msgid="2711561994497361646">"Dodawanie wyrazów do słownika użytkownika."</string>
    <string name="permgrouplab_bookmarks" msgid="1949519673103968229">"Zakładki i historia"</string>
    <string name="permgroupdesc_bookmarks" msgid="4169771606257963028">"Bezpośredni dostęp do zakładek i historii przeglądarki."</string>
    <string name="permgrouplab_deviceAlarms" msgid="6117704629728824101">"Alarm"</string>
    <string name="permgroupdesc_deviceAlarms" msgid="4769356362251641175">"Ustawianie budzika."</string>
    <string name="permgrouplab_voicemail" msgid="4162237145027592133">"Poczta głosowa"</string>
    <string name="permgroupdesc_voicemail" msgid="2498403969862951393">"Bezpośredni dostęp do poczty głosowej."</string>
    <string name="permgrouplab_microphone" msgid="171539900250043464">"Mikrofon"</string>
    <string name="permgroupdesc_microphone" msgid="7106618286905738408">"Bezpośredni dostęp do mikrofonu i nagrywanie dźwięku."</string>
    <string name="permgrouplab_camera" msgid="4820372495894586615">"Aparat"</string>
    <string name="permgroupdesc_camera" msgid="2933667372289567714">"Bezpośredni dostęp do aparatu – robienie zdjęć i nagrywanie filmów."</string>
    <string name="permgrouplab_screenlock" msgid="8275500173330718168">"Ekran blokady"</string>
    <string name="permgroupdesc_screenlock" msgid="7067497128925499401">"Możliwość wpływania na zachowanie ekranu blokady urządzenia."</string>
    <string name="permgrouplab_appInfo" msgid="8028789762634147725">"Informacje o aplikacjach"</string>
    <string name="permgroupdesc_appInfo" msgid="3950378538049625907">"Możliwość zmiany działania innych aplikacji na urządzeniu."</string>
    <string name="permgrouplab_wallpaper" msgid="3850280158041175998">"Tapeta"</string>
    <string name="permgroupdesc_wallpaper" msgid="5630417854750540154">"Zmiana ustawień tapety urządzenia."</string>
    <string name="permgrouplab_systemClock" msgid="406535759236612992">"Zegar"</string>
    <string name="permgroupdesc_systemClock" msgid="3944359833624094992">"Zmiana czasu i strefy czasowej na urządzeniu."</string>
    <string name="permgrouplab_statusBar" msgid="2095862568113945398">"Pasek stanu"</string>
    <string name="permgroupdesc_statusBar" msgid="6242593432226807171">"Zmiana ustawień paska stanu urządzenia."</string>
    <string name="permgrouplab_syncSettings" msgid="3341990986147826541">"Ustawienia synchronizacji"</string>
    <string name="permgroupdesc_syncSettings" msgid="7603195265129031797">"Dostęp do ustawień synchronizacji."</string>
    <string name="permgrouplab_accounts" msgid="3359646291125325519">"Twoje konta"</string>
    <string name="permgroupdesc_accounts" msgid="4948732641827091312">"Dostęp do udostępnionych kont."</string>
    <string name="permgrouplab_hardwareControls" msgid="7998214968791599326">"Sterowanie sprzętowe"</string>
    <string name="permgroupdesc_hardwareControls" msgid="4357057861225462702">"Bezpośredni dostęp do elementów sprzętowych telefonu."</string>
    <string name="permgrouplab_phoneCalls" msgid="9067173988325865923">"Połączenia telefoniczne"</string>
    <string name="permgroupdesc_phoneCalls" msgid="7489701620446183770">"Monitorowanie, nagrywanie i przetwarzanie połączeń telefonicznych."</string>
    <string name="permgrouplab_systemTools" msgid="4652191644082714048">"Narzędzia systemowe"</string>
    <string name="permgroupdesc_systemTools" msgid="8162102602190734305">"Dostęp i kontrola systemu niższego poziomu."</string>
    <string name="permgrouplab_developmentTools" msgid="3446164584710596513">"Narzędzia programistyczne"</string>
    <string name="permgroupdesc_developmentTools" msgid="7058828032358142018">"Funkcje potrzebne jedynie programistom."</string>
    <string name="permgrouplab_display" msgid="4279909676036402636">"Interfejsy innych aplikacji"</string>
    <string name="permgroupdesc_display" msgid="6051002031933013714">"Możliwość wpływania na interfejsy innych aplikacji."</string>
    <string name="permgrouplab_storage" msgid="1971118770546336966">"Pamięć"</string>
    <string name="permgroupdesc_storage" product="nosdcard" msgid="7442318502446874999">"Dostęp do nośnika USB."</string>
    <string name="permgroupdesc_storage" product="default" msgid="9203302214915355774">"Dostęp do karty SD."</string>
    <string name="permgrouplab_accessibilityFeatures" msgid="7919025602283593907">"Funkcje ułatwień dostępu"</string>
    <string name="permgroupdesc_accessibilityFeatures" msgid="4205196881678144335">"Funkcje, których może zażądać technologia ułatwień dostępu."</string>
    <string name="capability_title_canRetrieveWindowContent" msgid="3901717936930170320">"Pobieranie zawartości okna"</string>
    <string name="capability_desc_canRetrieveWindowContent" msgid="3772225008605310672">"Sprawdzanie zawartości okna, z którego korzystasz."</string>
    <string name="capability_title_canRequestTouchExploration" msgid="3108723364676667320">"Włączenie czytania dotykiem"</string>
    <string name="capability_desc_canRequestTouchExploration" msgid="5800552516779249356">"Klikane elementy będą wymawiane na głos, a ekran można przeglądać, używając gestów."</string>
    <string name="capability_title_canRequestEnhancedWebAccessibility" msgid="1739881766522594073">"Włączenie ułatwień dostępu w internecie"</string>
    <string name="capability_desc_canRequestEnhancedWebAccessibility" msgid="7881063961507511765">"Można zainstalować skrypty, by zawartość aplikacji była łatwiej dostępna."</string>
    <string name="capability_title_canRequestFilterKeyEvents" msgid="2103440391902412174">"Obserwowanie wpisywanego tekstu"</string>
    <string name="capability_desc_canRequestFilterKeyEvents" msgid="7463135292204152818">"Obejmuje informacje osobiste, takie jak numery kart kredytowych i hasła."</string>
    <string name="permlab_statusBar" msgid="7417192629601890791">"wyłączanie lub zmienianie paska stanu"</string>
    <string name="permdesc_statusBar" msgid="8434669549504290975">"Pozwala aplikacji na wyłączanie paska stanu oraz dodawanie i usuwanie ikon systemowych."</string>
    <string name="permlab_statusBarService" msgid="7247281911387931485">"pasek stanu"</string>
    <string name="permdesc_statusBarService" msgid="716113660795976060">"Pozwala aplikacji na występowanie na pasku stanu."</string>
    <string name="permlab_expandStatusBar" msgid="1148198785937489264">"rozwijanie/zwijanie paska stanu"</string>
    <string name="permdesc_expandStatusBar" msgid="6917549437129401132">"Pozwala aplikacji na rozwijanie lub zwijanie paska stanu."</string>
    <string name="permlab_install_shortcut" msgid="4279070216371564234">"instalowanie skrótów"</string>
    <string name="permdesc_install_shortcut" msgid="8341295916286736996">"Pozwala aplikacji dodawać skróty na ekranie głównym bez interwencji użytkownika."</string>
    <string name="permlab_uninstall_shortcut" msgid="4729634524044003699">"odinstalowywanie skrótów"</string>
    <string name="permdesc_uninstall_shortcut" msgid="6745743474265057975">"Pozwala aplikacji usuwać skróty z ekranu głównego bez interwencji użytkownika."</string>
    <string name="permlab_processOutgoingCalls" msgid="3906007831192990946">"przekierowywanie połączeń wychodzących"</string>
    <string name="permdesc_processOutgoingCalls" msgid="5156385005547315876">"Pozwala aplikacji na sprawdzenie numeru wybieranego w trakcie połączenia wychodzącego, a także umożliwia przerwanie połączenia lub przekierowanie go pod inny numer."</string>
    <string name="permlab_receiveSms" msgid="8673471768947895082">"odbieranie wiadomości tekstowych (SMS)"</string>
    <string name="permdesc_receiveSms" msgid="6424387754228766939">"Pozwala aplikacji na odbieranie i przetwarzanie SMS-ów. To oznacza, że aplikacja będzie mogła bez Twojej wiedzy monitorować i usuwać wiadomości wysyłane do Twojego urządzenia."</string>
    <string name="permlab_receiveMms" msgid="1821317344668257098">"odbieranie wiadomości tekstowych (MMS)"</string>
    <string name="permdesc_receiveMms" msgid="533019437263212260">"Pozwala aplikacji na odbieranie i przetwarzanie MMS-ów. To oznacza, że aplikacja będzie mogła bez Twojej wiedzy monitorować i usuwać wiadomości wysyłane do Twojego urządzenia."</string>
    <string name="permlab_receiveEmergencyBroadcast" msgid="1803477660846288089">"odbiór emisji alarmowych"</string>
    <string name="permdesc_receiveEmergencyBroadcast" msgid="848524070262431974">"Pozwala aplikacji na odbieranie i przetwarzanie komunikatów transmisji alarmowych. To pozwolenie jest dostępne tylko dla aplikacji systemowych."</string>
    <string name="permlab_readCellBroadcasts" msgid="1598328843619646166">"odczyt komunikatów z sieci komórkowej"</string>
    <string name="permdesc_readCellBroadcasts" msgid="6361972776080458979">"Zezwala aplikacji na odczyt komunikatów z sieci komórkowej odebranych na urządzeniu. Komunikaty alarmowe z sieci komórkowej są dostarczane w niektórych lokalizacjach w celu ostrzeżenia Cię o sytuacjach zagrożenia. Złośliwe aplikacje mogą wpływać na wydajność lub zakłócać działanie urządzenia po odebraniu komunikatu alarmowego z sieci komórkowej."</string>
    <string name="permlab_sendSms" msgid="5600830612147671529">"wysyłanie wiadomości SMS"</string>
    <string name="permdesc_sendSms" msgid="7094729298204937667">"Pozwala aplikacji na wysyłanie SMS-ów. Może to skutkować nieoczekiwanymi opłatami. Złośliwe aplikacje mogą generować koszty, wysyłając wiadomości bez Twojego potwierdzenia."</string>
    <string name="permlab_sendRespondViaMessageRequest" msgid="8713889105305943200">"wysyłanie zdarzeń odpowiedzi przez SMS"</string>
    <string name="permdesc_sendRespondViaMessageRequest" msgid="7107648548468778734">"Zezwala aplikacjom na wysyłanie żądań do innych aplikacji komunikacyjnych w celu obsługi zdarzeń odpowiedzi przez SMS dla połączeń przychodzących."</string>
    <string name="permlab_readSms" msgid="8745086572213270480">"odczytywanie wiadomości tekstowych (SMS i MMS)"</string>
    <string name="permdesc_readSms" product="tablet" msgid="2467981548684735522">"Pozwala aplikacji na odczyt SMS-ów zapisanych na tablecie lub na karcie SIM. Aplikacja z tym uprawnieniem może czytać wszystkie SMS-y niezależnie od ich treści lub poufności."</string>
    <string name="permdesc_readSms" product="tv" msgid="5102425513647038535">"Pozwala aplikacji odczytywać SMS-y zapisane na telewizorze lub karcie SIM. Umożliwia to aplikacji odczytanie wszystkich SMS-ów, niezależnie od ich treści czy poufności."</string>
    <string name="permdesc_readSms" product="default" msgid="3695967533457240550">"Pozwala aplikacji na odczyt SMS-ów zapisanych na telefonie lub na karcie SIM. Aplikacja z tym uprawnieniem może czytać wszystkie SMS-y niezależnie od ich treści lub poufności."</string>
    <string name="permlab_writeSms" msgid="3216950472636214774">"edytowanie wiadomości tekstowych (SMS i MMS)"</string>
    <string name="permdesc_writeSms" product="tablet" msgid="5160413947794501538">"Pozwala aplikacji na zapisywanie wiadomości SMS przechowywanych w tablecie lub na karcie SIM. Złośliwe aplikacje mogą usunąć wiadomości."</string>
    <string name="permdesc_writeSms" product="tv" msgid="955871498983538187">"Pozwala aplikacji zapisywać w SMS-ach zapisanych w telewizorze lub na karcie SIM. Złośliwe aplikacje mogą usuwać Twoje SMS-y."</string>
    <string name="permdesc_writeSms" product="default" msgid="7268668709052328567">"Pozwala aplikacji na zapisywanie wiadomości SMS przechowywanych w telefonie lub na karcie SIM. Szkodliwe aplikacje mogą usunąć wiadomości."</string>
    <string name="permlab_receiveWapPush" msgid="5991398711936590410">"odbieranie wiadomości tekstowych (WAP)"</string>
    <string name="permdesc_receiveWapPush" msgid="748232190220583385">"Pozwala aplikacji na odbieranie i przetwarzanie wiadomości WAP. To oznacza, że aplikacja będzie mogła bez Twojej wiedzy monitorować i usuwać wiadomości wysyłane do Twojego urządzenia."</string>
    <string name="permlab_receiveBluetoothMap" msgid="7593811487142360528">"odbieranie komunikatów Bluetooth (MAP)"</string>
    <string name="permdesc_receiveBluetoothMap" msgid="8656755936919466345">"Pozwala aplikacji na odbieranie i przetwarzanie komunikatów Bluetooth MAP. Oznacza to, że może ona bez Twojej wiedzy monitorować i usuwać komunikaty przesyłane do Twojego urządzenia."</string>
    <string name="permlab_getTasks" msgid="6466095396623933906">"pobieranie uruchomionych aplikacji"</string>
    <string name="permdesc_getTasks" msgid="7454215995847658102">"Pozwala aplikacji na pobieranie informacji o aktualnie i niedawno działających zadaniach. Dzięki temu aplikacja może uzyskać informacje o tym, które aplikacje są używane na urządzeniu."</string>
    <string name="permlab_startTasksFromRecents" msgid="8990073877885690623">"uruchamianie zadania z ostatnich"</string>
    <string name="permdesc_startTasksFromRecents" msgid="7382133554871222235">"Zezwala aplikacji na używanie obiektu ActivityManager.RecentTaskInfo do uruchamiania zlikwidowanego zadania zwróconego przez ActivityManager.getRecentTaskList()."</string>
    <string name="permlab_interactAcrossUsers" msgid="7114255281944211682">"interakcje między użytkownikami"</string>
    <string name="permdesc_interactAcrossUsers" msgid="364670963623385786">"Umożliwia aplikacji wykonywanie działań dotyczących różnych użytkowników urządzenia. Złośliwe aplikacje mogą to wykorzystać do złamania zabezpieczeń na kontach użytkowników."</string>
    <string name="permlab_interactAcrossUsersFull" msgid="2567734285545074105">"pełna licencja na interakcje między użytkownikami"</string>
    <string name="permdesc_interactAcrossUsersFull" msgid="376841368395502366">"Zezwala na wszystkie możliwe interakcje między użytkownikami."</string>
    <string name="permlab_manageUsers" msgid="1676150911672282428">"zarządzanie użytkownikami"</string>
    <string name="permdesc_manageUsers" msgid="8409306667645355638">"Pozwala aplikacjom na zarządzanie użytkownikami na urządzeniu, w tym na ich sprawdzanie, tworzenie i usuwanie."</string>
    <string name="permlab_getDetailedTasks" msgid="6229468674753529501">"Pobieraj informacje o uruchomionych aplikacjach"</string>
    <string name="permdesc_getDetailedTasks" msgid="153824741440717599">"Zezwala aplikacji na pobieranie informacji o obecnie i ostatnio uruchomionych zadaniach. Złośliwe aplikacje mogą uzyskać dostęp do prywatnych informacji na temat innych aplikacji."</string>
    <string name="permlab_reorderTasks" msgid="2018575526934422779">"zmienianie kolejności uruchomionych aplikacji"</string>
    <string name="permdesc_reorderTasks" msgid="7734217754877439351">"Pozwala aplikacji na przenoszenie zadań między tłem a pierwszym planem. Aplikacja może to robić bez Twojego udziału."</string>
    <string name="permlab_removeTasks" msgid="6821513401870377403">"zatrzymywanie uruchomionych aplikacji"</string>
    <string name="permdesc_removeTasks" msgid="1394714352062635493">"Umożliwia aplikacji usuwanie zadań i kończenie powiązanych z nimi aplikacji. Złośliwe aplikacje mogą zakłócić działanie innych aplikacji."</string>
    <string name="permlab_manageActivityStacks" msgid="7391191384027303065">"zarządzanie stosami aktywności"</string>
    <string name="permdesc_manageActivityStacks" msgid="1615881933034084440">"Zezwala aplikacji na dodawanie, usuwanie i zmianę stosów aktywności, w których działają inne aplikacje. Złośliwe aplikacje mogą zakłócić działanie innych aplikacji."</string>
    <string name="permlab_startAnyActivity" msgid="2918768238045206456">"rozpoczynanie dowolnej czynności"</string>
    <string name="permdesc_startAnyActivity" msgid="997823695343584001">"Zezwala aplikacji na rozpoczynanie dowolnej czynności niezależnie od ochrony uprawnień lub stanu eksportu."</string>
    <string name="permlab_setScreenCompatibility" msgid="6975387118861842061">"ustaw zgodność ekranu"</string>
    <string name="permdesc_setScreenCompatibility" msgid="692043618693917374">"Pozwala aplikacji na sterowanie trybem zgodności ekranu innych aplikacji. Złośliwe aplikacje mogą zmienić zachowanie innych programów."</string>
    <string name="permlab_setDebugApp" msgid="3022107198686584052">"włączenie debugowania aplikacji"</string>
    <string name="permdesc_setDebugApp" msgid="4474512416299013256">"Pozwala aplikacji na włączenie debugowania innej aplikacji. Złośliwe aplikacje mogą to wykorzystać do kończenia pracy innych programów."</string>
    <string name="permlab_changeConfiguration" msgid="4162092185124234480">"zmienianie ustawień wyświetlania systemu"</string>
    <string name="permdesc_changeConfiguration" msgid="4372223873154296076">"Pozwala aplikacji na zmianę bieżącej konfiguracji, na przykład regionu lub ogólnego rozmiaru czcionki."</string>
    <string name="permlab_enableCarMode" msgid="5684504058192921098">"włączanie trybu samochodowego"</string>
    <string name="permdesc_enableCarMode" msgid="4853187425751419467">"Pozwala aplikacji na włączanie trybu samochodowego."</string>
    <string name="permlab_killBackgroundProcesses" msgid="3914026687420177202">"zamykanie innych aplikacji"</string>
    <string name="permdesc_killBackgroundProcesses" msgid="4593353235959733119">"Pozwala aplikacji na kończenie procesów innych aplikacji działających w tle. Może to spowodować przerwanie działania innych aplikacji."</string>
    <string name="permlab_forceStopPackages" msgid="2329627428832067700">"wymuszanie zatrzymania innych aplikacji"</string>
    <string name="permdesc_forceStopPackages" msgid="5253157296183940812">"Pozwala aplikacji na wymuszanie zatrzymania innych aplikacji."</string>
    <string name="permlab_forceBack" msgid="652935204072584616">"wymuszanie zamknięcia aplikacji"</string>
    <string name="permdesc_forceBack" msgid="3892295830419513623">"Pozwala aplikacji na wymuszenie zamknięcia i cofnięcia dowolnej operacji działającej na pierwszym planie. Nigdy nie powinno być potrzebne normalnym aplikacjom."</string>
    <string name="permlab_dump" msgid="1681799862438954752">"pobieranie informacji o wewnętrznym stanie systemu"</string>
    <string name="permdesc_dump" msgid="1778299088692290329">"Pozwala aplikacji na pobieranie wewnętrznego stanu systemu. Złośliwe aplikacje mogą pobrać szereg prywatnych i zabezpieczonych informacji, które normalnie nie są im potrzebne."</string>
    <string name="permlab_retrieve_window_content" msgid="8022588608994589938">"pobieranie zawartości ekranu"</string>
    <string name="permdesc_retrieve_window_content" msgid="3193269069469700265">"Pozwala aplikacji na pobieranie zawartości aktywnego okna. Złośliwe aplikacje mogą pobrać całą zawartość okna i przeanalizować znajdujący się w nim tekst z wyjątkiem haseł."</string>
    <string name="permlab_temporary_enable_accessibility" msgid="2312612135127310254">"tymczasowo włącz ułatwienia dostępu"</string>
    <string name="permdesc_temporary_enable_accessibility" msgid="8079456293182975464">"Umożliwia aplikacji tymczasowe włączanie ułatwień dostępu na urządzeniu. Złośliwe aplikacje mogą je włączać bez zgody użytkownika."</string>
    <string name="permlab_retrieveWindowToken" msgid="7154762602367758602">"pobieranie tokenu okna"</string>
    <string name="permdesc_retrieveWindowToken" msgid="668173747687795074">"Zezwala aplikacji na pobieranie tokenu okna. Złośliwe aplikacje mogą podszywać się pod system i bez autoryzacji wchodzić w interakcję z oknem aplikacji."</string>
    <string name="permlab_frameStats" msgid="7056374987314361639">"pobieranie statystyk klatek"</string>
    <string name="permdesc_frameStats" msgid="4758001089491284919">"Zezwala aplikacji na zbieranie statystyk klatek. Złośliwe aplikacje mogą śledzić statystyki klatek wyświetlanych w oknach innych aplikacji."</string>
    <string name="permlab_filter_events" msgid="8675535648807427389">"filtrowanie zdarzeń"</string>
    <string name="permdesc_filter_events" msgid="8006236315888347680">"Zezwala aplikacji na zarejestrowanie filtra wejściowego, który filtruje strumień wszystkich zdarzeń z udziałem użytkownika przed ich rozesłaniem. Złośliwe aplikacje mogą kontrolować interfejs systemu niezależnie od działań użytkownika."</string>
    <string name="permlab_shutdown" msgid="7185747824038909016">"częściowe wyłączenie"</string>
    <string name="permdesc_shutdown" msgid="7046500838746291775">"Przełącza menedżera aktywności w stan wyłączenia. Nie wykonuje pełnego wyłączenia."</string>
    <string name="permlab_stopAppSwitches" msgid="4138608610717425573">"zapobieganie przełączaniu aplikacji"</string>
    <string name="permdesc_stopAppSwitches" msgid="8262195802582255021">"Uniemożliwia użytkownikowi przełączenie na inną aplikację."</string>
    <string name="permlab_getTopActivityInfo" msgid="2537922311411546016">"pobierz informacje o bieżącej aplikacji"</string>
    <string name="permdesc_getTopActivityInfo" msgid="2512448855496067131">"Zezwala posiadaczowi na pobieranie prywatnych informacji o bieżącej aplikacji i wyświetlanie ich na pierwszym planie ekranu."</string>
    <string name="permlab_runSetActivityWatcher" msgid="892239094867182656">"monitorowanie i kontrolowanie wszystkich uruchamianych aplikacji"</string>
    <string name="permdesc_runSetActivityWatcher" msgid="6003603162578577406">"Pozwala aplikacji na monitorowanie i kontrolowanie sposobu uruchamiania działań przez system. Złośliwe aplikacje mogą całkowicie naruszyć zabezpieczenia systemu. To uprawnienie nigdy nie jest potrzebne podczas normalnego użytkowania, a jedynie podczas programowania."</string>
    <string name="permlab_broadcastPackageRemoved" msgid="2576333434893532475">"wysyłanie transmisji informującej o usuniętym pakiecie"</string>
    <string name="permdesc_broadcastPackageRemoved" msgid="6621901216207931089">"Pozwala aplikacji na wysyłanie powiadomienia o usunięciu pakietu aplikacji. Szkodliwe aplikacje mogą z niego skorzystać w celu wyłączania innych działających aplikacji."</string>
    <string name="permlab_broadcastSmsReceived" msgid="5689095009030336593">"wysyłanie transmisji otrzymanych w wiadomości SMS"</string>
    <string name="permdesc_broadcastSmsReceived" msgid="4152037720034365492">"Pozwala aplikacji na wysyłanie powiadomienia, że została odebrana wiadomość SMS. Złośliwe aplikacje mogą to wykorzystać do fałszowania przychodzących wiadomości SMS."</string>
    <string name="permlab_broadcastWapPush" msgid="3145347413028582371">"wysyłanie transmisji informującej o otrzymaniu wiadomości WAP-PUSH"</string>
    <string name="permdesc_broadcastWapPush" msgid="4783402525039442729">"Pozwala aplikacji na nadanie powiadomienia o odebraniu wiadomości WAP PUSH. Złośliwe aplikacje mogą to wykorzystać do fałszowania potwierdzenia odbioru wiadomości MMS lub do niezauważalnego podmieniania zawartości dowolnej strony internetowej jej szkodliwymi wariantami."</string>
    <string name="permlab_setProcessLimit" msgid="2451873664363662666">"ograniczanie liczby uruchomionych procesów"</string>
    <string name="permdesc_setProcessLimit" msgid="7318061314040879542">"Pozwala aplikacji na kontrolowanie maksymalnej liczby uruchamianych procesów. Nigdy niewykorzystywane przez normalne aplikacje."</string>
    <string name="permlab_setAlwaysFinish" msgid="550958507798796965">"wymuszanie zamknięcia aplikacji w tle"</string>
    <string name="permdesc_setAlwaysFinish" msgid="7471310652868841499">"Pozwala aplikacji na kontrolowanie, czy czynności są zawsze kończone, kiedy zaczynają działać w tle. Nigdy nie jest potrzebne normalnym aplikacjom."</string>
    <string name="permlab_batteryStats" msgid="2789610673514103364">"odczytywanie statystyk dotyczących baterii"</string>
    <string name="permdesc_batteryStats" msgid="5897346582882915114">"Zezwala aplikacji na odczytywanie bieżących danych niskiego poziomu o wykorzystaniu baterii. Możliwe jest wtedy zbieranie przez aplikację szczegółowych danych o używanych aplikacjach."</string>
    <string name="permlab_updateBatteryStats" msgid="3719689764536379557">"zmienianie statystyk dotyczących baterii"</string>
    <string name="permdesc_updateBatteryStats" msgid="6862817857178025002">"Zezwala aplikacji na modyfikowanie zebranych statystyk dotyczących baterii. Nieprzeznaczone dla zwykłych aplikacji."</string>
    <string name="permlab_getAppOpsStats" msgid="1508779687436585744">"pobieranie statystyk działania aplikacji"</string>
    <string name="permdesc_getAppOpsStats" msgid="6243887041577912877">"Zezwala aplikacji na pobieranie zebranych statystyk działania aplikacji. Nieprzeznaczone dla zwykłych aplikacji."</string>
    <string name="permlab_updateAppOpsStats" msgid="8829097373851521505">"modyfikowanie statystyk działania aplikacji"</string>
    <string name="permdesc_updateAppOpsStats" msgid="50784596594403483">"Zezwala aplikacji na modyfikowanie zebranych statystyk działania aplikacji. Nieprzeznaczone dla zwykłych aplikacji."</string>
    <string name="permlab_backup" msgid="470013022865453920">"kontrolowanie tworzenia i przywracania kopii zapasowych systemu"</string>
    <string name="permdesc_backup" msgid="6912230525140589891">"Pozwala aplikacji na sterowanie mechanizmem tworzenia kopii zapasowych systemu i ich przywracania. Nieprzeznaczone dla zwykłych aplikacji."</string>
    <string name="permlab_confirm_full_backup" msgid="5557071325804469102">"Potwierdzenie operacji utworzenia pełnej kopii zapasowej lub przywracania"</string>
    <string name="permdesc_confirm_full_backup" msgid="1748762171637699562">"Pozwala aplikacji na uruchomienie interfejsu użytkownika potwierdzenia pełnej kopii zapasowej. Nie może być używane przez żadne aplikacje."</string>
    <string name="permlab_internalSystemWindow" msgid="2148563628140193231">"wyświetlanie nieuwierzytelnionych okien"</string>
    <string name="permdesc_internalSystemWindow" msgid="7458387759461466397">"Pozwala aplikacji na tworzenie okien przeznaczonych do wykorzystania przez wewnętrzny interfejs użytkownika systemu. Nieprzeznaczone dla zwykłych aplikacji."</string>
    <string name="permlab_systemAlertWindow" msgid="3543347980839518613">"rysowanie na innych aplikacjach"</string>
    <string name="permdesc_systemAlertWindow" msgid="8584678381972820118">"Zezwala aplikacji na wyświetlanie elementów interfejsu nad innymi aplikacjami lub elementami ich interfejsu. Może to powodować zakłócenia w korzystaniu z interfejsu innej aplikacji lub inne działanie aplikacji, niż wynikałoby to z widocznego interfejsu danej aplikacji."</string>
    <string name="permlab_setAnimationScale" msgid="2805103241153907174">"zmienianie ogólnej prędkości animacji"</string>
    <string name="permdesc_setAnimationScale" msgid="7690063428924343571">"Pozwala aplikacji na zmianę ogólnej prędkości animacji (szybsze lub wolniejsze animacje) w dowolnym momencie."</string>
    <string name="permlab_manageAppTokens" msgid="1286505717050121370">"zarządzanie tokenami aplikacji"</string>
    <string name="permdesc_manageAppTokens" msgid="8043431713014395671">"Pozwala aplikacji na tworzenie własnych tokenów i zarządzanie nimi z pominięciem zwykłego porządku warstw (Z-order). Nieprzeznaczone dla zwykłych aplikacji."</string>
    <string name="permlab_freezeScreen" msgid="4708181184441880175">"wstrzymywanie ekranu"</string>
    <string name="permdesc_freezeScreen" msgid="8558923789222670064">"Zezwala aplikacji na tymczasowe wstrzymanie ekranu przy przejściach pełnoekranowych."</string>
    <string name="permlab_injectEvents" msgid="1378746584023586600">"naciskanie klawiszy oraz przycisków sterujących"</string>
    <string name="permdesc_injectEvents" product="tablet" msgid="206352565599968632">"Pozwala aplikacji na przesyłanie własnych zdarzeń wprowadzania danych (naciśnięć klawiszy itp.) do innych aplikacji. Złośliwe aplikacje mogą to wykorzystać do przejęcia kontroli nad tabletem."</string>
    <string name="permdesc_injectEvents" product="tv" msgid="4681361983270791611">"Pozwala aplikacji wysyłać własne zdarzenia urządzeń wejściowych (naciśnięcia klawiszy itp.) do innych aplikacji. Szkodliwe aplikacje mogą wykorzystać to do przejęcia kontroli nad telewizorem."</string>
    <string name="permdesc_injectEvents" product="default" msgid="653128057572326253">"Pozwala aplikacji na przesyłanie własnych zdarzeń wprowadzania danych (naciśnięć klawiszy itp.) do innych aplikacji. Złośliwe aplikacje mogą to wykorzystać do przejęcia kontroli nad telefonem."</string>
    <string name="permlab_readInputState" msgid="469428900041249234">"zapamiętywanie wpisywanych znaków oraz wykonywanych czynności"</string>
    <string name="permdesc_readInputState" msgid="8387754901688728043">"Pozwala aplikacji na śledzenie naciskanych klawiszy, nawet podczas pracy z innym programem (na przykład podczas wpisywania hasła). Nigdy nie powinno być potrzebne normalnym aplikacjom."</string>
    <string name="permlab_bindInputMethod" msgid="3360064620230515776">"powiązanie ze sposobem wprowadzania tekstu"</string>
    <string name="permdesc_bindInputMethod" msgid="3250440322807286331">"Pozwala na powiązanie wybranego sposobu wprowadzania tekstu z interfejsem najwyższego poziomu. To uprawnienie nie powinno być nigdy wymagane przez zwykłe aplikacje."</string>
    <string name="permlab_bindAccessibilityService" msgid="5357733942556031593">"tworzenie powiązania z usługą ułatwień dostępu"</string>
    <string name="permdesc_bindAccessibilityService" msgid="7034615928609331368">"Zezwala na tworzenie powiązania z interfejsem najwyższego poziomu usługi ułatwień dostępu. Nieprzeznaczone dla zwykłych aplikacji."</string>
    <string name="permlab_bindPrintService" msgid="8462815179572748761">"tworzenie powiązania z usługą drukowania"</string>
    <string name="permdesc_bindPrintService" msgid="7960067623209111135">"Zezwala na tworzenie powiązania z interfejsem najwyższego poziomu usługi drukowania. Nieprzeznaczone dla zwykłych aplikacji."</string>
    <string name="permlab_bindPrintSpoolerService" msgid="6807762783744125954">"tworzenie powiązania z usługą buforowania wydruku"</string>
    <string name="permdesc_bindPrintSpoolerService" msgid="3680552285933318372">"Zezwala na tworzenie powiązania z interfejsem najwyższego poziomu usługi buforowania wydruku. Nieprzeznaczone dla zwykłych aplikacji."</string>
    <string name="permlab_bindNfcService" msgid="2752731300419410724">"powiązanie z usługą NFC"</string>
    <string name="permdesc_bindNfcService" msgid="6120647629174066862">"Umożliwia właścicielowi powiązanie z aplikacjami emulującymi karty NFC. Nie powinno być nigdy potrzebne w normalnych aplikacjach."</string>
    <string name="permlab_bindTextService" msgid="7358378401915287938">"tworzenie powiązania z usługą tekstową"</string>
    <string name="permdesc_bindTextService" msgid="8151968910973998670">"Pozwala na tworzenie powiązania z interfejsem najwyższego poziomu usługi tekstowej (np. SpellCheckerService). Nie powinno być nigdy potrzebne w przypadku zwykłych aplikacji."</string>
    <string name="permlab_bindVpnService" msgid="4708596021161473255">"tworzenie powiązania z usługą VPN"</string>
    <string name="permdesc_bindVpnService" msgid="2067845564581693905">"Pozwala na tworzenie powiązania z interfejsem najwyższego poziomu usługi VPN. Nie powinno być nigdy potrzebne w przypadku zwykłych aplikacji."</string>
    <string name="permlab_bindWallpaper" msgid="8716400279937856462">"powiązanie z tapetą"</string>
    <string name="permdesc_bindWallpaper" msgid="7108428692595491668">"Pozwala na tworzenie powiązania z interfejsem najwyższego poziomu tapety. Nieprzeznaczone dla zwykłych aplikacji."</string>
    <string name="permlab_bindVoiceInteraction" msgid="5334852580713715068">"powiąż z interaktorem głosowym"</string>
    <string name="permdesc_bindVoiceInteraction" msgid="2345721766501778101">"Zezwala na tworzenie powiązania z interfejsem najwyższego poziomu usługi interakcji głosowej. Nieprzeznaczone dla zwykłych aplikacji."</string>
    <string name="permlab_manageVoiceKeyphrases" msgid="1252285102392793548">"zarządzanie frazami głosowymi"</string>
    <string name="permdesc_manageVoiceKeyphrases" msgid="8476560722907530008">"Pozwala zarządzać frazami używanymi do wykrywania słów-kluczy w komendach głosowych. Nie powinno być nigdy potrzebne w zwykłych aplikacjach."</string>
    <string name="permlab_bindRemoteDisplay" msgid="1782923938029941960">"powiązanie z wyświetlaczem zdalnym"</string>
    <string name="permdesc_bindRemoteDisplay" msgid="1261242718727295981">"Zezwala na tworzenie powiązania z interfejsem najwyższego poziomu wyświetlacza zdalnego. Nieprzeznaczone dla zwykłych aplikacji."</string>
    <string name="permlab_bindRemoteViews" msgid="5697987759897367099">"powiązanie z usługą widżetów"</string>
    <string name="permdesc_bindRemoteViews" msgid="4717987810137692572">"Zezwala na tworzenie powiązania z interfejsem najwyższego poziomu usługi widżetów. Nie powinno być nigdy potrzebne w przypadku zwykłych aplikacji."</string>
    <string name="permlab_bindRouteProvider" msgid="4869394607915096847">"powiązanie z usługą dostawcy tras"</string>
    <string name="permdesc_bindRouteProvider" msgid="4703804520859960329">"Umożliwia właścicielowi powiązanie z dowolnymi zarejestrowanymi dostawcami tras. Nie powinno być nigdy potrzebne w normalnych aplikacjach."</string>
    <string name="permlab_bindDeviceAdmin" msgid="8704986163711455010">"interakcja z administratorem urządzenia"</string>
    <string name="permdesc_bindDeviceAdmin" msgid="569715419543907930">"Zezwala na wysyłanie intencji do administratora urządzenia. Nie powinno być nigdy potrzebne w przypadku zwykłych aplikacji."</string>
    <string name="permlab_bindTvInput" msgid="5601264742478168987">"powiązanie z wejściem TV"</string>
    <string name="permdesc_bindTvInput" msgid="2371008331852001924">"Zezwala na utworzenie powiązania z głównym interfejsem wejścia TV. Nieprzeznaczone dla zwykłych aplikacji."</string>
    <string name="permlab_modifyParentalControls" msgid="4611318225997592242">"modyfikowanie kontroli rodzicielskiej"</string>
    <string name="permdesc_modifyParentalControls" msgid="7438482894162282039">"Zezwala posiadaczowi na modyfikowanie danych kontroli rodzicielskiej w systemie. Nie powinno być nigdy potrzebne w zwykłych aplikacjach."</string>
    <string name="permlab_manageDeviceAdmins" msgid="4248828900045808722">"dodaj lub usuń administratora urządzenia"</string>
    <string name="permdesc_manageDeviceAdmins" msgid="5025608167709942485">"Umożliwia właścicielowi dodawanie i usuwanie aktywnych administratorów urządzenia. Ta opcja nie jest wykorzystywana w przypadku standardowych aplikacji."</string>
    <string name="permlab_setOrientation" msgid="3365947717163866844">"zmienianie orientacji ekranu"</string>
    <string name="permdesc_setOrientation" msgid="3046126619316671476">"Pozwala aplikacji na zmianę obrotu ekranu w dowolnym momencie. To uprawnienie nie powinno być potrzebne zwykłym aplikacjom."</string>
    <string name="permlab_setPointerSpeed" msgid="9175371613322562934">"zmiana szybkości wskaźnika"</string>
    <string name="permdesc_setPointerSpeed" msgid="6866563234274104233">"Pozwala aplikacji zmienić szybkość wskaźnika myszy lub touchpada w dowolnym momencie. Nieprzeznaczone dla zwykłych aplikacji."</string>
    <string name="permlab_setKeyboardLayout" msgid="4778731703600909340">"zmiana układu klawiatury"</string>
    <string name="permdesc_setKeyboardLayout" msgid="8480016771134175879">"Zezwala aplikacji na zmianę układu klawiatury. Nieprzeznaczone dla zwykłych aplikacji."</string>
    <string name="permlab_signalPersistentProcesses" msgid="4539002991947376659">"wysyłanie sygnałów systemu Linux do aplikacji"</string>
    <string name="permdesc_signalPersistentProcesses" msgid="4896992079182649141">"Pozwala aplikacji na żądanie, aby dostarczony sygnał został wysłany do wszystkich trwałych procesów."</string>
    <string name="permlab_persistentActivity" msgid="8841113627955563938">"sprawianie, że aplikacja jest cały czas uruchomiona"</string>
    <string name="permdesc_persistentActivity" product="tablet" msgid="8525189272329086137">"Pozwala aplikacji na trwałe zapisywanie swoich fragmentów w pamięci. Może to zmniejszyć ilość pamięci dostępnej dla innych aplikacji i spowolnić działanie tabletu."</string>
    <string name="permdesc_persistentActivity" product="tv" msgid="5086862529499103587">"Pozwala aplikacji zapewnić nieusuwalność swoich fragmentów z pamięci. Może to ograniczyć ilość pamięci dostępną dla innych aplikacji i spowalniać działanie telewizora."</string>
    <string name="permdesc_persistentActivity" product="default" msgid="4384760047508278272">"Pozwala aplikacji na trwałe zapisywanie swoich fragmentów w pamięci. Może to zmniejszyć ilość pamięci dostępnej dla innych aplikacji i spowolnić działanie telefonu."</string>
    <string name="permlab_deletePackages" msgid="184385129537705938">"usuwanie aplikacji"</string>
    <string name="permdesc_deletePackages" msgid="7411480275167205081">"Pozwala aplikacji na usuwanie pakietów Androida. Złośliwe aplikacje mogą wykorzystać to do usuwania ważnych aplikacji."</string>
    <string name="permlab_clearAppUserData" msgid="274109191845842756">"usuwanie danych innych aplikacji"</string>
    <string name="permdesc_clearAppUserData" msgid="4625323684125459488">"Pozwala aplikacji na czyszczenie danych użytkownika."</string>
    <string name="permlab_deleteCacheFiles" msgid="3128665571837408675">"usuwanie pamięci podręcznej innych aplikacji"</string>
    <string name="permdesc_deleteCacheFiles" msgid="3812998599006730196">"Pozwala aplikacji na usuwanie plików z pamięci podręcznej."</string>
    <string name="permlab_getPackageSize" msgid="7472921768357981986">"mierzenie rozmiaru pamięci aplikacji"</string>
    <string name="permdesc_getPackageSize" msgid="3921068154420738296">"Pozwala aplikacji na pobieranie własnego kodu, danych oraz rozmiarów pamięci podręcznej."</string>
    <string name="permlab_installPackages" msgid="2199128482820306924">"bezpośrednie instalowanie aplikacji"</string>
    <string name="permdesc_installPackages" msgid="5628530972548071284">"Pozwala aplikacji na instalowanie nowych lub zaktualizowanych pakietów Androida. Złośliwe aplikacje mogą to wykorzystać w celu dodania nowych aplikacji o dowolnie wysokich uprawnieniach."</string>
    <string name="permlab_clearAppCache" msgid="7487279391723526815">"usuwanie wszystkich danych aplikacji z pamięci podręcznej"</string>
    <string name="permdesc_clearAppCache" product="tablet" msgid="8974640871945434565">"Zezwala aplikacji na zwolnienie pamięci tabletu przez usunięcie plików w katalogach pamięci podręcznej innych aplikacji. Może to spowodować wolniejsze uruchamianie się innych aplikacji, ponieważ muszą one ponownie pobrać dane."</string>
    <string name="permdesc_clearAppCache" product="tv" msgid="244647416303997022">"Pozwala aplikacji zwalniać pamięć telewizora przez usuwanie plików w katalogach pamięci podręcznej innych aplikacji. Może to powodować wolniejsze uruchamianie tych aplikacji, ponieważ będą one musiały ponownie pobrać swoje dane."</string>
    <string name="permdesc_clearAppCache" product="default" msgid="2459441021956436779">"Zezwala aplikacji na zwolnienie pamięci telefonu przez usunięcie plików w katalogach pamięci podręcznej innych aplikacji. Może to spowodować wolniejsze uruchamianie się innych aplikacji, ponieważ muszą one ponownie pobrać dane."</string>
    <string name="permlab_movePackage" msgid="3289890271645921411">"przenoszenie zasobów aplikacji"</string>
    <string name="permdesc_movePackage" msgid="319562217778244524">"Pozwala aplikacji na przenoszenie zasobów aplikacji z nośnika wewnętrznego na zewnętrzny i odwrotnie."</string>
    <string name="permlab_readLogs" msgid="6615778543198967614">"odczyt wrażliwych danych dziennika"</string>
    <string name="permdesc_readLogs" product="tablet" msgid="82061313293455151">"Pozwala aplikacji na odczyt różnych plików dzienników systemowych. Dzięki temu może ona uzyskać ogólne informacje na temat korzystania z tabletu, co potencjalnie może obejmować również informacje prywatne lub osobiste."</string>
    <string name="permdesc_readLogs" product="tv" msgid="9023899974809538988">"Pozwala aplikacji odczytywać różne pliki dzienników systemowych. Dzięki temu może ona poznać ogólne informacje na temat korzystania z telewizora, w tym potencjalnie informacje osobiste i poufne."</string>
    <string name="permdesc_readLogs" product="default" msgid="2063438140241560443">"Pozwala aplikacji na odczyt różnych plików dzienników systemowych. Dzięki temu może ona poznać ogólne informacje na temat korzystania z telefonu, co potencjalnie może obejmować również informacje prywatne lub osobiste."</string>
    <string name="permlab_anyCodecForPlayback" msgid="715805555823881818">"użycie dowolnego dekodera multimediów w celu odtwarzania"</string>
    <string name="permdesc_anyCodecForPlayback" msgid="8283912488433189010">"Pozwala aplikacji na użycie dowolnego zainstalowanego dekodera multimediów do odtwarzania."</string>
    <string name="permlab_manageCaCertificates" msgid="1678391896786882014">"zarządzanie zaufanymi danymi uwierzytelniającymi"</string>
    <string name="permdesc_manageCaCertificates" msgid="4015644047196937014">"Zezwala aplikacji na instalowanie i odinstalowywanie certyfikatów CA jako zaufanych danych uwierzytelniających."</string>
    <string name="permlab_bindJobService" msgid="3637568367978271086">"uruchom zaplanowane działania aplikacji w tle"</string>
    <string name="permdesc_bindJobService" msgid="3473288460524119838">"To uprawnienie zezwala Androidowi na uruchamianie aplikacji w tle na jej żądanie."</string>
    <string name="permlab_diagnostic" msgid="8076743953908000342">"czytanie/zapisywanie w zasobach należących do diagnostyki"</string>
    <string name="permdesc_diagnostic" msgid="6608295692002452283">"Pozwala aplikacji na czytanie i zapisywanie wszystkich zasobów należących do grupy diagnostyki, na przykład plików w katalogu /dev. Może to potencjalnie wpłynąć na stabilność i bezpieczeństwo systemu. Powinno być wykorzystywane WYŁĄCZNIE do diagnozowania sprzętu przez producenta lub operatora."</string>
    <string name="permlab_changeComponentState" msgid="6335576775711095931">"włączanie lub wyłączanie składników aplikacji"</string>
    <string name="permdesc_changeComponentState" product="tablet" msgid="8887435740982237294">"Pozwala aplikacji na włączenie lub wyłączenie składnika innej aplikacji. Złośliwe aplikacje mogą wykorzystać to uprawnienie do wyłączenia ważnych funkcji tabletu. W przypadku tego uprawnienia należy zachować ostrożność, ponieważ istnieje możliwość wprowadzenia składników aplikacji w stan nieużywalności, niespójności lub niestabilności."</string>
    <string name="permdesc_changeComponentState" product="tv" msgid="9151634188264231389">"Pozwala aplikacji włączać i wyłączać składniki innych aplikacji. Szkodliwe aplikacje mogą w ten sposób wyłączyć ważne funkcje telewizora. To uprawnienie wymaga zachowania ostrożności, ponieważ umożliwia doprowadzenie składników aplikacji do stanu nieużywalnego, niespójnego lub niestabilnego."</string>
    <string name="permdesc_changeComponentState" product="default" msgid="1827232484416505615">"Pozwala aplikacji na włączenie lub wyłączenie składnika innej aplikacji. Złośliwe aplikacje mogą wykorzystać to uprawnienie do wyłączenia ważnych funkcji telefonu. W przypadku tego uprawnienia należy zachować ostrożność, ponieważ istnieje możliwość wprowadzenia składników aplikacji w stan nieużywalności, niespójności lub niestabilności."</string>
    <string name="permlab_grantRevokePermissions" msgid="4627315351093508795">"przyznaj lub cofnij uprawnienia"</string>
    <string name="permdesc_grantRevokePermissions" msgid="4088642654085850662">"Pozwala aplikacji na przyznanie lub cofnięcie określonych uprawnień do niej lub do innych aplikacji. Złośliwe aplikacje mogą to wykorzystać, by uzyskać dostęp do nieuprawnionych funkcji."</string>
    <string name="permlab_setPreferredApplications" msgid="8463181628695396391">"ustawianie preferowanych aplikacji"</string>
    <string name="permdesc_setPreferredApplications" msgid="4973986762241783712">"Pozwala aplikacji na zmianę Twoich preferowanych aplikacji. Złośliwe aplikacje mogą dyskretnie zmienić uruchamiane aplikacje, podszywając się pod dotychczasowe aplikacje w celu zebrania od Ciebie prywatnych danych."</string>
    <string name="permlab_writeSettings" msgid="2226195290955224730">"modyfikowanie ustawień systemu"</string>
    <string name="permdesc_writeSettings" msgid="7775723441558907181">"Pozwala aplikacji na zmienianie ustawień systemu. Złośliwe aplikacje mogą uszkodzić konfigurację systemu."</string>
    <string name="permlab_writeSecureSettings" msgid="204676251876718288">"modyfikowanie ustawień systemu dotyczących zabezpieczeń"</string>
    <string name="permdesc_writeSecureSettings" msgid="8159535613020137391">"Pozwala aplikacji na modyfikowanie bezpiecznych danych ustawień zabezpieczeń. Nieprzeznaczone dla zwykłych aplikacji."</string>
    <string name="permlab_writeGservices" msgid="2149426664226152185">"zmienianie mapy usług Google"</string>
    <string name="permdesc_writeGservices" msgid="1287309437638380229">"Pozwala aplikacji na modyfikowanie mapy usług Google. Nieprzeznaczone dla zwykłych aplikacji."</string>
    <string name="permlab_receiveBootCompleted" msgid="5312965565987800025">"uruchamianie podczas włączania urządzenia"</string>
    <string name="permdesc_receiveBootCompleted" product="tablet" msgid="7390304664116880704">"Pozwala aplikacji na uruchamianie się natychmiast po zakończeniu rozruchu systemu. Może to spowodować wydłużenie czasu uruchamiania tabletu oraz spowolnienie jego pracy przez zawsze działającą aplikację."</string>
    <string name="permdesc_receiveBootCompleted" product="tv" msgid="4525890122209673621">"Pozwala aplikacji na uruchamianie się zaraz po zakończeniu rozruchu systemu. Może to wydłużać czas uruchamiania telewizora i spowalniać całe jego działanie przez to, że będzie ona cały czas uruchomiona."</string>
    <string name="permdesc_receiveBootCompleted" product="default" msgid="513950589102617504">"Pozwala aplikacji na uruchamianie się natychmiast po zakończeniu rozruchu systemu. Może to spowodować wydłużenie czasu uruchamiania telefonu oraz spowolnienie jego pracy przez zawsze działającą aplikację."</string>
    <string name="permlab_broadcastSticky" msgid="7919126372606881614">"wysyłanie transmisji trwałej"</string>
    <string name="permdesc_broadcastSticky" product="tablet" msgid="7749760494399915651">"Pozwala aplikacji na wysyłanie transmisji trwałych, które pozostają aktywne po zakończeniu połączenia. Nadmierne używanie może spowolnić lub zdestabilizować tablet przez wymuszenie zbyt dużego użycia pamięci."</string>
    <string name="permdesc_broadcastSticky" product="tv" msgid="6839285697565389467">"Pozwala aplikacji na wysyłanie trwałych transmisji, które są zachowywane po ich zakończeniu. Nadmierne wykorzystywanie może powodować wolne lub niestabilne działanie telewizora z powodu zajęcia zbyt dużej ilości pamięci."</string>
    <string name="permdesc_broadcastSticky" product="default" msgid="2825803764232445091">"Pozwala aplikacji na wysyłanie transmisji trwałych, które pozostają aktywne po zakończeniu połączenia. Nadmierne używanie może spowolnić lub zdestabilizować telefon przez wymuszenie zbyt dużego użycia pamięci."</string>
    <string name="permlab_readContacts" msgid="8348481131899886131">"odczytywanie kontaktów"</string>
    <string name="permdesc_readContacts" product="tablet" msgid="5294866856941149639">"Pozwala aplikacji na odczyt danych o kontaktach zapisanych na tablecie, w tym informacji o częstotliwości rozmawiania, przesyłania e-maili i komunikowania się w inny sposób z poszczególnymi osobami. Aplikacje z tym uprawnieniem mogą zapisywać dane kontaktów, a złośliwe aplikacje mogą je udostępniać bez Twojej wiedzy."</string>
    <string name="permdesc_readContacts" product="tv" msgid="1839238344654834087">"Pozwala aplikacji odczytywać zapisane na telewizorze dane o Twoich kontaktach, w tym jak często dzwonisz lub piszesz e-maile do określonych osób albo komunikujesz się z nimi na inne sposoby. To uprawnienie umożliwia aplikacjom zapisywanie danych Twoich kontaktów, a złośliwe aplikacje mogą przekazywać te dane bez Twojej wiedzy."</string>
    <string name="permdesc_readContacts" product="default" msgid="8440654152457300662">"Pozwala aplikacji na odczyt danych o kontaktach zapisanych na telefonie, w tym informacji o częstotliwości rozmawiania, przesyłania e-maili i komunikowania się w inny sposób z poszczególnymi osobami. Aplikacje z tym uprawnieniem mogą zapisywać dane kontaktów, a złośliwe aplikacje mogą je udostępniać bez Twojej wiedzy."</string>
    <string name="permlab_writeContacts" msgid="5107492086416793544">"modyfikowanie kontaktów"</string>
    <string name="permdesc_writeContacts" product="tablet" msgid="897243932521953602">"Pozwala aplikacji na modyfikowanie danych o kontaktach zapisanych na tablecie, w tym informacji o częstotliwości rozmawiania, przesyłania e-maili i komunikowania się w inny sposób z poszczególnymi kontaktami. Aplikacje z tym uprawnieniem mogą usuwać dane kontaktów."</string>
    <string name="permdesc_writeContacts" product="tv" msgid="5438230957000018959">"Pozwala aplikacji modyfikować dane o Twoich kontaktach zapisane na telewizorze, w tym jak często dzwonisz lub piszesz e-maile do określonych osób albo komunikujesz się z nimi na inne sposoby. To uprawnienie umożliwia aplikacjom usuwanie danych kontaktów."</string>
    <string name="permdesc_writeContacts" product="default" msgid="589869224625163558">"Pozwala aplikacji na modyfikowanie danych o kontaktach zapisanych na telefonie, w tym informacji o częstotliwości rozmawiania, przesyłania e-maili i komunikowania się w inny sposób z poszczególnymi kontaktami. Aplikacje z tym uprawnieniem mogą usuwać dane kontaktów."</string>
    <string name="permlab_readCallLog" msgid="3478133184624102739">"czytanie rejestru połączeń"</string>
    <string name="permdesc_readCallLog" product="tablet" msgid="3700645184870760285">"Pozwala aplikacji na odczyt rejestru połączeń w tablecie, w tym danych o połączeniach przychodzących i wychodzących. Aplikacje z tym uprawnieniem mogą zapisywać dane z rejestru połączeń, a złośliwe aplikacje mogą je udostępniać bez Twojej wiedzy."</string>
    <string name="permdesc_readCallLog" product="tv" msgid="5611770887047387926">"Pozwala aplikacji odczytywać rejestr połączeń telewizora, w tym dane o połączeniach przychodzących i wychodzących. To uprawnienie umożliwia aplikacjom zapisywanie danych z rejestru połączeń, a szkodliwe aplikacje mogą przekazywać te dane bez Twojej wiedzy."</string>
    <string name="permdesc_readCallLog" product="default" msgid="5777725796813217244">"Pozwala aplikacji na odczyt rejestru połączeń w telefonie, w tym danych o połączeniach przychodzących i wychodzących. Aplikacje z tym uprawnieniem mogą zapisywać dane z rejestru połączeń, a złośliwe aplikacje mogą je udostępniać bez Twojej wiedzy."</string>
    <string name="permlab_writeCallLog" msgid="8552045664743499354">"zapisywanie rejestru połączeń"</string>
    <string name="permdesc_writeCallLog" product="tablet" msgid="6661806062274119245">"Zezwala aplikacji na modyfikowanie rejestru połączeń tabletu, w tym danych o połączeniach przychodzących i wychodzących. Złośliwe aplikacje mogą wykorzystać tę możliwość, by wyczyścić lub zmodyfikować rejestr połączeń."</string>
    <string name="permdesc_writeCallLog" product="tv" msgid="4225034892248398019">"Pozwala aplikacji modyfikować rejestr połączeń telewizora, w tym dane o połączeniach przychodzących i wychodzących. Szkodliwe aplikacje mogą to wykorzystać do skasowania lub zmodyfikowania rejestru połączeń."</string>
    <string name="permdesc_writeCallLog" product="default" msgid="683941736352787842">"Zezwala aplikacji na modyfikowanie rejestru połączeń telefonu, w tym danych o połączeniach przychodzących i wychodzących. Złośliwe aplikacje mogą wykorzystać tę możliwość, by wyczyścić lub zmodyfikować rejestr połączeń."</string>
    <string name="permlab_readProfile" msgid="4701889852612716678">"odczytywanie własnej karty kontaktu"</string>
    <string name="permdesc_readProfile" product="default" msgid="5462475151849888848">"Pozwala aplikacji na odczyt osobistych informacji przechowywanych w Twoim profilu na urządzeniu (np. imienia i nazwiska lub adresu). Oznacza to, że aplikacja może Cię zidentyfikować i wysłać informacje z Twojego profilu do innych osób."</string>
    <string name="permlab_writeProfile" msgid="907793628777397643">"zmiana własnej karty kontaktu"</string>
    <string name="permdesc_writeProfile" product="default" msgid="5552084294598465899">"Pozwala aplikacji na zmianę lub dodanie osobistych informacji przechowywanych w Twoim profilu na urządzeniu (np. imienia i nazwiska lub adresu). Oznacza to, że aplikacja może Cię zidentyfikować i wysłać informacje z Twojego profilu do innych osób."</string>
    <string name="permlab_bodySensors" msgid="4871091374767171066">"czujniki ciała (np. monitorujące tętno)"</string>
    <string name="permdesc_bodySensors" product="default" msgid="4380015021754180431">"Pozwala aplikacji na dostęp do danych z czujników, które monitorują Twój stan fizyczny (np. tętno)."</string>
    <string name="permlab_readSocialStream" product="default" msgid="1268920956152419170">"odczyt sieci społecznościowych"</string>
    <string name="permdesc_readSocialStream" product="default" msgid="4255706027172050872">"Pozwala aplikacji na odczyt i synchronizację informacji publikowanych przez Ciebie i Twoich znajomych w sieciach społecznościowych. Zachowaj ostrożność, udostępniając informacje. Aplikacja z tym uprawnieniem może odczytać całą komunikację, którą prowadzisz ze swoimi znajomymi w sieciach społecznościowych, niezależnie od jej poufności. Uwaga: to uprawnienie może nie być egzekwowane we wszystkich sieciach społecznościowych."</string>
    <string name="permlab_writeSocialStream" product="default" msgid="3504179222493235645">"zapis sieci społecznościowych"</string>
    <string name="permdesc_writeSocialStream" product="default" msgid="3086557552204114849">"Pozwala aplikacji na wyświetlanie informacji publikowanych przez Twoich znajomych w sieciach społecznościowych. Zachowaj ostrożność, udostępniając informacje. Aplikacja z tym uprawnieniem może tworzyć wiadomości, które wyglądają jakby pochodziły od znajomych. Uwaga: to uprawnienie może nie być egzekwowane we wszystkich sieciach społecznościowych."</string>
    <string name="permlab_readCalendar" msgid="5972727560257612398">"odczyt wydarzeń w kalendarzu wraz z informacjami poufnymi"</string>
    <string name="permdesc_readCalendar" product="tablet" msgid="4216462049057658723">"Pozwala aplikacji  na odczytywanie wszystkich wydarzeń w kalendarzu zapisanych na tablecie, w tym pochodzących od znajomych i współpracowników. Aplikacja z takim uprawnieniem może udostępniać i zapisywać dane kalendarza niezależnie od ich poufności."</string>
    <string name="permdesc_readCalendar" product="tv" msgid="3191352452242394196">"Pozwala aplikacji odczytywać wszystkie zapisane na urządzeniu wydarzenia z kalendarza, również należące do znajomych i współpracowników. Może to umożliwić aplikacji przekazywanie lub zapisywanie danych z kalendarza, także tych poufnych."</string>
    <string name="permdesc_readCalendar" product="default" msgid="7434548682470851583">"Pozwala aplikacji  na odczytywanie wszystkich wydarzeń w kalendarzu zapisanych na telefonie, w tym pochodzących od znajomych i współpracowników. Aplikacja z takim uprawnieniem może udostępniać i zapisywać dane kalendarza niezależnie od ich poufności."</string>
    <string name="permlab_writeCalendar" msgid="8438874755193825647">"dodawanie i modyfikowanie wydarzeń w kalendarzu oraz wysyłanie e-maili do gości bez wiedzy właściciela"</string>
    <string name="permdesc_writeCalendar" product="tablet" msgid="6679035520113668528">"Pozwala aplikacji na dodawanie, usuwanie i zmienianie zdarzeń, które możesz modyfikować na swoim tablecie, w tym pochodzących od znajomych i współpracowników. Aplikacja z tym uprawnieniem może wysyłać wiadomości, które wyglądają jak pochodzące od właścicieli kalendarza, a także modyfikować zdarzenia bez wiedzy właścicieli."</string>
    <string name="permdesc_writeCalendar" product="tv" msgid="1273290605500902507">"Pozwala aplikacji dodawać, usuwać i zmieniać wydarzenia, które możesz modyfikować na telewizorze, w tym wydarzenia należące do znajomych lub współpracowników. Może to pozwolić aplikacji na wysyłanie wiadomości wyglądających jak utworzone przez właścicieli kalendarza lub modyfikować wydarzenia bez wiedzy ich właścicieli."</string>
    <string name="permdesc_writeCalendar" product="default" msgid="2324469496327249376">"Pozwala aplikacji na dodawanie, usuwanie i zmienianie zdarzeń, które możesz modyfikować na swoim telefonie, w tym pochodzących od znajomych i współpracowników. Aplikacja z tym uprawnieniem może wysyłać wiadomości, które wyglądają jak pochodzące od właścicieli kalendarza, a także modyfikować zdarzenia bez wiedzy właścicieli."</string>
    <string name="permlab_accessMockLocation" msgid="8688334974036823330">"udawanie źródeł położenia dla testów"</string>
    <string name="permdesc_accessMockLocation" msgid="5808711039482051824">"Tworzenie pozorowanych źródeł lokalizacji dla potrzeb testów lub instalacji nowego dostawcy informacji o lokalizacji. Aplikacje z tym uprawnieniem mogą zastąpić lokalizację i/lub stan zwracany przez inne źródła lokalizacji, takie jak GPS lub dostawcy danych o lokalizacji."</string>
    <string name="permlab_accessLocationExtraCommands" msgid="2836308076720553837">"dostęp do dodatkowych poleceń dostawcy informacji o lokalizacji"</string>
    <string name="permdesc_accessLocationExtraCommands" msgid="6078307221056649927">"Pozwala aplikacji na dostęp do dodatkowych poleceń dostawcy informacji o lokalizacji. Aplikacje z tym uprawnieniem mogą wpływać na działanie GPS-u lub innych źródeł lokalizacji."</string>
    <string name="permlab_installLocationProvider" msgid="6578101199825193873">"uprawnienia do instalowania dostawcy danych o lokalizacji"</string>
    <string name="permdesc_installLocationProvider" msgid="9066146120470591509">"Tworzenie pozorowanych źródeł lokalizacji dla potrzeb testów lub instalacji nowego dostawcy informacji o lokalizacji. Aplikacje z tym uprawnieniem mogą zastąpić lokalizację i/lub stan zwracany przez inne źródła lokalizacji, takie jak GPS lub dostawcy danych o lokalizacji."</string>
    <string name="permlab_accessFineLocation" msgid="1191898061965273372">"dokładna lokalizacja (na podstawie sygnału GPS i sieci)"</string>
    <string name="permdesc_accessFineLocation" msgid="5295047563564981250">"Zezwala aplikacji na określanie dokładnej lokalizacji dzięki sygnałowi GPS lub źródłom lokalizacji sieciowej, takim jak wieże sieci komórkowych i sieci Wi-Fi. Te usługi lokalizacyjne muszą być włączone i dostępne dla urządzenia, by aplikacja mogła z nich korzystać. Gdy to uprawnienie jest aktywne, aplikacje mogą określać Twoje położenie. Pamiętaj jednak, że telefon zużywa wtedy więcej energii."</string>
    <string name="permlab_accessCoarseLocation" msgid="4887895362354239628">"przybliżona lokalizacja (na podstawie sieci)"</string>
    <string name="permdesc_accessCoarseLocation" msgid="2538200184373302295">"Zezwala aplikacji na określanie przybliżonej lokalizacji. Jest ona odczytywana z usług lokalizacyjnych wykorzystujących źródła lokalizacji sieciowej, takie jak wieże sieci komórkowych i sieci Wi-Fi. Te usługi lokalizacyjne muszą być włączone i dostępne dla urządzenia, by aplikacja mogła z nich korzystać. Gdy to uprawnienie jest aktywne, aplikacje mogą określać Twoje przybliżone położenie."</string>
    <string name="permlab_accessSurfaceFlinger" msgid="2363969641792388947">"dostęp do usługi SurfaceFlinger"</string>
    <string name="permdesc_accessSurfaceFlinger" msgid="1041619516733293551">"Pozwala aplikacji na wykorzystanie funkcji niskiego poziomu usługi SurfaceFlinger."</string>
    <string name="permlab_readFrameBuffer" msgid="6690504248178498136">"czytanie bufora ramki"</string>
    <string name="permdesc_readFrameBuffer" msgid="4937405521809454680">"Pozwala aplikacji na odczyt zawartości bufora ramki."</string>
    <string name="permlab_accessInputFlinger" msgid="5348635270689553857">"dostęp do InputFlinger"</string>
    <string name="permdesc_accessInputFlinger" msgid="2104864941201226616">"Zezwala aplikacji na wykorzystanie niskopoziomowych funkcji usługi InputFlinger."</string>
    <string name="permlab_configureWifiDisplay" msgid="5595661694746742168">"konfigurowanie wyświetlaczy Wi-Fi"</string>
    <string name="permdesc_configureWifiDisplay" msgid="7916815158690218065">"Zezwala aplikacji na konfigurację wyświetlaczy Wi-Fi i łączenie z nimi."</string>
    <string name="permlab_controlWifiDisplay" msgid="393641276723695496">"zarządzanie wyświetlaczami Wi-Fi"</string>
    <string name="permdesc_controlWifiDisplay" msgid="4543912292681826986">"Zezwala aplikacji na zarządzanie niskopoziomowymi funkcjami wyświetlaczy Wi-Fi."</string>
    <string name="permlab_controlVpn" msgid="2618442789397588200">"kontrola nad wirtualnymi sieciami prywatnymi (VPN)"</string>
    <string name="permdesc_controlVpn" msgid="762852603315861214">"Zezwala aplikacji na kontrolę nad niskopoziomowymi funkcjami wirtualnych sieci prywatnych (VPN)."</string>
    <string name="permlab_captureAudioOutput" msgid="6857134498402346708">"przechwyć wyjście audio"</string>
    <string name="permdesc_captureAudioOutput" msgid="6210597754212208853">"Zezwala aplikacji na przechwytywanie i przekierowywanie wyjścia audio."</string>
    <string name="permlab_captureAudioHotword" msgid="1890553935650349808">"Wykrywanie słów-kluczy"</string>
    <string name="permdesc_captureAudioHotword" msgid="9151807958153056810">"Umożliwia aplikacji przechwytywanie dźwięku w celu wykrywania słów-kluczy. Może się to odbywać w tle i nie uniemożliwia innego przechwytywania dźwięku (np. z kamery)."</string>
    <string name="permlab_modifyAudioRouting" msgid="7738060354490807723">"Kierowanie dźwiękowe"</string>
    <string name="permdesc_modifyAudioRouting" msgid="7205731074267199735">"Zezwala aplikacji na bezpośrednie sterowanie kierowaniem dźwiękowym i zastępowanie decyzji zasad dźwięku."</string>
    <string name="permlab_captureVideoOutput" msgid="2246828773589094023">"przechwyć wyjście wideo"</string>
    <string name="permdesc_captureVideoOutput" msgid="359481658034149860">"Zezwala aplikacji na przechwytywanie i przekierowywanie wyjścia wideo."</string>
    <string name="permlab_captureSecureVideoOutput" msgid="7815398969303382016">"przechwyć bezpieczne wyjście wideo"</string>
    <string name="permdesc_captureSecureVideoOutput" msgid="2779793064709350289">"Zezwala aplikacji na przechwytywanie i przekierowywanie bezpiecznego wyjścia wideo."</string>
    <string name="permlab_mediaContentControl" msgid="8749790560720562511">"sterowanie odtwarzaniem multimediów i dostęp do metadanych"</string>
    <string name="permdesc_mediaContentControl" msgid="1637478200272062">"Zezwala aplikacji na sterowanie odtwarzaniem multimediów oraz uzyskiwanie dostępu do informacji o nich (tytule, wykonawcy itd.)."</string>
    <string name="permlab_modifyAudioSettings" msgid="6095859937069146086">"zmienianie ustawień audio"</string>
    <string name="permdesc_modifyAudioSettings" msgid="3522565366806248517">"Pozwala aplikacji na modyfikowanie globalnych ustawień dźwięku, takich jak głośność oraz urządzenie wyjściowe."</string>
    <string name="permlab_recordAudio" msgid="3876049771427466323">"nagrywanie dźwięku"</string>
    <string name="permdesc_recordAudio" msgid="4906839301087980680">"Pozwala aplikacji na nagrywanie dźwięku przez mikrofon. Aplikacja z tym uprawnieniem może nagrywać dźwięk w dowolnym momencie bez Twojego potwierdzenia."</string>
    <string name="permlab_sim_communication" msgid="1180265879464893029">"komunikacja z kartą SIM"</string>
    <string name="permdesc_sim_communication" msgid="5725159654279639498">"Pozwala aplikacji na wysyłanie poleceń do karty SIM. To bardzo niebezpieczne."</string>
    <string name="permlab_camera" msgid="3616391919559751192">"wykonywanie zdjęć i filmów wideo"</string>
    <string name="permdesc_camera" msgid="8497216524735535009">"Pozwala aplikacji na robienie zdjęć i nagrywanie filmów przy użyciu aparatu. Aplikacja z tym uprawnieniem może użyć aparatu w dowolnym momencie bez Twojego potwierdzenia."</string>
    <string name="permlab_cameraDisableTransmitLed" msgid="2651072630501126222">"wyłącz wskaźnik LED transmisji, gdy aparat jest w użyciu"</string>
    <string name="permdesc_cameraDisableTransmitLed" msgid="4764585465480295341">"Zezwala wstępnie zainstalowanej aplikacji systemowej na wyłączenie wskaźnika LED użycia kamery."</string>
    <string name="permlab_brick" product="tablet" msgid="2961292205764488304">"trwałe wyłączenie tabletu"</string>
    <string name="permlab_brick" product="tv" msgid="4912674222121249410">"trwałe wyłączenie telewizora"</string>
    <string name="permlab_brick" product="default" msgid="8337817093326370537">"wyłączenie telefonu na stałe"</string>
    <string name="permdesc_brick" product="tablet" msgid="4334818808001699530">"Pozwala aplikacji na całkowite i trwałe wyłączenie tabletu. To bardzo niebezpieczne."</string>
    <string name="permdesc_brick" product="tv" msgid="7070924544316356349">"Pozwala aplikacji na całkowite i trwałe wyłączenie telewizora. To bardzo niebezpieczne."</string>
    <string name="permdesc_brick" product="default" msgid="5788903297627283099">"Pozwala aplikacji na całkowite i trwałe wyłączenie telefonu. To bardzo niebezpieczne."</string>
    <string name="permlab_reboot" product="tablet" msgid="3436634972561795002">"wymuszenie ponownego uruchomienia tabletu"</string>
    <string name="permlab_reboot" product="tv" msgid="2112102119558886236">"wymuszanie restartu telewizora"</string>
    <string name="permlab_reboot" product="default" msgid="2898560872462638242">"wymuszanie ponownego uruchomienia telefonu"</string>
    <string name="permdesc_reboot" product="tablet" msgid="8172056180063700741">"Pozwala aplikacji na wymuszanie ponownego uruchomienia tabletu."</string>
    <string name="permdesc_reboot" product="tv" msgid="7116222694344401650">"Pozwala aplikacji wymusić zrestartowanie telewizora."</string>
    <string name="permdesc_reboot" product="default" msgid="5326008124289989969">"Pozwala aplikacji na wymuszanie ponownego uruchomienia telefonu."</string>
    <string name="permlab_mount_unmount_filesystems" product="nosdcard" msgid="2927361537942591841">"dostęp do systemu plików USB"</string>
    <string name="permlab_mount_unmount_filesystems" product="default" msgid="4402305049890953810">"uzyskiwanie dostępu do systemu plików karty SD"</string>
    <string name="permdesc_mount_unmount_filesystems" msgid="1829290701658992347">"Pozwala aplikacji na podłączanie i odłączanie systemów plików pamięci wymiennych."</string>
    <string name="permlab_mount_format_filesystems" product="nosdcard" msgid="6227819582624904972">"czyszczenie nośnika USB"</string>
    <string name="permlab_mount_format_filesystems" product="default" msgid="262582698639274056">"czyszczenie karty SD"</string>
    <string name="permdesc_mount_format_filesystems" msgid="8784268246779198627">"Pozwala aplikacji na formatowanie nośników wymiennych."</string>
    <string name="permlab_asec_access" msgid="3411338632002193846">"uzyskiwanie informacji o pamięci wewnętrznej"</string>
    <string name="permdesc_asec_access" msgid="3094563844593878548">"Pozwala aplikacji na uzyskiwanie informacji o pamięci wewnętrznej."</string>
    <string name="permlab_asec_create" msgid="6414757234789336327">"tworzenie pamięci wewnętrznej"</string>
    <string name="permdesc_asec_create" msgid="4558869273585856876">"Pozwala aplikacji na tworzenie pamięci wewnętrznej."</string>
    <string name="permlab_asec_destroy" msgid="526928328301618022">"likwidacja pamięci wewnętrznej"</string>
    <string name="permdesc_asec_destroy" msgid="7218749286145526537">"Pozwala aplikacji na likwidowanie pamięci wewnętrznej."</string>
    <string name="permlab_asec_mount_unmount" msgid="8877998101944999386">"podłączanie/odłączanie pamięci wewnętrznej"</string>
    <string name="permdesc_asec_mount_unmount" msgid="3451360114902490929">"Pozwala aplikacji na podłączanie/odłączanie pamięci wewnętrznej."</string>
    <string name="permlab_asec_rename" msgid="7496633954080472417">"zmiana nazwy pamięci wewnętrznej"</string>
    <string name="permdesc_asec_rename" msgid="1794757588472127675">"Pozwala aplikacji na zmianę nazwy pamięci wewnętrznej."</string>
    <string name="permlab_vibrate" msgid="7696427026057705834">"sterowanie wibracjami"</string>
    <string name="permdesc_vibrate" msgid="6284989245902300945">"Pozwala aplikacji na sterowanie wibracjami."</string>
    <string name="permlab_flashlight" msgid="2155920810121984215">"kontrolowanie latarki"</string>
    <string name="permdesc_flashlight" msgid="6522284794568368310">"Pozwala aplikacji na sterowanie latarką."</string>
    <string name="permlab_manageUsb" msgid="1113453430645402723">"zarządzanie ustawieniami i uprawnieniami urządzeń USB"</string>
    <string name="permdesc_manageUsb" msgid="7776155430218239833">"Pozwala aplikacji na zarządzanie ustawieniami i uprawnieniami urządzeń USB."</string>
    <string name="permlab_accessMtp" msgid="4953468676795917042">"implementowanie protokołu MTP"</string>
    <string name="permdesc_accessMtp" msgid="6532961200486791570">"Zezwala na dostęp do sterownika MTP jądra w celu implementacji protokołu USB MTP."</string>
    <string name="permlab_hardware_test" msgid="4148290860400659146">"testowanie sprzętu"</string>
    <string name="permdesc_hardware_test" msgid="6597964191208016605">"Pozwala aplikacji na kontrolowanie różnych urządzeń peryferyjnych dla potrzeb testowania sprzętu."</string>
    <string name="permlab_fm" msgid="8749504526866832">"dostęp do radia FM"</string>
    <string name="permdesc_fm" msgid="4145699441237962818">"Zezwala aplikacji na dostęp do radia FM, by umożliwić słuchanie programów."</string>
    <string name="permlab_callPhone" msgid="3925836347681847954">"bezpośrednie wybieranie numerów telefonów"</string>
    <string name="permdesc_callPhone" msgid="3740797576113760827">"Pozwala aplikacji na dzwonienie pod numery telefonów bez Twojej wiedzy. Może to skutkować nieoczekiwanymi opłatami lub połączeniami. Aplikacja nie może dzwonić pod numery alarmowe. Złośliwe aplikacje mogą generować koszty, wykonując połączenia bez Twojego potwierdzenia."</string>
    <string name="permlab_callPrivileged" msgid="4198349211108497879">"bezpośrednie wybieranie dowolnych numerów telefonu"</string>
    <string name="permdesc_callPrivileged" msgid="1689024901509996810">"Pozwala aplikacji dzwonić pod dowolny numer telefonu, łącznie z numerami alarmowymi, bez interwencji użytkownika. Złośliwe aplikacje mogą wykonywać niepotrzebne i nielegalne połączenia do służb ratunkowych."</string>
    <string name="permlab_performCdmaProvisioning" product="tablet" msgid="4842576994144604821">"bezpośrednie rozpoczęcie konfiguracji tabletu CDMA"</string>
    <string name="permlab_performCdmaProvisioning" product="tv" msgid="3485391974208100809">"bezpośrednie uruchamianie konfiguracji CDMA na telewizorze"</string>
    <string name="permlab_performCdmaProvisioning" product="default" msgid="5604848095315421425">"Bezpośrednio rozpocznij konfigurację telefonu CDMA"</string>
    <string name="permdesc_performCdmaProvisioning" msgid="1994193538802314186">"Pozwala aplikacji na rozpoczęcie obsługi CDMA. Złośliwe aplikacje mogą bez potrzeby rozpoczynać obsługę CDMA."</string>
    <string name="permlab_locationUpdates" msgid="7785408253364335740">"kontrolowanie powiadomień o aktualizacjach lokalizacji"</string>
    <string name="permdesc_locationUpdates" msgid="1120741557891438876">"Pozwala aplikacji na włączanie/wyłączanie powiadomień o aktualizacji lokalizacji pobieranych z radia. Nieprzeznaczone dla zwykłych aplikacji."</string>
    <string name="permlab_checkinProperties" msgid="7855259461268734914">"dostęp do właściwości usługi rezerwacji"</string>
    <string name="permdesc_checkinProperties" msgid="4024526968630194128">"Pozwala aplikacji na dostęp z uprawnieniami do odczytu/zapisu do właściwości przesłanych przez usługę meldowania się. Nieprzeznaczone dla zwykłych aplikacji."</string>
    <string name="permlab_bindGadget" msgid="776905339015863471">"wybieranie widżetów"</string>
    <string name="permdesc_bindGadget" msgid="8261326938599049290">"Pozwala aplikacji na wskazywanie systemowi, które widżety mogą być używane przez inne aplikacje. Wykorzystując to pozwolenie, aplikacja może udzielić dostępu do danych osobistych innym aplikacjom. Nieprzeznaczone dla zwykłych aplikacji."</string>
    <string name="permlab_modifyPhoneState" msgid="8423923777659292228">"zmiana stanu telefonu"</string>
    <string name="permdesc_modifyPhoneState" msgid="1029877529007686732">"Pozwala aplikacji na kontrolowanie funkcji telefonu w urządzeniu. Aplikacja z tymi uprawnieniami może zmieniać, włączać i wyłączać sieci bezprzewodowe itp. bez informowania użytkownika."</string>
    <string name="permlab_readPhoneState" msgid="9178228524507610486">"odczytywanie stanu i informacji o telefonie"</string>
    <string name="permdesc_readPhoneState" msgid="1639212771826125528">"Pozwala aplikacji na dostęp do funkcji telefonicznych urządzenia. Aplikacja z tym uprawnieniem może odczytać numer telefonu i identyfikator urządzenia, sprawdzić, czy połączenie jest aktywne, oraz poznać numer, z którym jest nawiązane połączenie."</string>
    <string name="permlab_readPrecisePhoneState" msgid="5476483020282007597">"dokładne rozpoznawanie stanów telefonu"</string>
    <string name="permdesc_readPrecisePhoneState" msgid="6648009074263855418">"Pozwala aplikacji dokładnie rozpoznawać stany telefonu. Aplikacja z tym uprawnieniem może określić rzeczywisty stan połączenia, ustalić, czy jest ono aktywne czy znajduje się w tle, odczytać informacje o nieudanych połączeniach, precyzyjnie określić stan połączenia transmisji danych oraz odczytać informacje o błędach transmisji danych."</string>
    <string name="permlab_wakeLock" product="tablet" msgid="1531731435011495015">"zapobieganie przechodzeniu tabletu do trybu uśpienia"</string>
    <string name="permlab_wakeLock" product="tv" msgid="2601193288949154131">"powstrzymywanie usypiania telewizora"</string>
    <string name="permlab_wakeLock" product="default" msgid="573480187941496130">"zapobieganie przejściu telefonu w stan uśpienia"</string>
    <string name="permdesc_wakeLock" product="tablet" msgid="7311319824400447868">"Pozwala aplikacji na zapobieganie przechodzeniu tabletu do trybu uśpienia."</string>
    <string name="permdesc_wakeLock" product="tv" msgid="3208534859208996974">"Pozwala aplikacji powstrzymać uśpienie telewizora."</string>
    <string name="permdesc_wakeLock" product="default" msgid="8559100677372928754">"Pozwala aplikacji na zapobieganie przechodzeniu telefonu w tryb uśpienia."</string>
    <string name="permlab_transmitIr" msgid="7545858504238530105">"przesyłanie w podczerwieni"</string>
    <string name="permdesc_transmitIr" product="tablet" msgid="5358308854306529170">"Zezwala aplikacji na używanie nadajnika podczerwieni w tablecie."</string>
    <string name="permdesc_transmitIr" product="tv" msgid="3926790828514867101">"Pozwala aplikacji używać nadajnika podczerwieni telewizora."</string>
    <string name="permdesc_transmitIr" product="default" msgid="7957763745020300725">"Zezwala aplikacji na używanie nadajnika podczerwieni w telefonie."</string>
    <string name="permlab_devicePower" product="tablet" msgid="2787034722616350417">"włączenie lub wyłączenie tabletu"</string>
    <string name="permlab_devicePower" product="tv" msgid="7579718349658943416">"włączanie lub wyłączanie telewizora"</string>
    <string name="permlab_devicePower" product="default" msgid="4928622470980943206">"włączanie lub wyłączanie telefonu"</string>
    <string name="permdesc_devicePower" product="tablet" msgid="6689862878984631831">"Pozwala aplikacji na włączanie i wyłączanie tabletu."</string>
    <string name="permdesc_devicePower" product="tv" msgid="1334908641773273512">"Pozwala aplikacji na włączanie i wyłączanie telewizora."</string>
    <string name="permdesc_devicePower" product="default" msgid="6037057348463131032">"Pozwala aplikacji na włączanie i wyłączanie telefonu."</string>
    <string name="permlab_userActivity" msgid="1677844893921729548">"resetowanie czasu oczekiwania wyświetlacza"</string>
    <string name="permdesc_userActivity" msgid="651746160252248024">"Pozwala aplikacji zresetować czas oczekiwania na wygaszenie wyświetlacza."</string>
    <string name="permlab_factoryTest" msgid="3715225492696416187">"uruchamianie w trybie testu fabrycznego"</string>
    <string name="permdesc_factoryTest" product="tablet" msgid="3952059318359653091">"Możliwość uruchamiania aplikacji jako niskopoziomowego testu producenta, co zapewnia pełny dostęp do elementów sprzętowych tabletu. Dostępna tylko wówczas, gdy tablet działa w trybie testu producenta."</string>
    <string name="permdesc_factoryTest" product="tv" msgid="2105643629211155695">"Uruchamianie jako niskopoziomowy test producenta z pełnym dostępem do komponentów sprzętowych telewizora. Dostępne tylko, gdy telewizor działa w trybie testowym producenta."</string>
    <string name="permdesc_factoryTest" product="default" msgid="8136644990319244802">"Uruchom jako niskopoziomowy test producenta, pozwalając na całkowity dostęp do elementów sprzętowych telefonu. Dostępne tylko jeśli telefon działa w trybie testu producenta."</string>
    <string name="permlab_setWallpaper" msgid="6627192333373465143">"ustawianie tapety"</string>
    <string name="permdesc_setWallpaper" msgid="7373447920977624745">"Pozwala aplikacji na ustawianie tapety systemu."</string>
    <string name="permlab_setWallpaperHints" msgid="3278608165977736538">"dopasowywanie rozmiaru tapety"</string>
    <string name="permdesc_setWallpaperHints" msgid="8235784384223730091">"Pozwala aplikacji na ustawianie wskazówek dotyczących rozmiaru tapety systemu."</string>
    <string name="permlab_masterClear" msgid="2315750423139697397">"resetowanie systemu do ustawień fabrycznych"</string>
    <string name="permdesc_masterClear" msgid="3665380492633910226">"Pozwala aplikacji na całkowite zresetowanie systemu do ustawień fabrycznych, z wymazaniem wszystkich danych, konfiguracji oraz zainstalowanych aplikacji."</string>
    <string name="permlab_setTime" msgid="2021614829591775646">"ustawianie godziny"</string>
    <string name="permdesc_setTime" product="tablet" msgid="1896341438151152881">"Pozwala aplikacji na zmianę ustawienia zegara w tablecie."</string>
    <string name="permdesc_setTime" product="tv" msgid="1826398919861882682">"Pozwala aplikacji przestawiać zegar telewizora."</string>
    <string name="permdesc_setTime" product="default" msgid="1855702730738020">"Pozwala aplikacji na zmianę ustawienia zegara w telefonie."</string>
    <string name="permlab_setTimeZone" msgid="2945079801013077340">"ustawianie strefy czasowej"</string>
    <string name="permdesc_setTimeZone" product="tablet" msgid="1676983712315827645">"Pozwala aplikacji na zmianę ustawienia strefy czasowej w tablecie."</string>
    <string name="permdesc_setTimeZone" product="tv" msgid="888864653946175955">"Pozwala aplikacji zmieniać strefę czasową telewizora."</string>
    <string name="permdesc_setTimeZone" product="default" msgid="4499943488436633398">"Pozwala aplikacji na zmianę ustawienia strefy czasowej w telefonie."</string>
    <string name="permlab_accountManagerService" msgid="4829262349691386986">"działanie jako usługa AccountManagerService"</string>
    <string name="permdesc_accountManagerService" msgid="1948455552333615954">"Pozwala aplikacji na wywoływanie usług AccountAuthenticator."</string>
    <string name="permlab_getAccounts" msgid="1086795467760122114">"znajdowanie kont na urządzeniu"</string>
    <string name="permdesc_getAccounts" product="tablet" msgid="2741496534769660027">"Pozwala aplikacji na uzyskanie listy kont zapisanych w tablecie. Może ona obejmować wszystkie konta utworzone przez zainstalowane aplikacje."</string>
    <string name="permdesc_getAccounts" product="tv" msgid="4190633395633907543">"Pozwala aplikacji odczytywać listę kont zapisanych na telewizorze, która może zawierać konta utworzone przez zainstalowane aplikacje."</string>
    <string name="permdesc_getAccounts" product="default" msgid="3448316822451807382">"Pozwala aplikacji na uzyskanie listy kont zapisanych w telefonie. Może ona obejmować wszystkie konta utworzone przez zainstalowane aplikacje."</string>
    <string name="permlab_authenticateAccounts" msgid="5265908481172736933">"tworzenie kont i ustawianie haseł"</string>
    <string name="permdesc_authenticateAccounts" msgid="5472124296908977260">"Pozwala aplikacji na korzystanie z funkcji modułu uwierzytelniania konta usługi AccountManager, w tym funkcji tworzenia kont oraz pobierania i ustawiania ich haseł."</string>
    <string name="permlab_manageAccounts" msgid="4983126304757177305">"dodawanie i usuwanie kont"</string>
    <string name="permdesc_manageAccounts" msgid="8698295625488292506">"Pozwala aplikacji na wykonywanie takich operacji, jak dodawanie i usuwanie kont, a także usuwanie ich haseł."</string>
    <string name="permlab_useCredentials" msgid="235481396163877642">"używanie kont na urządzeniu"</string>
    <string name="permdesc_useCredentials" msgid="7984227147403346422">"Pozwala aplikacji na żądanie tokenów uwierzytelniania."</string>
    <string name="permlab_accessNetworkState" msgid="4951027964348974773">"wyświetlanie połączeń sieciowych"</string>
    <string name="permdesc_accessNetworkState" msgid="8318964424675960975">"Pozwala aplikacji na dostęp do informacji o połączeniach sieciowych – np. o dostępnych i połączonych sieciach."</string>
    <string name="permlab_createNetworkSockets" msgid="8018758136404323658">"pełny dostęp do sieci"</string>
    <string name="permdesc_createNetworkSockets" msgid="3403062187779724185">"Pozwala aplikacji na tworzenie gniazd sieciowych i używanie niestandardowych protokołów sieciowych. Przeglądarka i inne aplikacje zapewniają metody wysyłania danych do internetu, więc w ich przypadku to uprawnienie nie jest potrzebne."</string>
    <string name="permlab_writeApnSettings" msgid="505660159675751896">"zmiana/przechwytywanie ustawień i ruchu sieciowego"</string>
    <string name="permdesc_writeApnSettings" msgid="5333798886412714193">"Pozwala aplikacji na zmianę ustawień sieciowych i przechwytywanie oraz analizowanie całego ruchu sieciowego – na przykład zmianę ustawień proxy i portu dowolnego APN. Złośliwe aplikacje mogą monitorować, przekierowywać lub modyfikować pakiety sieciowe bez Twojej wiedzy."</string>
    <string name="permlab_changeNetworkState" msgid="958884291454327309">"zmienianie połączeń sieci"</string>
    <string name="permdesc_changeNetworkState" msgid="6789123912476416214">"Pozwala aplikacji na zmianę stanu łączności sieciowej."</string>
    <string name="permlab_changeTetherState" msgid="5952584964373017960">"zmiana łączności powiązanej"</string>
    <string name="permdesc_changeTetherState" msgid="1524441344412319780">"Pozwala aplikacji na zmianę stanu łączności sieciowej objętej tetheringiem."</string>
    <string name="permlab_changeBackgroundDataSetting" msgid="1400666012671648741">"zmienianie ustawienia używania danych w tle"</string>
    <string name="permdesc_changeBackgroundDataSetting" msgid="5347729578468744379">"Pozwala aplikacji na zmianę ustawień użycia danych w tle."</string>
    <string name="permlab_accessWifiState" msgid="5202012949247040011">"wyświetlanie połączeń Wi-Fi"</string>
    <string name="permdesc_accessWifiState" msgid="5002798077387803726">"Pozwala aplikacji na dostęp do informacji o połączeniach Wi-Fi – np. na sprawdzenie, czy obsługa Wi-Fi jest włączona, oraz odczytanie nazw podłączonych urządzeń Wi-Fi."</string>
    <string name="permlab_changeWifiState" msgid="6550641188749128035">"łączenie się i rozłączanie z siecią Wi-Fi"</string>
    <string name="permdesc_changeWifiState" msgid="7137950297386127533">"Pozwala aplikacji na nawiązywanie i kończenie połączeń z punktami dostępowymi Wi-Fi oraz na zmienianie konfiguracji sieci Wi-Fi w urządzeniu."</string>
    <string name="permlab_changeWifiMulticastState" msgid="1368253871483254784">"zezwolenie na odbiór grupowych połączeń Wi-Fi"</string>
    <string name="permdesc_changeWifiMulticastState" product="tablet" msgid="7969774021256336548">"Pozwala aplikacji na odbieranie pakietów wysyłanych przez sieć Wi-Fi do wszystkich urządzeń, a nie tylko do Twojego tabletu, przy użyciu adresów połączeń grupowych. Powoduje większe zapotrzebowanie na energię niż w trybie innym niż grupowy."</string>
    <string name="permdesc_changeWifiMulticastState" product="tv" msgid="9031975661145014160">"Pozwala aplikacji odbierać pakiety wysyłane do wszystkich urządzeń w sieci Wi-Fi (nie tylko do telewizora) przy użyciu adresów multicast. Zużycie energii w trybie multicast jest większe niż normalnie."</string>
    <string name="permdesc_changeWifiMulticastState" product="default" msgid="6851949706025349926">"Pozwala aplikacji na odbieranie pakietów wysyłanych przez sieć Wi-Fi do wszystkich urządzeń, a nie tylko do Twojego telefonu, przy użyciu adresów połączeń grupowych. Powoduje większe zapotrzebowanie na energię niż w trybie innym niż grupowy."</string>
    <string name="permlab_bluetoothAdmin" msgid="6006967373935926659">"uzyskiwanie dostępu do ustawień Bluetooth"</string>
    <string name="permdesc_bluetoothAdmin" product="tablet" msgid="6921177471748882137">"Pozwala aplikacji na konfigurowanie lokalnego tabletu z funkcją Bluetooth oraz na wykrywanie urządzeń zdalnych i parowanie z nimi."</string>
    <string name="permdesc_bluetoothAdmin" product="tv" msgid="3373125682645601429">"Pozwala aplikacji konfigurować Bluetooth w telewizorze oraz wykrywać inne urządzenia i parować go z nimi."</string>
    <string name="permdesc_bluetoothAdmin" product="default" msgid="8931682159331542137">"Pozwala aplikacji na konfigurowanie lokalnego telefonu z funkcją Bluetooth oraz na wykrywanie urządzeń zdalnych i parowanie z nimi."</string>
    <string name="permlab_bluetoothPriv" msgid="4009494246009513828">"zezwól aplikacji na parowanie się przez Bluetooth"</string>
    <string name="permdesc_bluetoothPriv" product="tablet" msgid="8045735193417468857">"Umożliwia aplikacji parowanie się z urządzeniami zdalnymi bez interakcji użytkownika."</string>
    <string name="permdesc_bluetoothPriv" product="tv" msgid="8045735193417468857">"Umożliwia aplikacji parowanie się z urządzeniami zdalnymi bez interakcji użytkownika."</string>
    <string name="permdesc_bluetoothPriv" product="default" msgid="8045735193417468857">"Umożliwia aplikacji parowanie się z urządzeniami zdalnymi bez interakcji użytkownika."</string>
    <string name="permlab_bluetoothMap" msgid="6372198338939197349">"dostęp do danych Bluetooth z profilu MAP"</string>
    <string name="permdesc_bluetoothMap" product="tablet" msgid="5784090105926959958">"Pozwala aplikacji na dostęp do danych Bluetooth z profilu MAP."</string>
    <string name="permdesc_bluetoothMap" product="tv" msgid="5784090105926959958">"Pozwala aplikacji na dostęp do danych Bluetooth z profilu MAP."</string>
    <string name="permdesc_bluetoothMap" product="default" msgid="5784090105926959958">"Pozwala aplikacji na dostęp do danych Bluetooth z profilu MAP."</string>
    <string name="permlab_accessWimaxState" msgid="4195907010610205703">"łączenie się i rozłączanie z siecią WiMAX"</string>
    <string name="permdesc_accessWimaxState" msgid="6360102877261978887">"Pozawala aplikacji określić, czy obsługa WiMAX jest włączona, oraz uzyskać informacje o wszystkich podłączonych sieciach WiMAX."</string>
    <string name="permlab_changeWimaxState" msgid="2405042267131496579">"zmienianie stanu WiMAX"</string>
    <string name="permdesc_changeWimaxState" product="tablet" msgid="3156456504084201805">"Pozwala aplikacji na nawiązywanie i kończenie połączeń z sieciami WiMAX w tablecie."</string>
    <string name="permdesc_changeWimaxState" product="tv" msgid="6022307083934827718">"Pozwala aplikacji nawiązywać i kończyć połączenia telewizora z sieciami WiMAX."</string>
    <string name="permdesc_changeWimaxState" product="default" msgid="697025043004923798">"Pozwala aplikacji na nawiązywanie i kończenie połączeń z sieciami WiMAX w telefonie."</string>
    <string name="permlab_scoreNetworks" msgid="6445777779383587181">"ocenianie sieci"</string>
    <string name="permdesc_scoreNetworks" product="tablet" msgid="1304304745850215556">"Pozwala aplikacji na ocenę sieci i wybieranie sieci preferowanych przez tablet."</string>
    <string name="permdesc_scoreNetworks" product="tv" msgid="5444434643862417649">"Pozwala aplikacji na ocenę sieci i wybieranie sieci preferowanych przez telewizor."</string>
    <string name="permdesc_scoreNetworks" product="default" msgid="1831501848178651379">"Pozwala aplikacji na ocenę sieci i wybieranie sieci preferowanych przez telefon."</string>
    <string name="permlab_bluetooth" msgid="6127769336339276828">"parowanie z urządzeniami Bluetooth"</string>
    <string name="permdesc_bluetooth" product="tablet" msgid="3480722181852438628">"Pozwala aplikacji na dostęp do konfiguracji Bluetooth na tablecie oraz na nawiązywanie i akceptowanie połączeń ze sparowanych urządzeń."</string>
    <string name="permdesc_bluetooth" product="tv" msgid="3974124940101104206">"Pozwala aplikacji odczytywać konfigurację Bluetooth w telewizorze oraz nawiązywać i akceptować połączenia ze sparowanymi urządzeniami."</string>
    <string name="permdesc_bluetooth" product="default" msgid="3207106324452312739">"Pozwala aplikacji na dostęp do konfiguracji Bluetooth na telefonie oraz na nawiązywanie i akceptowanie połączeń ze sparowanych urządzeń."</string>
    <string name="permlab_nfc" msgid="4423351274757876953">"kontrolowanie łączności Near Field Communication"</string>
    <string name="permdesc_nfc" msgid="7120611819401789907">"Pozwala aplikacji na komunikowanie się z tagami, kartami i czytnikami NFC (Near Field Communication)."</string>
    <string name="permlab_disableKeyguard" msgid="3598496301486439258">"wyłączanie blokady ekranu"</string>
    <string name="permdesc_disableKeyguard" msgid="6034203065077122992">"Pozwala aplikacji na wyłączenie blokady klawiatury i wszystkich związanych z tym haseł zabezpieczających. Na przykład telefon wyłącza blokadę klawiatury, gdy odbiera połączenie przychodzące, a następnie włącza ją ponownie po zakończeniu połączenia."</string>
    <string name="permlab_readSyncSettings" msgid="6201810008230503052">"czytanie ustawień synchronizacji"</string>
    <string name="permdesc_readSyncSettings" msgid="2706745674569678644">"Zezwala aplikacji na odczyt ustawień synchronizacji konta. Pozwala to na przykład określić, czy aplikacja Ludzie jest zsynchronizowana z kontem."</string>
    <string name="permlab_writeSyncSettings" msgid="5408694875793945314">"włączanie i wyłączanie synchronizacji"</string>
    <string name="permdesc_writeSyncSettings" msgid="8956262591306369868">"Pozwala aplikacji na modyfikowanie ustawień synchronizacji z kontem. Tego uprawnienia można użyć np. do włączenia synchronizacji z kontem aplikacji Ludzie."</string>
    <string name="permlab_readSyncStats" msgid="7396577451360202448">"czytanie statystyk dotyczących synchronizowania"</string>
    <string name="permdesc_readSyncStats" msgid="1510143761757606156">"Pozwala aplikacji na czytanie statystyk synchronizacji konta, w tym historii zdarzeń synchronizacji oraz ilości zsynchronizowanych danych."</string>
    <string name="permlab_subscribedFeedsRead" msgid="4756609637053353318">"czytanie subskrybowanych źródeł"</string>
    <string name="permdesc_subscribedFeedsRead" msgid="5557058907906144505">"Pozwala aplikacji na pobieranie szczegółowych informacji na temat obecnie zsynchronizowanych kanałów."</string>
    <string name="permlab_subscribedFeedsWrite" msgid="9015246325408209296">"zapisywanie subskrybowanych źródeł"</string>
    <string name="permdesc_subscribedFeedsWrite" msgid="6928930188826089413">"Pozwala aplikacji na zmianę obecnie zsynchronizowanych kanałów. Złośliwe aplikacje mogą zmienić zsynchronizowane kanały."</string>
    <string name="permlab_readDictionary" msgid="4107101525746035718">"odczytywanie terminów dodanych do słownika"</string>
    <string name="permdesc_readDictionary" msgid="659614600338904243">"Pozwala aplikacji na odczytywanie wszelkich słów, nazw i wyrażeń zapisanych w słowniku użytkownika."</string>
    <string name="permlab_writeDictionary" msgid="2183110402314441106">"dodawanie wyrazów do słownika zdefiniowanego przez użytkownika"</string>
    <string name="permdesc_writeDictionary" msgid="8185385716255065291">"Pozwala aplikacji na zapisywanie nowych słów do słownika użytkownika."</string>
    <string name="permlab_sdcardRead" product="nosdcard" msgid="367275095159405468">"odczytywanie zawartości pamięci USB"</string>
    <string name="permlab_sdcardRead" product="default" msgid="2188156462934977940">"odczytywanie zawartości karty SD"</string>
    <string name="permdesc_sdcardRead" product="nosdcard" msgid="3446988712598386079">"Pozwala aplikacji na odczyt Twojej pamięci USB."</string>
    <string name="permdesc_sdcardRead" product="default" msgid="2607362473654975411">"Pozwala aplikacji na odczyt Twojej karty SD."</string>
    <string name="permlab_sdcardWrite" product="nosdcard" msgid="8485979062254666748">"modyfikowanie i usuwanie zawartości pamięci USB"</string>
    <string name="permlab_sdcardWrite" product="default" msgid="8805693630050458763">"modyfikowanie i usuwanie zawartości karty SD"</string>
    <string name="permdesc_sdcardWrite" product="nosdcard" msgid="6175406299445710888">"Pozwala aplikacji na zapis w pamięci USB."</string>
    <string name="permdesc_sdcardWrite" product="default" msgid="4337417790936632090">"Pozwala aplikacji na zapis na karcie SD."</string>
    <string name="permlab_mediaStorageWrite" product="default" msgid="6859839199706879015">"modyfikowanie/usuwanie zawartości pamięci wew."</string>
    <string name="permdesc_mediaStorageWrite" product="default" msgid="8189160597698529185">"Pozwala aplikacji na modyfikowanie zawartości pamięci wewnętrznej."</string>
    <string name="permlab_manageDocs" product="default" msgid="5778318598448849829">"zarządzaj przechowywaniem dokumentów"</string>
    <string name="permdesc_manageDocs" product="default" msgid="8704323176914121484">"Pozwala aplikacji zarządzać przechowywaniem dokumentów."</string>
    <string name="permlab_sdcardAccessAll" msgid="8150613823900460576">"dostęp do zewnętrznej pamięci wszystkich"</string>
    <string name="permdesc_sdcardAccessAll" msgid="3215208357415891320">"Pozwala aplikacji na dostęp do zewnętrznej pamięci masowej dla wszystkich użytkowników."</string>
    <string name="permlab_cache_filesystem" msgid="5656487264819669824">"dostęp do systemu plików pamięci podręcznej"</string>
    <string name="permdesc_cache_filesystem" msgid="5578967642265550955">"Pozwala aplikacji na odczyt i zapis w systemie plików pamięci podręcznej."</string>
    <string name="permlab_use_sip" msgid="2052499390128979920">"wykonywanie/odbieranie połączeń SIP"</string>
    <string name="permdesc_use_sip" msgid="2297804849860225257">"Pozwala aplikacji na wykonywanie i odbieranie połączeń SIP."</string>
    <string name="permlab_register_sim_subscription" msgid="3166535485877549177">"rejestrowanie nowych połączeń telekomunikacyjnych SIM"</string>
    <string name="permdesc_register_sim_subscription" msgid="2138909035926222911">"Zezwala aplikacji na rejestrowanie nowych połączeń telekomunikacyjnych SIM."</string>
    <string name="permlab_register_call_provider" msgid="108102120289029841">"rejestrowanie nowych połączeń telekomunikacyjnych"</string>
    <string name="permdesc_register_call_provider" msgid="7034310263521081388">"Zezwala aplikacji na rejestrowanie nowych połączeń telekomunikacyjnych."</string>
    <string name="permlab_connection_manager" msgid="1116193254522105375">"zarządzanie połączeniami telekomunikacyjnymi"</string>
    <string name="permdesc_connection_manager" msgid="5925480810356483565">"Zezwala aplikacji na zarządzanie połączeniami telekomunikacyjnymi."</string>
    <string name="permlab_bind_incall_service" msgid="6773648341975287125">"interakcje z ekranem połączenia"</string>
    <string name="permdesc_bind_incall_service" msgid="8343471381323215005">"Zezwala aplikacji na kontrolowanie, kiedy i w jaki sposób użytkownik widzi ekran połączenia."</string>
    <string name="permlab_bind_connection_service" msgid="3557341439297014940">"korzystanie z usług telefonii"</string>
    <string name="permdesc_bind_connection_service" msgid="4008754499822478114">"Pozwala aplikacji na korzystanie z usług telefonii oraz wykonywanie i odbieranie połączeń."</string>
    <string name="permlab_control_incall_experience" msgid="9061024437607777619">"udostępnianie użytkownikowi funkcji połączenia"</string>
    <string name="permdesc_control_incall_experience" msgid="915159066039828124">"Zezwala aplikacji na udostępnianie użytkownikowi funkcji połączenia."</string>
    <string name="permlab_readNetworkUsageHistory" msgid="7862593283611493232">"odczyt historii wykorzystania sieci"</string>
    <string name="permdesc_readNetworkUsageHistory" msgid="7689060749819126472">"Pozwala aplikacji na odczyt historii wykorzystania określonych sieci przez poszczególne aplikacje."</string>
    <string name="permlab_manageNetworkPolicy" msgid="2562053592339859990">"zarządzanie zasadami dotyczącymi sieci"</string>
    <string name="permdesc_manageNetworkPolicy" msgid="7537586771559370668">"Pozwala aplikacji na zarządzanie zasadami dotyczącymi sieci i definiowanie reguł aplikacji."</string>
    <string name="permlab_modifyNetworkAccounting" msgid="5088217309088729650">"modyfikowanie sposobu naliczania użycia sieci"</string>
    <string name="permdesc_modifyNetworkAccounting" msgid="5443412866746198123">"Pozwala aplikacji na zmienianie sposobu rozliczania wykorzystania sieci przez aplikacje. Nieprzeznaczone dla zwykłych aplikacji."</string>
    <string name="permlab_accessNotifications" msgid="7673416487873432268">"dostęp do powiadomień"</string>
    <string name="permdesc_accessNotifications" msgid="458457742683431387">"Umożliwia aplikacji pobieranie, sprawdzanie i usuwanie powiadomień, także tych, które pochodzą z innych aplikacji."</string>
    <string name="permlab_bindNotificationListenerService" msgid="7057764742211656654">"utwórz połączenie z usługą odbiornika powiadomień"</string>
    <string name="permdesc_bindNotificationListenerService" msgid="985697918576902986">"Zezwala na tworzenie powiązania z interfejsem najwyższego poziomu usługi odbiornika powiadomień. Nie powinno być nigdy potrzebne dla zwykłych aplikacji."</string>
    <string name="permlab_bindConditionProviderService" msgid="1180107672332704641">"powiąż z usługą dostawcy warunków"</string>
    <string name="permdesc_bindConditionProviderService" msgid="1680513931165058425">"Zezwala na tworzenie powiązania z interfejsem najwyższego poziomu usługi dostawcy warunków. Nieprzeznaczone dla zwykłych aplikacji."</string>
    <string name="permlab_bindMediaRouteService" msgid="6637740382272686835">"powiązanie z usługą kierowania multimediów"</string>
    <string name="permdesc_bindMediaRouteService" msgid="6436655024972496687">"Zezwala na tworzenie powiązania z interfejsem najwyższego poziomu usługi kierowania multimediów. Nieprzeznaczone dla zwykłych aplikacji."</string>
    <string name="permlab_bindDreamService" msgid="4153646965978563462">"powiąż z usługą wygaszacza ekranu"</string>
    <string name="permdesc_bindDreamService" msgid="7325825272223347863">"Zezwala na tworzenie powiązania z interfejsem najwyższego poziomu usługi wygaszacza ekranu. Nie powinno być nigdy potrzebne dla zwykłych aplikacji."</string>
    <string name="permlab_invokeCarrierSetup" msgid="3699600833975117478">"wywoływanie aplikacji konfiguracyjnej udostępnionej przez operatora"</string>
    <string name="permdesc_invokeCarrierSetup" msgid="4159549152529111920">"Zezwala na wywoływanie aplikacji konfiguracyjnej udostępnionej przez operatora. Nieprzeznaczone dla zwykłych aplikacji."</string>
    <string name="permlab_accessNetworkConditions" msgid="8206077447838909516">"śledź stan sieci"</string>
    <string name="permdesc_accessNetworkConditions" msgid="6899102075825272211">"Pozwala aplikacji śledzić stan sieci. Nieprzeznaczone dla zwykłych aplikacji."</string>
    <string name="permlab_setInputCalibration" msgid="4902620118878467615">"zmiana kalibracji urządzenia wejściwego"</string>
    <string name="permdesc_setInputCalibration" msgid="4527511047549456929">"Zezwala aplikacji na modyfikowanie parametrów kalibracji ekranu dotykowego. Nieprzeznaczone dla zwykłych aplikacji."</string>
    <string name="permlab_accessDrmCertificates" msgid="7436886640723203615">"dostęp do certyfikatów DRM"</string>
    <string name="permdesc_accessDrmCertificates" msgid="8073288354426159089">"Zezwala aplikacji na dodanie i używanie certyfikatów DRM. Nieprzeznaczone dla zwykłych aplikacji."</string>
    <string name="permlab_handoverStatus" msgid="1159132046126626731">"Uzyskiwanie informacji o stanie transmisji Android Beam"</string>
    <string name="permdesc_handoverStatus" msgid="4788144087245714948">"Zezwala tej aplikacji na otrzymywanie informacji o aktualnych transmisjach Android Beam"</string>
    <string name="permlab_removeDrmCertificates" msgid="7044888287209892751">"usuwanie certyfikatów DRM"</string>
    <string name="permdesc_removeDrmCertificates" msgid="7272999075113400993">"Zezwala aplikacji na usuwanie certyfikatów DRM. Nie powinno być nigdy potrzebne w zwykłych aplikacjach."</string>
    <string name="permlab_bindCarrierMessagingService" msgid="1490229371796969158">"powiąż z usługą przesyłania wiadomości przez operatora"</string>
    <string name="permdesc_bindCarrierMessagingService" msgid="2762882888502113944">"Zezwala posiadaczowi na tworzenie powiązania z interfejsem najwyższego poziomu w usłudze przesyłania wiadomości przez operatora. Nie powinno być nigdy potrzebne dla zwykłych aplikacji."</string>
    <string name="policylab_limitPassword" msgid="4497420728857585791">"Określ reguły hasła"</string>
    <string name="policydesc_limitPassword" msgid="3252114203919510394">"Kontrolowanie długości haseł odblokowania ekranu i dozwolonych w nich znaków"</string>
    <string name="policylab_watchLogin" msgid="914130646942199503">"Monitoruj próby odblokowania ekranu"</string>
    <string name="policydesc_watchLogin" product="tablet" msgid="3215729294215070072">"Przy odblokowywaniu ekranu monitoruj, ile razy wpisano nieprawidłowe hasło i blokuj tablet lub usuń z niego wszystkie dane, jeśli nieprawidłowe hasło podano zbyt wiele razy."</string>
    <string name="policydesc_watchLogin" product="TV" msgid="2707817988309890256">"Monitorowanie, ile razy wpisano niepoprawne hasło podczas odblokowywania ekranu, oraz blokowanie telewizora albo kasowanie na nim wszystkich danych, gdy zbyt wiele razy wpisano niepoprawne hasło."</string>
    <string name="policydesc_watchLogin" product="default" msgid="5712323091846761073">"Przy odblokowywaniu ekranu monitoruje, ile razy wpisano nieprawidłowe hasło, i blokuje telefon lub usuwa z niego wszystkie dane, jeśli nieprawidłowe hasło podano zbyt wiele razy"</string>
    <string name="policylab_resetPassword" msgid="2620077191242688955">"Zmień hasło odblokowania ekranu"</string>
    <string name="policydesc_resetPassword" msgid="605963962301904458">"Zmienianie hasła odblokowania ekranu"</string>
    <string name="policylab_forceLock" msgid="2274085384704248431">"Zablokuj ekran"</string>
    <string name="policydesc_forceLock" msgid="1141797588403827138">"Kontrolowanie sposobu i warunków blokowania ekranu"</string>
    <string name="policylab_wipeData" msgid="3910545446758639713">"Usuń wszystkie dane"</string>
    <string name="policydesc_wipeData" product="tablet" msgid="4306184096067756876">"Wymazywanie danych z tabletu bez ostrzeżenia przez przywrócenie danych fabrycznych"</string>
    <string name="policydesc_wipeData" product="tv" msgid="5816221315214527028">"Skasowanie danych w telewizorze bez ostrzeżenia przez przywrócenie danych fabrycznych."</string>
    <string name="policydesc_wipeData" product="default" msgid="5096895604574188391">"Wymazywanie danych z telefonu bez ostrzeżenia przez przywrócenie danych fabrycznych"</string>
    <string name="policylab_setGlobalProxy" msgid="2784828293747791446">"Ustaw globalny serwer proxy urządzenia"</string>
    <string name="policydesc_setGlobalProxy" msgid="6387497466660154931">"Ustaw globalny serwer proxy urządzenia do wykorzystywania przy włączonych zasadach. Tylko pierwszy administrator urządzenia ustawia obowiązujący globalny serwer proxy."</string>
    <string name="policylab_expirePassword" msgid="885279151847254056">"Ustaw wygasanie hasła blokady"</string>
    <string name="policydesc_expirePassword" msgid="1729725226314691591">"Kontrolowanie częstotliwości zmian hasła ekranu blokady"</string>
    <string name="policylab_encryptedStorage" msgid="8901326199909132915">"Ustaw szyfrowanie pamięci"</string>
    <string name="policydesc_encryptedStorage" msgid="2637732115325316992">"Wymaganie szyfrowania przechowywanych danych aplikacji"</string>
    <string name="policylab_disableCamera" msgid="6395301023152297826">"Wyłącz aparaty"</string>
    <string name="policydesc_disableCamera" msgid="2306349042834754597">"Zapobieganie używaniu wszystkich aparatów w urządzeniu"</string>
    <string name="policylab_disableKeyguardFeatures" msgid="266329104542638802">"Wyłącz funkcje w blokadzie"</string>
    <string name="policydesc_disableKeyguardFeatures" msgid="3467082272186534614">"Zablokuj używanie niektórych funkcji w blokadzie."</string>
  <string-array name="phoneTypes">
    <item msgid="8901098336658710359">"Dom"</item>
    <item msgid="869923650527136615">"Komórka"</item>
    <item msgid="7897544654242874543">"Praca"</item>
    <item msgid="1103601433382158155">"Faks w pracy"</item>
    <item msgid="1735177144948329370">"Faks domowy"</item>
    <item msgid="603878674477207394">"Pager"</item>
    <item msgid="1650824275177931637">"Inny"</item>
    <item msgid="9192514806975898961">"Niestandardowy"</item>
  </string-array>
  <string-array name="emailAddressTypes">
    <item msgid="8073994352956129127">"Dom"</item>
    <item msgid="7084237356602625604">"Praca"</item>
    <item msgid="1112044410659011023">"Inne"</item>
    <item msgid="2374913952870110618">"Niestandardowy"</item>
  </string-array>
  <string-array name="postalAddressTypes">
    <item msgid="6880257626740047286">"Dom"</item>
    <item msgid="5629153956045109251">"Praca"</item>
    <item msgid="4966604264500343469">"Inny"</item>
    <item msgid="4932682847595299369">"Niestandardowy"</item>
  </string-array>
  <string-array name="imAddressTypes">
    <item msgid="1738585194601476694">"Dom"</item>
    <item msgid="1359644565647383708">"Praca"</item>
    <item msgid="7868549401053615677">"Inne"</item>
    <item msgid="3145118944639869809">"Niestandardowy"</item>
  </string-array>
  <string-array name="organizationTypes">
    <item msgid="7546335612189115615">"Praca"</item>
    <item msgid="4378074129049520373">"Inne"</item>
    <item msgid="3455047468583965104">"Niestandardowy"</item>
  </string-array>
  <string-array name="imProtocols">
    <item msgid="8595261363518459565">"AIM"</item>
    <item msgid="7390473628275490700">"Windows Live"</item>
    <item msgid="7882877134931458217">"Yahoo"</item>
    <item msgid="5035376313200585242">"Skype"</item>
    <item msgid="7532363178459444943">"QQ"</item>
    <item msgid="3713441034299660749">"Google Talk"</item>
    <item msgid="2506857312718630823">"ICQ"</item>
    <item msgid="1648797903785279353">"Jabber"</item>
  </string-array>
    <string name="phoneTypeCustom" msgid="1644738059053355820">"Niestandardowy"</string>
    <string name="phoneTypeHome" msgid="2570923463033985887">"Domowy"</string>
    <string name="phoneTypeMobile" msgid="6501463557754751037">"Komórka"</string>
    <string name="phoneTypeWork" msgid="8863939667059911633">"Służbowy"</string>
    <string name="phoneTypeFaxWork" msgid="3517792160008890912">"Faks służbowy"</string>
    <string name="phoneTypeFaxHome" msgid="2067265972322971467">"Faks domowy"</string>
    <string name="phoneTypePager" msgid="7582359955394921732">"Pager"</string>
    <string name="phoneTypeOther" msgid="1544425847868765990">"Inny"</string>
    <string name="phoneTypeCallback" msgid="2712175203065678206">"Połączenie zwrotne"</string>
    <string name="phoneTypeCar" msgid="8738360689616716982">"Samochód"</string>
    <string name="phoneTypeCompanyMain" msgid="540434356461478916">"Firmowy główny"</string>
    <string name="phoneTypeIsdn" msgid="8022453193171370337">"ISDN"</string>
    <string name="phoneTypeMain" msgid="6766137010628326916">"Główny"</string>
    <string name="phoneTypeOtherFax" msgid="8587657145072446565">"Inny faks"</string>
    <string name="phoneTypeRadio" msgid="4093738079908667513">"Radio"</string>
    <string name="phoneTypeTelex" msgid="3367879952476250512">"Teleks"</string>
    <string name="phoneTypeTtyTdd" msgid="8606514378585000044">"TTY TDD"</string>
    <string name="phoneTypeWorkMobile" msgid="1311426989184065709">"Służbowa komórka"</string>
    <string name="phoneTypeWorkPager" msgid="649938731231157056">"Pager służbowy"</string>
    <string name="phoneTypeAssistant" msgid="5596772636128562884">"Asystent"</string>
    <string name="phoneTypeMms" msgid="7254492275502768992">"Wiadomość MMS"</string>
    <string name="eventTypeCustom" msgid="7837586198458073404">"Niestandardowe"</string>
    <string name="eventTypeBirthday" msgid="2813379844211390740">"Urodziny"</string>
    <string name="eventTypeAnniversary" msgid="3876779744518284000">"Rocznica"</string>
    <string name="eventTypeOther" msgid="7388178939010143077">"Inne"</string>
    <string name="emailTypeCustom" msgid="8525960257804213846">"Niestandardowy"</string>
    <string name="emailTypeHome" msgid="449227236140433919">"Domowy"</string>
    <string name="emailTypeWork" msgid="3548058059601149973">"Służbowy"</string>
    <string name="emailTypeOther" msgid="2923008695272639549">"Inny"</string>
    <string name="emailTypeMobile" msgid="119919005321166205">"Komórka"</string>
    <string name="postalTypeCustom" msgid="8903206903060479902">"Niestandardowy"</string>
    <string name="postalTypeHome" msgid="8165756977184483097">"Domowy"</string>
    <string name="postalTypeWork" msgid="5268172772387694495">"Służbowy"</string>
    <string name="postalTypeOther" msgid="2726111966623584341">"Inny"</string>
    <string name="imTypeCustom" msgid="2074028755527826046">"Niestandardowy"</string>
    <string name="imTypeHome" msgid="6241181032954263892">"Domowy"</string>
    <string name="imTypeWork" msgid="1371489290242433090">"Służbowy"</string>
    <string name="imTypeOther" msgid="5377007495735915478">"Inny"</string>
    <string name="imProtocolCustom" msgid="6919453836618749992">"Niestandardowy"</string>
    <string name="imProtocolAim" msgid="7050360612368383417">"AIM"</string>
    <string name="imProtocolMsn" msgid="144556545420769442">"Windows Live"</string>
    <string name="imProtocolYahoo" msgid="8271439408469021273">"Yahoo"</string>
    <string name="imProtocolSkype" msgid="9019296744622832951">"Skype"</string>
    <string name="imProtocolQq" msgid="8887484379494111884">"QQ"</string>
    <string name="imProtocolGoogleTalk" msgid="493902321140277304">"Hangouts"</string>
    <string name="imProtocolIcq" msgid="1574870433606517315">"ICQ"</string>
    <string name="imProtocolJabber" msgid="2279917630875771722">"Jabber"</string>
    <string name="imProtocolNetMeeting" msgid="8287625655986827971">"NetMeeting"</string>
    <string name="orgTypeWork" msgid="29268870505363872">"Służbowy"</string>
    <string name="orgTypeOther" msgid="3951781131570124082">"Inny"</string>
    <string name="orgTypeCustom" msgid="225523415372088322">"Niestandardowy"</string>
    <string name="relationTypeCustom" msgid="3542403679827297300">"Niestandardowa"</string>
    <string name="relationTypeAssistant" msgid="6274334825195379076">"Asystent"</string>
    <string name="relationTypeBrother" msgid="8757913506784067713">"Brat"</string>
    <string name="relationTypeChild" msgid="1890746277276881626">"Dziecko"</string>
    <string name="relationTypeDomesticPartner" msgid="6904807112121122133">"Partner życiowy"</string>
    <string name="relationTypeFather" msgid="5228034687082050725">"Ojciec"</string>
    <string name="relationTypeFriend" msgid="7313106762483391262">"Znajomy"</string>
    <string name="relationTypeManager" msgid="6365677861610137895">"Menedżer"</string>
    <string name="relationTypeMother" msgid="4578571352962758304">"Matka"</string>
    <string name="relationTypeParent" msgid="4755635567562925226">"Rodzic"</string>
    <string name="relationTypePartner" msgid="7266490285120262781">"Partner"</string>
    <string name="relationTypeReferredBy" msgid="101573059844135524">"Z polecenia"</string>
    <string name="relationTypeRelative" msgid="1799819930085610271">"Krewny"</string>
    <string name="relationTypeSister" msgid="1735983554479076481">"Siostra"</string>
    <string name="relationTypeSpouse" msgid="394136939428698117">"Współmałżonek"</string>
    <string name="sipAddressTypeCustom" msgid="2473580593111590945">"Niestandardowy"</string>
    <string name="sipAddressTypeHome" msgid="6093598181069359295">"Domowy"</string>
    <string name="sipAddressTypeWork" msgid="6920725730797099047">"Służbowy"</string>
    <string name="sipAddressTypeOther" msgid="4408436162950119849">"Inny"</string>
    <string name="quick_contacts_not_available" msgid="746098007828579688">"Brak aplikacji do wyświetlenia tego kontaktu."</string>
    <string name="keyguard_password_enter_pin_code" msgid="3037685796058495017">"Wpisz kod PIN."</string>
    <string name="keyguard_password_enter_puk_code" msgid="4800725266925845333">"Wpisz kod PUK i nowy kod PIN."</string>
    <string name="keyguard_password_enter_puk_prompt" msgid="1341112146710087048">"Kod PUK"</string>
    <string name="keyguard_password_enter_pin_prompt" msgid="8027680321614196258">"Nowy PIN"</string>
    <string name="keyguard_password_entry_touch_hint" msgid="7858547464982981384"><font size="17">"Dotknij, aby wpisać hasło."</font></string>
    <string name="keyguard_password_enter_password_code" msgid="1054721668279049780">"Wpisz hasło, aby odblokować."</string>
    <string name="keyguard_password_enter_pin_password_code" msgid="6391755146112503443">"Wpisz kod PIN, aby odblokować."</string>
    <string name="keyguard_password_wrong_pin_code" msgid="2422225591006134936">"Błędny kod PIN"</string>
    <string name="keyguard_label_text" msgid="861796461028298424">"Aby odblokować, naciśnij Menu, a następnie 0."</string>
    <string name="emergency_call_dialog_number_for_display" msgid="696192103195090970">"Numer alarmowy"</string>
    <string name="lockscreen_carrier_default" msgid="8963839242565653192">"Brak usługi"</string>
    <string name="lockscreen_screen_locked" msgid="7288443074806832904">"Ekran zablokowany."</string>
    <string name="lockscreen_instructions_when_pattern_enabled" msgid="46154051614126049">"Naciśnij Menu, aby odblokować lub wykonać połączenie alarmowe."</string>
    <string name="lockscreen_instructions_when_pattern_disabled" msgid="686260028797158364">"Naciśnij Menu, aby odblokować."</string>
    <string name="lockscreen_pattern_instructions" msgid="7478703254964810302">"Narysuj wzór, aby odblokować"</string>
    <string name="lockscreen_emergency_call" msgid="5347633784401285225">"Połączenie alarmowe"</string>
    <string name="lockscreen_return_to_call" msgid="5244259785500040021">"Powrót do połączenia"</string>
    <string name="lockscreen_pattern_correct" msgid="9039008650362261237">"Poprawnie!"</string>
    <string name="lockscreen_pattern_wrong" msgid="4317955014948108794">"Spróbuj ponownie."</string>
    <string name="lockscreen_password_wrong" msgid="5737815393253165301">"Spróbuj ponownie."</string>
    <string name="faceunlock_multiple_failures" msgid="754137583022792429">"Przekroczono maksymalną liczbę prób rozpoznania twarzy."</string>
    <string name="lockscreen_missing_sim_message_short" msgid="5099439277819215399">"Brak karty SIM"</string>
    <string name="lockscreen_missing_sim_message" product="tablet" msgid="151659196095791474">"Brak karty SIM w tablecie."</string>
    <string name="lockscreen_missing_sim_message" product="tv" msgid="1943633865476989599">"Brak karty SIM w telewizorze."</string>
    <string name="lockscreen_missing_sim_message" product="default" msgid="2186920585695169078">"Brak karty SIM w telefonie."</string>
    <string name="lockscreen_missing_sim_instructions" msgid="5372787138023272615">"Włóż kartę SIM."</string>
    <string name="lockscreen_missing_sim_instructions_long" msgid="3526573099019319472">"Brak karty SIM lub nie można jej odczytać. Włóż kartę SIM."</string>
    <string name="lockscreen_permanent_disabled_sim_message_short" msgid="5096149665138916184">"Karta SIM bezużyteczna."</string>
    <string name="lockscreen_permanent_disabled_sim_instructions" msgid="910904643433151371">"Karta SIM jest trwale wyłączona.\n Skontaktuj się z dostawcą usług bezprzewodowych, aby uzyskać inną kartę SIM."</string>
    <string name="lockscreen_transport_prev_description" msgid="6300840251218161534">"Poprzedni utwór"</string>
    <string name="lockscreen_transport_next_description" msgid="573285210424377338">"Następny utwór"</string>
    <string name="lockscreen_transport_pause_description" msgid="3980308465056173363">"Wstrzymaj"</string>
    <string name="lockscreen_transport_play_description" msgid="1901258823643886401">"Odtwórz"</string>
    <string name="lockscreen_transport_stop_description" msgid="5907083260651210034">"Zatrzymaj"</string>
    <string name="lockscreen_transport_rew_description" msgid="6944412838651990410">"Przewiń do tyłu"</string>
    <string name="lockscreen_transport_ffw_description" msgid="42987149870928985">"Przewiń do przodu"</string>
    <string name="emergency_calls_only" msgid="6733978304386365407">"Tylko połączenia alarmowe"</string>
    <string name="lockscreen_network_locked_message" msgid="143389224986028501">"Sieć zablokowana"</string>
    <string name="lockscreen_sim_puk_locked_message" msgid="7441797339976230">"Karta SIM jest zablokowana kodem PUK."</string>
    <string name="lockscreen_sim_puk_locked_instructions" msgid="8127916255245181063">"Zapoznaj się z instrukcją obsługi lub skontaktuj się z działem obsługi klienta."</string>
    <string name="lockscreen_sim_locked_message" msgid="8066660129206001039">"Karta SIM jest zablokowana."</string>
    <string name="lockscreen_sim_unlock_progress_dialog_message" msgid="595323214052881264">"Odblokowywanie karty SIM..."</string>
    <string name="lockscreen_too_many_failed_attempts_dialog_message" msgid="6481623830344107222">"Wzór odblokowania został nieprawidłowo narysowany <xliff:g id="NUMBER_0">%d</xliff:g> razy. \n\nSpróbuj ponownie za <xliff:g id="NUMBER_1">%d</xliff:g> s."</string>
    <string name="lockscreen_too_many_failed_password_attempts_dialog_message" msgid="2725973286239344555">"Po raz <xliff:g id="NUMBER_0">%d</xliff:g> zostało wpisane nieprawidłowe hasło. \n\nSpróbuj ponownie za <xliff:g id="NUMBER_1">%d</xliff:g> s."</string>
    <string name="lockscreen_too_many_failed_pin_attempts_dialog_message" msgid="6216672706545696955">"Po raz <xliff:g id="NUMBER_0">%d</xliff:g> został wpisany nieprawidłowy PIN. \n\nSpróbuj ponownie za <xliff:g id="NUMBER_1">%d</xliff:g> s."</string>
    <string name="lockscreen_failed_attempts_almost_glogin" product="tablet" msgid="9191611984625460820">"Wzór odblokowania został <xliff:g id="NUMBER_0">%d</xliff:g> razy narysowany nieprawidłowo. Po <xliff:g id="NUMBER_1">%d</xliff:g> kolejnych próbach zakończonych niepowodzeniem konieczne będzie odblokowanie tabletu przy użyciu danych logowania na konto Google.\n\n Spróbuj ponownie za <xliff:g id="NUMBER_2">%d</xliff:g> s."</string>
    <string name="lockscreen_failed_attempts_almost_glogin" product="tv" msgid="5316664559603394684">"Wzór odblokowania narysowałeś niepoprawnie <xliff:g id="NUMBER_0">%d</xliff:g> razy. Po jeszcze <xliff:g id="NUMBER_1">%d</xliff:g> nieudanych próbach trzeba będzie odblokować telewizor przy użyciu danych logowania konta Google.\n\n Spróbuj ponownie za <xliff:g id="NUMBER_2">%d</xliff:g> s."</string>
    <string name="lockscreen_failed_attempts_almost_glogin" product="default" msgid="2590227559763762751">"Wzór odblokowania został <xliff:g id="NUMBER_0">%d</xliff:g> razy narysowany nieprawidłowo. Po <xliff:g id="NUMBER_1">%d</xliff:g> kolejnych próbach zakończonych niepowodzeniem konieczne będzie odblokowanie telefonu przy użyciu danych logowania na konto Google.\n\n Spróbuj ponownie za <xliff:g id="NUMBER_2">%d</xliff:g> s."</string>
    <string name="lockscreen_failed_attempts_almost_at_wipe" product="tablet" msgid="6128106399745755604">"Próbowano <xliff:g id="NUMBER_0">%d</xliff:g> razy nieprawidłowo odblokować tablet. Po kolejnych <xliff:g id="NUMBER_1">%d</xliff:g> nieudanych próbach tablet zostanie zresetowany do ustawień fabrycznych, a wszystkie dane użytkownika zostaną utracone."</string>
    <string name="lockscreen_failed_attempts_almost_at_wipe" product="tv" msgid="950408382418270260">"Podałeś nieprawidłowe dane odblokowania telewizora <xliff:g id="NUMBER_0">%d</xliff:g> razy. Po jeszcze <xliff:g id="NUMBER_1">%d</xliff:g> nieudanych próbach telewizor zostanie zresetowany do stanu fabrycznego, a wszystkie dane użytkownika zostaną skasowane."</string>
    <string name="lockscreen_failed_attempts_almost_at_wipe" product="default" msgid="8603565142156826565">"Próbowano <xliff:g id="NUMBER_0">%d</xliff:g> razy nieprawidłowo odblokować telefon. Po kolejnych <xliff:g id="NUMBER_1">%d</xliff:g> nieudanych próbach telefon zostanie zresetowany do ustawień fabrycznych, a wszystkie dane użytkownika zostaną utracone."</string>
    <string name="lockscreen_failed_attempts_now_wiping" product="tablet" msgid="280873516493934365">"Próbowano <xliff:g id="NUMBER">%d</xliff:g> razy nieprawidłowo odblokować tablet. Tablet zostanie teraz zresetowany do ustawień fabrycznych."</string>
    <string name="lockscreen_failed_attempts_now_wiping" product="tv" msgid="3195755534096192191">"Podałeś nieprawidłowe dane odblokowania telewizora <xliff:g id="NUMBER">%d</xliff:g> razy. Zostanie on teraz zresetowany do stanu fabrycznego."</string>
    <string name="lockscreen_failed_attempts_now_wiping" product="default" msgid="3025504721764922246">"Próbowano <xliff:g id="NUMBER">%d</xliff:g> razy nieprawidłowo odblokować telefon. Telefon zostanie teraz zresetowany do ustawień fabrycznych."</string>
    <string name="lockscreen_too_many_failed_attempts_countdown" msgid="6251480343394389665">"Spróbuj ponownie za <xliff:g id="NUMBER">%d</xliff:g> sek."</string>
    <string name="lockscreen_forgot_pattern_button_text" msgid="2626999449610695930">"Zapomniałeś wzoru?"</string>
    <string name="lockscreen_glogin_forgot_pattern" msgid="2588521501166032747">"Odblokowanie konta"</string>
    <string name="lockscreen_glogin_too_many_attempts" msgid="2751368605287288808">"Zbyt wiele prób narysowania wzoru"</string>
    <string name="lockscreen_glogin_instructions" msgid="3931816256100707784">"Aby odblokować, zaloguj się za pomocą konta Google."</string>
    <string name="lockscreen_glogin_username_hint" msgid="8846881424106484447">"Nazwa użytkownika (e-mail)"</string>
    <string name="lockscreen_glogin_password_hint" msgid="5958028383954738528">"Hasło"</string>
    <string name="lockscreen_glogin_submit_button" msgid="7130893694795786300">"Zaloguj się"</string>
    <string name="lockscreen_glogin_invalid_input" msgid="1364051473347485908">"Błędna nazwa użytkownika lub hasło."</string>
    <string name="lockscreen_glogin_account_recovery_hint" msgid="1696924763690379073">"Nie pamiętasz nazwy użytkownika lub hasła?\nOdwiedź stronę "<b>"google.com/accounts/recovery"</b></string>
    <string name="lockscreen_glogin_checking_password" msgid="7114627351286933867">"Sprawdzanie…"</string>
    <string name="lockscreen_unlock_label" msgid="737440483220667054">"Odblokuj"</string>
    <string name="lockscreen_sound_on_label" msgid="9068877576513425970">"Włącz dźwięk"</string>
    <string name="lockscreen_sound_off_label" msgid="996822825154319026">"Wyłącz dźwięk"</string>
    <string name="lockscreen_access_pattern_start" msgid="3941045502933142847">"Wzór rozpoczęty"</string>
    <string name="lockscreen_access_pattern_cleared" msgid="5583479721001639579">"Wzór wyczyszczony"</string>
    <string name="lockscreen_access_pattern_cell_added" msgid="6756031208359292487">"Dodano komórkę."</string>
    <string name="lockscreen_access_pattern_detected" msgid="4988730895554057058">"Wzór ukończony"</string>
    <string name="keyguard_accessibility_widget_changed" msgid="5678624624681400191">"%1$s. Widżet %2$d z %3$d."</string>
    <string name="keyguard_accessibility_add_widget" msgid="8273277058724924654">"Dodaj widżet."</string>
    <string name="keyguard_accessibility_widget_empty_slot" msgid="1281505703307930757">"Puste"</string>
    <string name="keyguard_accessibility_unlock_area_expanded" msgid="2278106022311170299">"Rozwinięto obszar odblokowania."</string>
    <string name="keyguard_accessibility_unlock_area_collapsed" msgid="6366992066936076396">"Zwinięto obszar odblokowania."</string>
    <string name="keyguard_accessibility_widget" msgid="6527131039741808240">"Widżet <xliff:g id="WIDGET_INDEX">%1$s</xliff:g>."</string>
    <string name="keyguard_accessibility_user_selector" msgid="1226798370913698896">"Wybór użytkownika"</string>
    <string name="keyguard_accessibility_status" msgid="8008264603935930611">"Stan"</string>
    <string name="keyguard_accessibility_camera" msgid="8904231194181114603">"Aparat"</string>
    <string name="keygaurd_accessibility_media_controls" msgid="262209654292161806">"Elementy sterujące multimediów"</string>
    <string name="keyguard_accessibility_widget_reorder_start" msgid="8736853615588828197">"Rozpoczęto zmienianie kolejności widżetów."</string>
    <string name="keyguard_accessibility_widget_reorder_end" msgid="7170190950870468320">"Zakończono zmienianie kolejności widżetów."</string>
    <string name="keyguard_accessibility_widget_deleted" msgid="4426204263929224434">"Usunięto widżet <xliff:g id="WIDGET_INDEX">%1$s</xliff:g>."</string>
    <string name="keyguard_accessibility_expand_lock_area" msgid="519859720934178024">"Rozwiń obszar odblokowania."</string>
    <string name="keyguard_accessibility_slide_unlock" msgid="2959928478764697254">"Odblokowanie przesunięciem."</string>
    <string name="keyguard_accessibility_pattern_unlock" msgid="1490840706075246612">"Odblokowanie wzorem."</string>
    <string name="keyguard_accessibility_face_unlock" msgid="4817282543351718535">"Rozpoznanie twarzy"</string>
    <string name="keyguard_accessibility_pin_unlock" msgid="2469687111784035046">"Odblokowanie kodem PIN."</string>
    <string name="keyguard_accessibility_password_unlock" msgid="7675777623912155089">"Odblokowanie hasłem."</string>
    <string name="keyguard_accessibility_pattern_area" msgid="7679891324509597904">"Obszar wzoru."</string>
    <string name="keyguard_accessibility_slide_area" msgid="6736064494019979544">"Obszar przesuwania."</string>
    <string name="password_keyboard_label_symbol_key" msgid="992280756256536042">"?123"</string>
    <string name="password_keyboard_label_alpha_key" msgid="8001096175167485649">"ABC"</string>
    <string name="password_keyboard_label_alt_key" msgid="1284820942620288678">"ALT"</string>
    <string name="granularity_label_character" msgid="7336470535385009523">"znak"</string>
    <string name="granularity_label_word" msgid="7075570328374918660">"słowo"</string>
    <string name="granularity_label_link" msgid="5815508880782488267">"link"</string>
    <string name="granularity_label_line" msgid="5764267235026120888">"wiersz"</string>
    <string name="hour_ampm" msgid="4584338083529355982">"<xliff:g id="HOUR">%-l</xliff:g> <xliff:g id="AMPM">%P</xliff:g>"</string>
    <string name="hour_cap_ampm" msgid="2083465992940444366">"<xliff:g id="HOUR">%-l</xliff:g> <xliff:g id="AMPM">%p</xliff:g>"</string>
    <string name="factorytest_failed" msgid="5410270329114212041">"Nieudany test fabryczny"</string>
    <string name="factorytest_not_system" msgid="4435201656767276723">"Czynność FACTORY_TEST jest obsługiwana tylko dla pakietów zainstalowanych w katalogu /system/app."</string>
    <string name="factorytest_no_action" msgid="872991874799998561">"Nie znaleziono żadnego pakietu, który zapewnia działanie FACTORY_TEST."</string>
    <string name="factorytest_reboot" msgid="6320168203050791643">"Uruchom ponownie"</string>
    <string name="js_dialog_title" msgid="1987483977834603872">"Komunikat ze strony pod adresem „<xliff:g id="TITLE">%s</xliff:g>”:"</string>
    <string name="js_dialog_title_default" msgid="6961903213729667573">"JavaScript"</string>
    <string name="js_dialog_before_unload_title" msgid="2619376555525116593">"Potwierdź przejście"</string>
    <string name="js_dialog_before_unload_positive_button" msgid="3112752010600484130">"Opuść tę stronę"</string>
    <string name="js_dialog_before_unload_negative_button" msgid="5614861293026099715">"Pozostań na tej stronie"</string>
    <string name="js_dialog_before_unload" msgid="3468816357095378590">"<xliff:g id="MESSAGE">%s</xliff:g>\n\nCzy na pewno chcesz opuścić tę stronę?"</string>
    <string name="save_password_label" msgid="6860261758665825069">"Potwierdź"</string>
    <string name="double_tap_toast" msgid="4595046515400268881">"Wskazówka: dotknij dwukrotnie, aby powiększyć lub pomniejszyć."</string>
    <string name="autofill_this_form" msgid="4616758841157816676">"Autouzupełnianie"</string>
    <string name="setup_autofill" msgid="7103495070180590814">"Ustaw autouzupełnianie"</string>
    <string name="autofill_address_name_separator" msgid="6350145154779706772">" "</string>
    <string name="autofill_address_summary_name_format" msgid="3268041054899214945">"$1$2$3"</string>
    <string name="autofill_address_summary_separator" msgid="7483307893170324129">", "</string>
    <string name="autofill_address_summary_format" msgid="4874459455786827344">"$1$2$3"</string>
    <string name="autofill_province" msgid="2231806553863422300">"Województwo"</string>
    <string name="autofill_postal_code" msgid="4696430407689377108">"Kod pocztowy"</string>
    <string name="autofill_state" msgid="6988894195520044613">"Stan"</string>
    <string name="autofill_zip_code" msgid="8697544592627322946">"Kod pocztowy"</string>
    <string name="autofill_county" msgid="237073771020362891">"Powiat"</string>
    <string name="autofill_island" msgid="4020100875984667025">"Wyspa"</string>
    <string name="autofill_district" msgid="8400735073392267672">"Dystrykt"</string>
    <string name="autofill_department" msgid="5343279462564453309">"Departament"</string>
    <string name="autofill_prefecture" msgid="2028499485065800419">"Prefektura"</string>
    <string name="autofill_parish" msgid="8202206105468820057">"Gmina"</string>
    <string name="autofill_area" msgid="3547409050889952423">"Obszar"</string>
    <string name="autofill_emirate" msgid="2893880978835698818">"Emirat"</string>
    <string name="permlab_readHistoryBookmarks" msgid="3775265775405106983">"odczytywanie zakładek internetowych i historii"</string>
    <string name="permdesc_readHistoryBookmarks" msgid="8462378226600439658">"Pozwala aplikacji na odczyt wszystkich URL-i odwiedzonych przez przeglądarkę oraz wszystkich zakładek w przeglądarce. Uwaga: to uprawnienie może nie być egzekwowane przez przeglądarki innych firm i aplikacje z możliwością przeglądania internetu."</string>
    <string name="permlab_writeHistoryBookmarks" msgid="3714785165273314490">"zapisywanie zakładek internetowych i historii"</string>
    <string name="permdesc_writeHistoryBookmarks" product="tablet" msgid="6825527469145760922">"Pozwala aplikacji na modyfikowanie historii i zakładek przeglądarki zapisanych na tablecie. Aplikacja będzie mogła usunąć lub zmodyfikować dane przeglądarki. Uwaga: to uprawnienie może nie być egzekwowane przez przeglądarki innych firm oraz inne aplikacje z możliwością przeglądania internetu."</string>
    <string name="permdesc_writeHistoryBookmarks" product="tv" msgid="7007393823197766548">"Pozwala aplikacji modyfikować historię i zakładki przeglądarki zapisane na telewizorze. Może to pozwolić aplikacji na usunięcie lub zmodyfikowanie danych przeglądarki. Uwaga: tego uprawnienia nie mogą wymusić przeglądarki innych producentów ani inne aplikacje z funkcjami przeglądania stron internetowych."</string>
    <string name="permdesc_writeHistoryBookmarks" product="default" msgid="8497389531014185509">"Pozwala aplikacji na modyfikowanie historii i zakładek przeglądarki zapisanych na telefonie. Aplikacja będzie mogła usunąć lub zmodyfikować dane przeglądarki. Uwaga: to uprawnienie może nie być egzekwowane przez przeglądarki innych firm oraz inne aplikacje z możliwością przeglądania internetu."</string>
    <string name="permlab_setAlarm" msgid="1379294556362091814">"ustawianie alarmu"</string>
    <string name="permdesc_setAlarm" msgid="316392039157473848">"Pozwala aplikacji na ustawienie alarmu w zainstalowanej aplikacji budzika. Funkcja ta może nie być zaimplementowana w niektórych aplikacjach tego typu."</string>
    <string name="permlab_writeVoicemail" msgid="7309899891683938100">"zapisywanie poczty głosowej"</string>
    <string name="permdesc_writeVoicemail" msgid="6592572839715924830">"Zezwala aplikacji na modyfikowanie i usuwanie Twoich odebranych wiadomości poczty głosowej."</string>
    <string name="permlab_addVoicemail" msgid="5525660026090959044">"dodawanie poczty głosowej"</string>
    <string name="permdesc_addVoicemail" msgid="6604508651428252437">"Pozwala aplikacji na dodawanie wiadomości do skrzynki odbiorczej poczty głosowej."</string>
    <string name="permlab_readVoicemail" msgid="8415201752589140137">"odczytywanie poczty głosowej"</string>
    <string name="permdesc_readVoicemail" msgid="8926534735321616550">"Zezwala aplikacji na odczytywanie poczty głosowej."</string>
    <string name="permlab_writeGeolocationPermissions" msgid="5962224158955273932">"modyfikowanie pozwoleń przeglądarki dotyczących lokalizacji geograficznej"</string>
    <string name="permdesc_writeGeolocationPermissions" msgid="1083743234522638747">"Pozwala aplikacji na modyfikowanie uprawnień przeglądarki dotyczących lokalizacji geograficznej. Złośliwe aplikacje mogą używać tej opcji do wysyłania informacji o lokalizacji do dowolnych witryn."</string>
    <string name="permlab_packageVerificationAgent" msgid="5568139100645829117">"weryfikowanie pakietów"</string>
    <string name="permdesc_packageVerificationAgent" msgid="8437590190990843381">"Pozwala aplikacji na zweryfikowanie, czy pakiet można zainstalować."</string>
    <string name="permlab_bindPackageVerifier" msgid="4187786793360326654">"powiązanie z weryfikatorem pakietów"</string>
    <string name="permdesc_bindPackageVerifier" msgid="3180741773233862126">"Pozwala na wysyłanie żądań weryfikacji pakietu. To uprawnienie nie powinno być potrzebne zwykłym aplikacjom."</string>
    <string name="permlab_serialPort" msgid="546083327654631076">"dostęp do portów szeregowych"</string>
    <string name="permdesc_serialPort" msgid="2991639985224598193">"Umożliwia posiadaczowi dostęp do portów szeregowych przy użyciu interfejsu API narzędzia SerialManager."</string>
    <string name="permlab_accessContentProvidersExternally" msgid="5077774297943409285">"Dostęp do dostawców treści z zewnątrz"</string>
    <string name="permdesc_accessContentProvidersExternally" msgid="4544346486697853685">"Pozwala na dostęp do dostawców treści z powłoki. To uprawnienie nie powinno być potrzebne zwykłym aplikacjom."</string>
    <string name="permlab_updateLock" msgid="3527558366616680889">"odradzanie automatycznych aktualizacji urządzenia"</string>
    <string name="permdesc_updateLock" msgid="1655625832166778492">"Umożliwia posiadaczowi poinformowanie systemu, kiedy będzie dobry moment na ponowne uruchomienie wymagane do uaktualnienia urządzenia."</string>
    <string name="save_password_message" msgid="767344687139195790">"Czy chcesz, aby zapamiętać to hasło w przeglądarce?"</string>
    <string name="save_password_notnow" msgid="6389675316706699758">"Nie teraz"</string>
    <string name="save_password_remember" msgid="6491879678996749466">"Zapamiętaj"</string>
    <string name="save_password_never" msgid="8274330296785855105">"Nigdy"</string>
    <string name="open_permission_deny" msgid="7374036708316629800">"Nie masz pozwolenia na otwarcie tej strony."</string>
    <string name="text_copied" msgid="4985729524670131385">"Tekst został skopiowany do schowka."</string>
    <string name="more_item_label" msgid="4650918923083320495">"Więcej"</string>
    <string name="prepend_shortcut_label" msgid="2572214461676015642">"Menu+"</string>
    <string name="menu_space_shortcut_label" msgid="2410328639272162537">"spacja"</string>
    <string name="menu_enter_shortcut_label" msgid="2743362785111309668">"enter"</string>
    <string name="menu_delete_shortcut_label" msgid="3658178007202748164">"usuń"</string>
    <string name="search_go" msgid="8298016669822141719">"Szukaj"</string>
    <string name="search_hint" msgid="1733947260773056054">"Szukaj…"</string>
    <string name="searchview_description_search" msgid="6749826639098512120">"Szukaj"</string>
    <string name="searchview_description_query" msgid="5911778593125355124">"Wyszukiwane hasło"</string>
    <string name="searchview_description_clear" msgid="1330281990951833033">"Wyczyść zapytanie"</string>
    <string name="searchview_description_submit" msgid="2688450133297983542">"Wyślij zapytanie"</string>
    <string name="searchview_description_voice" msgid="2453203695674994440">"Wyszukiwanie głosowe"</string>
    <string name="enable_explore_by_touch_warning_title" msgid="7460694070309730149">"Włączyć Czytanie dotykiem?"</string>
    <string name="enable_explore_by_touch_warning_message" product="tablet" msgid="8655887539089910577">"<xliff:g id="ACCESSIBILITY_SERVICE_NAME">%1$s</xliff:g> chce włączyć Czytanie dotykiem. Gdy ta funkcja jest włączona, słyszysz i widzisz opisy elementów, które są pod Twoim palcem, oraz możesz obsługiwać tablet gestami."</string>
    <string name="enable_explore_by_touch_warning_message" product="default" msgid="2708199672852373195">"<xliff:g id="ACCESSIBILITY_SERVICE_NAME">%1$s</xliff:g> chce włączyć Czytanie dotykiem. Gdy ta funkcja jest włączona, słyszysz i widzisz opisy elementów, które są pod Twoim palcem, oraz możesz obsługiwać telefon gestami."</string>
    <string name="oneMonthDurationPast" msgid="7396384508953779925">"1 miesiąc temu"</string>
    <string name="beforeOneMonthDurationPast" msgid="909134546836499826">"Ponad 1 miesiąc temu"</string>
<<<<<<< HEAD
  <plurals name="num_seconds_ago">
    <item quantity="one" msgid="4869870056547896011">"sekundę temu"</item>
    <item quantity="other" msgid="3903706804349556379">"<xliff:g id="COUNT">%d</xliff:g> sek. temu"</item>
  </plurals>
  <plurals name="num_minutes_ago">
    <item quantity="one" msgid="3306787433088810191">"1 minutę temu"</item>
    <item quantity="other" msgid="2176942008915455116">"<xliff:g id="COUNT">%d</xliff:g> min temu"</item>
  </plurals>
  <plurals name="num_hours_ago">
    <item quantity="one" msgid="9150797944610821849">"godzinę temu"</item>
    <item quantity="other" msgid="2467273239587587569">"<xliff:g id="COUNT">%d</xliff:g> godz. temu"</item>
=======
  <plurals name="last_num_days">
    <item quantity="other" msgid="3069992808164318268">"Ostatnie (<xliff:g id="COUNT">%d</xliff:g>) dni"</item>
>>>>>>> 6d8886ac
  </plurals>
    <!-- no translation found for last_num_days:one (7555846096746489821) -->
    <string name="last_month" msgid="3959346739979055432">"Ostatni miesiąc"</string>
    <string name="older" msgid="5211975022815554840">"Starsze"</string>
    <string name="preposition_for_date" msgid="9093949757757445117">"w dniu <xliff:g id="DATE">%s</xliff:g>"</string>
    <string name="preposition_for_time" msgid="5506831244263083793">"o godzinie <xliff:g id="TIME">%s</xliff:g>"</string>
    <string name="preposition_for_year" msgid="5040395640711867177">"w <xliff:g id="YEAR">%s</xliff:g> r."</string>
    <string name="day" msgid="8144195776058119424">"dzień"</string>
    <string name="days" msgid="4774547661021344602">"dni"</string>
    <string name="hour" msgid="2126771916426189481">"godzina"</string>
    <string name="hours" msgid="894424005266852993">"godzin"</string>
    <string name="minute" msgid="9148878657703769868">"min"</string>
    <string name="minutes" msgid="5646001005827034509">"minut"</string>
    <string name="second" msgid="3184235808021478">"s"</string>
    <string name="seconds" msgid="3161515347216589235">"S"</string>
    <string name="week" msgid="5617961537173061583">"tydzień"</string>
    <string name="weeks" msgid="6509623834583944518">"tygodni"</string>
    <string name="year" msgid="4001118221013892076">"rok"</string>
    <string name="years" msgid="6881577717993213522">"lat"</string>
  <plurals name="duration_seconds">
    <item quantity="one" msgid="6962015528372969481">"1 sekunda"</item>
    <item quantity="other" msgid="1886107766577166786">"<xliff:g id="COUNT">%d</xliff:g> s"</item>
  </plurals>
  <plurals name="duration_minutes">
    <item quantity="one" msgid="4915414002546085617">"1 minuta"</item>
    <item quantity="other" msgid="3165187169224908775">"<xliff:g id="COUNT">%d</xliff:g> min"</item>
  </plurals>
  <plurals name="duration_hours">
    <item quantity="one" msgid="8917467491248809972">"1 godzina"</item>
    <item quantity="other" msgid="3863962854246773930">"<xliff:g id="COUNT">%d</xliff:g> godz."</item>
  </plurals>
    <string name="VideoView_error_title" msgid="3534509135438353077">"Problem z filmem"</string>
    <string name="VideoView_error_text_invalid_progressive_playback" msgid="3186670335938670444">"Ten film nie nadaje się do strumieniowego przesyłania do tego urządzenia."</string>
    <string name="VideoView_error_text_unknown" msgid="3450439155187810085">"Nie można odtworzyć tego filmu."</string>
    <string name="VideoView_error_button" msgid="2822238215100679592">"OK"</string>
    <string name="relative_time" msgid="1818557177829411417">"<xliff:g id="DATE">%1$s</xliff:g>, <xliff:g id="TIME">%2$s</xliff:g>"</string>
    <string name="noon" msgid="7245353528818587908">"południe"</string>
    <string name="Noon" msgid="3342127745230013127">"Południe"</string>
    <string name="midnight" msgid="7166259508850457595">"północ"</string>
    <string name="Midnight" msgid="5630806906897892201">"Północ"</string>
    <string name="elapsed_time_short_format_mm_ss" msgid="4431555943828711473">"<xliff:g id="MINUTES">%1$02d</xliff:g>:<xliff:g id="SECONDS">%2$02d</xliff:g>"</string>
    <string name="elapsed_time_short_format_h_mm_ss" msgid="1846071997616654124">"<xliff:g id="HOURS">%1$d</xliff:g>:<xliff:g id="MINUTES">%2$02d</xliff:g>:<xliff:g id="SECONDS">%3$02d</xliff:g>"</string>
    <string name="selectAll" msgid="6876518925844129331">"Zaznacz wszystko"</string>
    <string name="cut" msgid="3092569408438626261">"Wytnij"</string>
    <string name="copy" msgid="2681946229533511987">"Kopiuj"</string>
    <string name="paste" msgid="5629880836805036433">"Wklej"</string>
    <string name="replace" msgid="5781686059063148930">"Zastąp"</string>
    <string name="delete" msgid="6098684844021697789">"Usuń"</string>
    <string name="copyUrl" msgid="2538211579596067402">"Kopiuj adres URL"</string>
    <string name="selectTextMode" msgid="1018691815143165326">"Zaznacz tekst"</string>
    <string name="textSelectionCABTitle" msgid="5236850394370820357">"Zaznaczanie tekstu"</string>
    <string name="addToDictionary" msgid="4352161534510057874">"Dodaj do słownika"</string>
    <string name="deleteText" msgid="6979668428458199034">"Usuń"</string>
    <string name="inputMethod" msgid="1653630062304567879">"Sposób wprowadzania tekstu"</string>
    <string name="editTextMenuTitle" msgid="4909135564941815494">"Działania na tekście"</string>
    <string name="low_internal_storage_view_title" msgid="5576272496365684834">"Kończy się miejsce"</string>
    <string name="low_internal_storage_view_text" msgid="6640505817617414371">"Niektóre funkcje systemu mogą nie działać"</string>
    <string name="low_internal_storage_view_text_no_boot" msgid="6935190099204693424">"Za mało pamięci w systemie. Upewnij się, że masz 250 MB wolnego miejsca i uruchom urządzenie ponownie."</string>
    <string name="app_running_notification_title" msgid="8718335121060787914">"Aplikacja <xliff:g id="APP_NAME">%1$s</xliff:g> jest uruchomiona"</string>
    <string name="app_running_notification_text" msgid="4653586947747330058">"Kliknij, aby uzyskać więcej informacji lub zatrzymać aplikację."</string>
    <string name="ok" msgid="5970060430562524910">"OK"</string>
    <string name="cancel" msgid="6442560571259935130">"Anuluj"</string>
    <string name="yes" msgid="5362982303337969312">"OK"</string>
    <string name="no" msgid="5141531044935541497">"Anuluj"</string>
    <string name="dialog_alert_title" msgid="2049658708609043103">"Uwaga"</string>
    <string name="loading" msgid="7933681260296021180">"Wczytywanie…"</string>
    <string name="capital_on" msgid="1544682755514494298">"Wł"</string>
    <string name="capital_off" msgid="6815870386972805832">"Wył"</string>
    <string name="whichApplication" msgid="4533185947064773386">"Wykonaj czynność przez..."</string>
    <string name="whichApplicationNamed" msgid="8260158865936942783">"Wykonaj czynność w aplikacji %1$s"</string>
    <string name="whichViewApplication" msgid="3272778576700572102">"Otwórz w aplikacji"</string>
    <string name="whichViewApplicationNamed" msgid="2286418824011249620">"Otwórz w aplikacji %1$s"</string>
    <string name="whichEditApplication" msgid="144727838241402655">"Edytuj w aplikacji"</string>
    <string name="whichEditApplicationNamed" msgid="1775815530156447790">"Edytuj w aplikacji %1$s"</string>
    <string name="whichSendApplication" msgid="6902512414057341668">"Udostępnij przez"</string>
    <string name="whichSendApplicationNamed" msgid="2799370240005424391">"Udostępnij przez %1$s"</string>
    <string name="whichHomeApplication" msgid="4307587691506919691">"Wybierz aplikację ekranu głównego"</string>
    <string name="whichHomeApplicationNamed" msgid="4493438593214760979">"Użyj %1$s jako ekranu głównego"</string>
    <string name="alwaysUse" msgid="4583018368000610438">"Domyślne dla tej czynności"</string>
    <string name="use_a_different_app" msgid="8134926230585710243">"Użyj innej aplikacji"</string>
    <string name="clearDefaultHintMsg" msgid="3252584689512077257">"Wyczyść wartości domyślne w: Ustawienia systemu &gt; Aplikacje &gt; Pobrane."</string>
    <string name="chooseActivity" msgid="7486876147751803333">"Wybierz czynność"</string>
    <string name="chooseUsbActivity" msgid="6894748416073583509">"Wybierz aplikację dla urządzenia USB"</string>
    <string name="noApplications" msgid="2991814273936504689">"Żadna z aplikacji nie może wykonać tej czynności."</string>
    <string name="aerr_title" msgid="1905800560317137752"></string>
    <string name="aerr_application" msgid="932628488013092776">"Niestety, aplikacja <xliff:g id="APPLICATION">%1$s</xliff:g> została zatrzymana."</string>
    <string name="aerr_process" msgid="4507058997035697579">"Niestety, proces <xliff:g id="PROCESS">%1$s</xliff:g> został zatrzymany."</string>
    <string name="anr_title" msgid="4351948481459135709"></string>
    <string name="anr_activity_application" msgid="1904477189057199066">"Aplikacja <xliff:g id="APPLICATION">%2$s</xliff:g> nie reaguje.\n\nCzy chcesz ją zamknąć?"</string>
    <string name="anr_activity_process" msgid="5776209883299089767">"Działanie <xliff:g id="ACTIVITY">%1$s</xliff:g> nie odpowiada.\n\nCzy chcesz je zakończyć?"</string>
    <string name="anr_application_process" msgid="8941757607340481057">"Aplikacja <xliff:g id="APPLICATION">%1$s</xliff:g> nie reaguje. Czy chcesz ją zamknąć?"</string>
    <string name="anr_process" msgid="6513209874880517125">"Proces <xliff:g id="PROCESS">%1$s</xliff:g> nie odpowiada.\n\nCzy chcesz go zakończyć?"</string>
    <string name="force_close" msgid="8346072094521265605">"OK"</string>
    <string name="report" msgid="4060218260984795706">"Zgłoś"</string>
    <string name="wait" msgid="7147118217226317732">"Czekaj"</string>
    <string name="webpage_unresponsive" msgid="3272758351138122503">"Strona nie odpowiada na żądania.\n\nZamknąć ją?"</string>
    <string name="launch_warning_title" msgid="1547997780506713581">"Aplikacja przekierowana"</string>
    <string name="launch_warning_replace" msgid="6202498949970281412">"Aplikacja <xliff:g id="APP_NAME">%1$s</xliff:g> jest uruchomiona."</string>
    <string name="launch_warning_original" msgid="188102023021668683">"Aplikacja <xliff:g id="APP_NAME">%1$s</xliff:g> została pierwotnie uruchomiona."</string>
    <string name="screen_compat_mode_scale" msgid="3202955667675944499">"Skala"</string>
    <string name="screen_compat_mode_show" msgid="4013878876486655892">"Zawsze pokazuj"</string>
    <string name="screen_compat_mode_hint" msgid="1064524084543304459">"Włącz ponownie, wybierając Ustawienia systemowe &gt; Aplikacje &gt; Pobrane."</string>
    <string name="smv_application" msgid="3307209192155442829">"Aplikacja <xliff:g id="APPLICATION">%1$s</xliff:g> (proces <xliff:g id="PROCESS">%2$s</xliff:g>) naruszyła wymuszone przez siebie zasady StrictMode."</string>
    <string name="smv_process" msgid="5120397012047462446">"Proces <xliff:g id="PROCESS">%1$s</xliff:g> naruszył wymuszone przez siebie zasady StrictMode."</string>
    <string name="android_upgrading_title" msgid="1584192285441405746">"Android jest uaktualniany..."</string>
    <string name="android_start_title" msgid="8418054686415318207">"Android się uruchamia…"</string>
    <string name="android_upgrading_fstrim" msgid="8036718871534640010">"Optymalizacja pamięci."</string>
    <string name="android_upgrading_apk" msgid="7904042682111526169">"Optymalizowanie aplikacji <xliff:g id="NUMBER_0">%1$d</xliff:g> z <xliff:g id="NUMBER_1">%2$d</xliff:g>."</string>
    <string name="android_preparing_apk" msgid="8162599310274079154">"Przygotowuję aplikację <xliff:g id="APPNAME">%1$s</xliff:g>."</string>
    <string name="android_upgrading_starting_apps" msgid="451464516346926713">"Uruchamianie aplikacji."</string>
    <string name="android_upgrading_complete" msgid="1405954754112999229">"Kończenie uruchamiania."</string>
    <string name="heavy_weight_notification" msgid="9087063985776626166">"Działa <xliff:g id="APP">%1$s</xliff:g>"</string>
    <string name="heavy_weight_notification_detail" msgid="1721681741617898865">"Dotknij, aby przejść do aplikacji."</string>
    <string name="heavy_weight_switcher_title" msgid="7153167085403298169">"Czy przełączyć aplikacje?"</string>
    <string name="heavy_weight_switcher_text" msgid="7022631924534406403">"Działa już inna aplikacja, którą trzeba zatrzymać, aby możliwe było uruchomienie nowej."</string>
    <string name="old_app_action" msgid="493129172238566282">"Powrót do aplikacji <xliff:g id="OLD_APP">%1$s</xliff:g>"</string>
    <string name="old_app_description" msgid="2082094275580358049">"Nie uruchamiaj nowej aplikacji."</string>
    <string name="new_app_action" msgid="5472756926945440706">"Uruchom <xliff:g id="OLD_APP">%1$s</xliff:g>"</string>
    <string name="new_app_description" msgid="1932143598371537340">"Zatrzymaj starą aplikację bez zapisywania."</string>
    <string name="sendText" msgid="5209874571959469142">"Wybierz czynność, jaka ma zostać wykonana na tekście"</string>
    <string name="volume_ringtone" msgid="6885421406845734650">"Głośność dzwonka"</string>
    <string name="volume_music" msgid="5421651157138628171">"Głośność multimediów"</string>
    <string name="volume_music_hint_playing_through_bluetooth" msgid="9165984379394601533">"Odtwarzanie przez Bluetooth"</string>
    <string name="volume_music_hint_silent_ringtone_selected" msgid="8310739960973156272">"Ustawiono cichy dzwonek"</string>
    <string name="volume_call" msgid="3941680041282788711">"Głośność podczas połączenia"</string>
    <string name="volume_bluetooth_call" msgid="2002891926351151534">"Głośność Bluetooth w czasie połączenia"</string>
    <string name="volume_alarm" msgid="1985191616042689100">"Głośność alarmu"</string>
    <string name="volume_notification" msgid="2422265656744276715">"Głośność powiadomienia"</string>
    <string name="volume_unknown" msgid="1400219669770445902">"Głośność"</string>
    <string name="volume_icon_description_bluetooth" msgid="6538894177255964340">"Głośność Bluetooth"</string>
    <string name="volume_icon_description_ringer" msgid="3326003847006162496">"Głośność dzwonka"</string>
    <string name="volume_icon_description_incall" msgid="8890073218154543397">"Głośność w czasie połączenia"</string>
    <string name="volume_icon_description_media" msgid="4217311719665194215">"Głośność multimediów"</string>
    <string name="volume_icon_description_notification" msgid="7044986546477282274">"Głośność powiadomień"</string>
    <string name="ringtone_default" msgid="3789758980357696936">"Dzwonek domyślny"</string>
    <string name="ringtone_default_with_actual" msgid="8129563480895990372">"Dzwonek domyślny (<xliff:g id="ACTUAL_RINGTONE">%1$s</xliff:g>)"</string>
    <string name="ringtone_silent" msgid="7937634392408977062">"Brak"</string>
    <string name="ringtone_picker_title" msgid="3515143939175119094">"Dzwonki"</string>
    <string name="ringtone_unknown" msgid="5477919988701784788">"Nieznany dzwonek"</string>
  <plurals name="wifi_available">
    <item quantity="one" msgid="6654123987418168693">"Sieć Wi-Fi jest dostępna"</item>
    <item quantity="other" msgid="4192424489168397386">"Dostępne sieci Wi-Fi"</item>
  </plurals>
  <plurals name="wifi_available_detailed">
    <item quantity="one" msgid="1634101450343277345">"Otwórz dostępne sieci Wi-Fi"</item>
    <item quantity="other" msgid="7915895323644292768">"Otwórz dostępne sieci Wi-Fi"</item>
  </plurals>
    <string name="wifi_available_sign_in" msgid="4029489716605255386">"Zaloguj się do sieci Wi-Fi."</string>
    <string name="network_available_sign_in" msgid="8495155593358054676">"Zaloguj się do sieci"</string>
    <!-- no translation found for network_available_sign_in_detailed (8000081941447976118) -->
    <skip />
    <string name="wifi_watchdog_network_disabled" msgid="7904214231651546347">"Nie można połączyć się z siecią Wi-Fi."</string>
    <string name="wifi_watchdog_network_disabled_detailed" msgid="5548780776418332675">" ma powolne połączenie internetowe."</string>
    <string name="wifi_connect_alert_title" msgid="8455846016001810172">"Zezwolić na połączenie?"</string>
    <string name="wifi_connect_alert_message" msgid="6451273376815958922">"Aplikacja %1$s chce połączyć się z siecią Wi-Fi %2$s"</string>
    <string name="wifi_connect_default_application" msgid="7143109390475484319">"Aplikacja"</string>
    <string name="wifi_p2p_dialog_title" msgid="97611782659324517">"Wi-Fi Direct"</string>
    <string name="wifi_p2p_turnon_message" msgid="2909250942299627244">"Uruchom Wi-Fi Direct. Spowoduje to wyłączenie klienta lub punktu dostępu Wi-Fi."</string>
    <string name="wifi_p2p_failed_message" msgid="3763669677935623084">"Nie można uruchomić Wi-Fi Direct."</string>
    <string name="wifi_p2p_enabled_notification_title" msgid="2068321881673734886">"Wi-Fi Direct włączone"</string>
    <string name="wifi_p2p_enabled_notification_message" msgid="1638949953993894335">"Dotknij, aby zmienić ustawienia"</string>
    <string name="accept" msgid="1645267259272829559">"Akceptuj"</string>
    <string name="decline" msgid="2112225451706137894">"Odrzuć"</string>
    <string name="wifi_p2p_invitation_sent_title" msgid="1318975185112070734">"Wysłano zaproszenie"</string>
    <string name="wifi_p2p_invitation_to_connect_title" msgid="4958803948658533637">"Zaproszenie do połączenia"</string>
    <string name="wifi_p2p_from_message" msgid="570389174731951769">"Od:"</string>
    <string name="wifi_p2p_to_message" msgid="248968974522044099">"Do:"</string>
    <string name="wifi_p2p_enter_pin_message" msgid="5920929550367828970">"Wpisz wymagany kod PIN:"</string>
    <string name="wifi_p2p_show_pin_message" msgid="8530563323880921094">"Kod PIN:"</string>
    <string name="wifi_p2p_frequency_conflict_message" product="tablet" msgid="8012981257742232475">"Na czas połączenia z <xliff:g id="DEVICE_NAME">%1$s</xliff:g> tablet zostanie tymczasowo odłączony od Wi-Fi"</string>
    <string name="wifi_p2p_frequency_conflict_message" product="tv" msgid="3087858235069421128">"Telewizor zostanie tymczasowo odłączony od Wi-Fi, gdy jest podłączony do urządzenia <xliff:g id="DEVICE_NAME">%1$s</xliff:g>"</string>
    <string name="wifi_p2p_frequency_conflict_message" product="default" msgid="7363907213787469151">"Na czas połączenia z <xliff:g id="DEVICE_NAME">%1$s</xliff:g> telefon zostanie tymczasowo odłączony od Wi-Fi"</string>
    <string name="select_character" msgid="3365550120617701745">"Wstaw znak"</string>
    <string name="sms_control_title" msgid="7296612781128917719">"Wysyłanie wiadomości SMS"</string>
    <string name="sms_control_message" msgid="3867899169651496433">"Aplikacja &lt;b&gt;<xliff:g id="APP_NAME">%1$s</xliff:g>&lt;/b&gt; wysyła wiele SMS-ów. Chcesz pozwolić tej aplikacji dalej wysyłać SMS-y?"</string>
    <string name="sms_control_yes" msgid="3663725993855816807">"Pozwól"</string>
    <string name="sms_control_no" msgid="625438561395534982">"Odmów"</string>
    <string name="sms_short_code_confirm_message" msgid="1645436466285310855">"&lt;b&gt;<xliff:g id="APP_NAME">%1$s</xliff:g>&lt;/b&gt; chce wysłać wiadomość do &lt;b&gt;<xliff:g id="DEST_ADDRESS">%2$s</xliff:g>&lt;/b&gt;."</string>
    <string name="sms_short_code_details" msgid="5873295990846059400">"To "<b>"może spowodować naliczenie opłat"</b>" przez operatora komórkowego."</string>
    <string name="sms_premium_short_code_details" msgid="7869234868023975"><b>"Spowoduje to naliczanie opłat przez operatora komórkowego."</b></string>
    <string name="sms_short_code_confirm_allow" msgid="4458878637111023413">"Wyślij"</string>
    <string name="sms_short_code_confirm_deny" msgid="2927389840209170706">"Anuluj"</string>
    <string name="sms_short_code_remember_choice" msgid="5289538592272218136">"Zapamiętaj mój wybór"</string>
    <string name="sms_short_code_remember_undo_instruction" msgid="4960944133052287484">"Możesz to zmienić: Ustawienia &gt; Aplikacje"</string>
    <string name="sms_short_code_confirm_always_allow" msgid="3241181154869493368">"Zawsze zezwalaj"</string>
    <string name="sms_short_code_confirm_never_allow" msgid="446992765774269673">"Nigdy nie zezwalaj"</string>
    <string name="sim_removed_title" msgid="6227712319223226185">"Karta SIM wyjęta"</string>
    <string name="sim_removed_message" msgid="5450336489923274918">"Sieć komórkowa będzie niedostępna do chwili, gdy ponownie uruchomisz urządzenie po włożeniu ważnej karty SIM."</string>
    <string name="sim_done_button" msgid="827949989369963775">"Gotowe"</string>
    <string name="sim_added_title" msgid="3719670512889674693">"Dodano kartę SIM"</string>
    <string name="sim_added_message" msgid="7797975656153714319">"Uruchom urządzenie ponownie, by uzyskać dostęp do sieci komórkowej."</string>
    <string name="sim_restart_button" msgid="4722407842815232347">"Uruchom ponownie"</string>
    <string name="time_picker_dialog_title" msgid="8349362623068819295">"Ustaw godzinę"</string>
    <string name="date_picker_dialog_title" msgid="5879450659453782278">"Ustaw datę"</string>
    <string name="date_time_set" msgid="5777075614321087758">"Ustaw"</string>
    <string name="date_time_done" msgid="2507683751759308828">"Gotowe"</string>
    <string name="perms_new_perm_prefix" msgid="8257740710754301407"><font size="12" fgcolor="#ff33b5e5">"NOWE: "</font></string>
    <string name="perms_description_app" msgid="5139836143293299417">"Dostarczane przez <xliff:g id="APP_NAME">%1$s</xliff:g>."</string>
    <string name="no_permissions" msgid="7283357728219338112">"Nie są wymagane żadne uprawnienia"</string>
    <string name="perm_costs_money" msgid="4902470324142151116">"to może generować dodatkowe koszty"</string>
    <string name="usb_storage_activity_title" msgid="4465055157209648641">"Pamięć masowa USB"</string>
    <string name="usb_storage_title" msgid="5901459041398751495">"Połączenie przez USB"</string>
    <string name="usb_storage_message" product="nosdcard" msgid="3308538094316477839">"Nawiązano połączenie z komputerem przez USB. Jeśli chcesz skopiować pliki między komputerem a nośnikiem USB systemu Android, dotknij poniższego przycisku."</string>
    <string name="usb_storage_message" product="default" msgid="805351000446037811">"Nawiązano połączenie z komputerem przez USB. Jeśli chcesz skopiować pliki między komputerem a kartą SD systemu Android, dotknij poniższego przycisku."</string>
    <string name="usb_storage_button_mount" msgid="1052259930369508235">"Włącz nośnik USB"</string>
    <string name="usb_storage_error_message" product="nosdcard" msgid="3017045217365540658">"Wystąpił problem z użyciem nośnika USB jako pamięci masowej USB."</string>
    <string name="usb_storage_error_message" product="default" msgid="2876018512716970313">"Wystąpił problem z użyciem karty SD jako nośnika pamięci masowej USB."</string>
    <string name="usb_storage_notification_title" msgid="8175892554757216525">"Połączenie przez USB"</string>
    <string name="usb_storage_notification_message" msgid="939822783828183763">"Dotknij, aby skopiować pliki do/z komputera."</string>
    <string name="usb_storage_stop_notification_title" msgid="2336058396663516017">"Wyłącz nośnik USB"</string>
    <string name="usb_storage_stop_notification_message" msgid="1656852098555623822">"Dotknij, aby wyłączyć nośnik USB."</string>
    <string name="usb_storage_stop_title" msgid="660129851708775853">"Nośnik USB w użyciu"</string>
    <string name="usb_storage_stop_message" product="nosdcard" msgid="4264025280777219521">"Przed wyłączeniem nośnika USB odłącz („wyjmij”) nośnik USB systemu Android od komputera."</string>
    <string name="usb_storage_stop_message" product="default" msgid="8043969782460613114">"Przed wyłączeniem nośnika USB odłącz („wyjmij”) kartę SD systemu Android od komputera."</string>
    <string name="usb_storage_stop_button_mount" msgid="7060218034900696029">"Wyłącz nośnik USB"</string>
    <string name="usb_storage_stop_error_message" msgid="1970374898263063836">"Wystąpił problem podczas wyłączania nośnika USB. Sprawdź, czy host USB został odłączony, a następnie spróbuj ponownie."</string>
    <string name="dlg_confirm_kill_storage_users_title" msgid="963039033470478697">"Włącz nośnik USB"</string>
    <string name="dlg_confirm_kill_storage_users_text" msgid="5100428757107469454">"Po włączeniu nośnika USB niektóre używane aplikacje zostaną zatrzymane i mogą być niedostępne do chwili jego wyłączenia."</string>
    <string name="dlg_error_title" msgid="7323658469626514207">"Operacja USB zakończona niepowodzeniem"</string>
    <string name="dlg_ok" msgid="7376953167039865701">"OK"</string>
    <string name="usb_mtp_notification_title" msgid="3699913097391550394">"Podłączono urządzenie multimedialne"</string>
    <string name="usb_ptp_notification_title" msgid="1960817192216064833">"Podłączono jako aparat."</string>
    <string name="usb_cd_installer_notification_title" msgid="6774712827892090754">"Podłączono jako nośnik instalacyjny."</string>
    <string name="usb_accessory_notification_title" msgid="7848236974087653666">"Podłączono akcesorium USB"</string>
    <string name="usb_notification_message" msgid="2290859399983720271">"Dotknij, aby wyświetlić inne opcje USB."</string>
    <string name="extmedia_format_title" product="nosdcard" msgid="9020092196061007262">"Czy sformatować nośnik USB?"</string>
    <string name="extmedia_format_title" product="default" msgid="3648415921526526069">"Czy sformatować kartę SD?"</string>
    <string name="extmedia_format_message" product="nosdcard" msgid="3934016853425761078">"Wszystkie pliki zapisane na nośniku USB zostaną usunięte. Tej czynności nie można cofnąć."</string>
    <string name="extmedia_format_message" product="default" msgid="14131895027543830">"Wszystkie dane na karcie zostaną utracone."</string>
    <string name="extmedia_format_button_format" msgid="4131064560127478695">"Formatuj"</string>
    <string name="adb_active_notification_title" msgid="6729044778949189918">"Podłączono moduł debugowania USB"</string>
    <string name="adb_active_notification_message" msgid="1016654627626476142">"Dotknij, aby wyłączyć debugowanie USB."</string>
    <string name="select_input_method" msgid="8547250819326693584">"Zmień klawiaturę"</string>
    <string name="configure_input_methods" msgid="4769971288371946846">"Wybierz klawiatury"</string>
    <string name="show_ime" msgid="9157568568695230830">"Pokaż metodę wprowadzania"</string>
    <string name="hardware" msgid="7517821086888990278">"Sprzęt"</string>
    <string name="select_keyboard_layout_notification_title" msgid="1407367017263030773">"Wybierz układ klawiatury"</string>
    <string name="select_keyboard_layout_notification_message" msgid="4465907700449257063">"Kliknij, by wybrać układ klawiatury."</string>
    <string name="fast_scroll_alphabet" msgid="5433275485499039199">" AĄBCĆDEĘFGHIJKLŁMNŃOÓPQRSŚTUVWXYZŹŻ"</string>
    <string name="fast_scroll_numeric_alphabet" msgid="4030170524595123610">" 0123456789ABCDEFGHIJKLMNOPQRSTUVWXYZ"</string>
    <string name="candidates_style" msgid="4333913089637062257"><u>"kandydaci"</u></string>
    <string name="ext_media_checking_notification_title" product="nosdcard" msgid="3449816005351468560">"Przygotowywanie nośnika USB"</string>
    <string name="ext_media_checking_notification_title" product="default" msgid="5457603418970994050">"Przygotowywanie karty SD"</string>
    <string name="ext_media_checking_notification_message" msgid="8287319882926737053">"Sprawdzanie w poszukiwaniu błędów."</string>
    <string name="ext_media_nofs_notification_title" product="nosdcard" msgid="7788040745686229307">"Pusty nośnik USB"</string>
    <string name="ext_media_nofs_notification_title" product="default" msgid="780477838241212997">"Pusta karta SD"</string>
    <string name="ext_media_nofs_notification_message" product="nosdcard" msgid="7840121067427269500">"Nośnik USB jest pusty lub zawiera nieobsługiwany system plików."</string>
    <string name="ext_media_nofs_notification_message" product="default" msgid="8641065641786923604">"Karta SD jest pusta lub zawiera nieobsługiwany system plików."</string>
    <string name="ext_media_unmountable_notification_title" product="nosdcard" msgid="2090046769532713563">"Uszkodzony nośnik USB"</string>
    <string name="ext_media_unmountable_notification_title" product="default" msgid="6410723906019100189">"Uszkodzona karta SD"</string>
    <string name="ext_media_unmountable_notification_message" product="nosdcard" msgid="1795917578395333280">"Nośnik USB jest uszkodzony. Spróbuj go sformatować."</string>
    <string name="ext_media_unmountable_notification_message" product="default" msgid="1753898567525568253">"Karta SD jest uszkodzona. Spróbuj ją sformatować."</string>
    <string name="ext_media_badremoval_notification_title" product="nosdcard" msgid="1661683031330951073">"Nośnik USB został nagle wyjęty"</string>
    <string name="ext_media_badremoval_notification_title" product="default" msgid="6872152882604407837">"Karta SD została nieoczekiwanie wyjęta"</string>
    <string name="ext_media_badremoval_notification_message" product="nosdcard" msgid="4329848819865594241">"Odłącz nośnik USB przed jego wyjęciem, aby uniknąć utraty danych."</string>
    <string name="ext_media_badremoval_notification_message" product="default" msgid="7260183293747448241">"Odłącz kartę SD przed jej wyjęciem, aby uniknąć utraty danych."</string>
    <string name="ext_media_safe_unmount_notification_title" product="nosdcard" msgid="3967973893270360230">"Można wyjąć nośnik USB"</string>
    <string name="ext_media_safe_unmount_notification_title" product="default" msgid="6729801130790616200">"Można bezpiecznie usunąć kartę SD"</string>
    <string name="ext_media_safe_unmount_notification_message" product="nosdcard" msgid="6142195361606493530">"Możesz bezpiecznie wyjąć nośnik USB."</string>
    <string name="ext_media_safe_unmount_notification_message" product="default" msgid="568841278138377604">"Możesz bezpiecznie wyjąć kartę SD."</string>
    <string name="ext_media_nomedia_notification_title" product="nosdcard" msgid="4486377230140227651">"Wyjęto nośnik USB"</string>
    <string name="ext_media_nomedia_notification_title" product="default" msgid="8902518030404381318">"Usunięta karta SD"</string>
    <string name="ext_media_nomedia_notification_message" product="nosdcard" msgid="6921126162580574143">"Nośnik USB został wyjęty. Włóż nowy nośnik."</string>
    <string name="ext_media_nomedia_notification_message" product="default" msgid="3870120652983659641">"Karta SD została wyjęta. Włóż nową kartę."</string>
    <string name="activity_list_empty" msgid="1675388330786841066">"Nie znaleziono pasujących działań."</string>
    <string name="permlab_pkgUsageStats" msgid="8787352074326748892">"aktualizowanie statystyk użycia komponentu"</string>
    <string name="permdesc_pkgUsageStats" msgid="1106612424254277630">"Pozwala aplikacji na modyfikowanie zebranych statystyk użytkowania składnika. Nieprzeznaczone dla zwykłych aplikacji."</string>
    <string name="permlab_copyProtectedData" msgid="4341036311211406692">"kopiowanie zawartości"</string>
    <string name="permdesc_copyProtectedData" msgid="4390697124288317831">"Pozwala aplikacji na wywoływanie domyślnej usługi kontenera w celu skopiowania zawartości. Nieprzeznaczone dla zwykłych aplikacji."</string>
    <string name="permlab_route_media_output" msgid="1642024455750414694">"Kierowanie wyjścia multimediów"</string>
    <string name="permdesc_route_media_output" msgid="4932818749547244346">"Pozwala aplikacji na kierowanie wyjściowych danych multimedialnych do innych urządzeń zewnętrznych."</string>
    <string name="permlab_access_keyguard_secure_storage" msgid="7565552237977815047">"Dostęp do bezpiecznego magazynu kluczy"</string>
    <string name="permdesc_access_keyguard_secure_storage" msgid="5866245484303285762">"Zezwala aplikacji na dostęp do bezpiecznego magazynu kluczy."</string>
    <string name="permlab_control_keyguard" msgid="172195184207828387">"Kontroluj wyświetlanie i ukrywanie zabezpieczenia kluczami"</string>
    <string name="permdesc_control_keyguard" msgid="3043732290518629061">"Umożliwia aplikacji kontrolowanie zabezpieczenia kluczami."</string>
    <string name="permlab_trust_listener" msgid="1765718054003704476">"Monitoruj zmiany w stanie zaufania."</string>
    <string name="permdesc_trust_listener" msgid="8233895334214716864">"Zezwala aplikacji na monitorowanie zmian w stanie zaufania."</string>
    <string name="permlab_provide_trust_agent" msgid="5465587586091358316">"Dostarczanie agenta zaufania"</string>
    <string name="permdesc_provide_trust_agent" msgid="3865702641053068148">"Zezwala aplikacji na dostarczanie agenta zaufania."</string>
    <string name="permlab_launch_trust_agent_settings" msgid="5859430082240410200">"Otwieranie menu ustawień agenta zaufania"</string>
    <string name="permdesc_launch_trust_agent_settings" msgid="8185142708644913381">"Zezwala aplikacji na uruchamianie akcji, która zmienia sposób działania agenta zaufania."</string>
    <string name="permlab_bind_trust_agent_service" msgid="8242093169457695334">"Powiązanie z usługą agenta zaufania"</string>
    <string name="permdesc_bind_trust_agent_service" msgid="7041930026024507515">"Zezwala aplikacji na powiązanie z usługą agenta zaufania."</string>
    <string name="permlab_recovery" msgid="3157024487744125846">"Interakcja z systemem odzyskiwania i aktualizacjami"</string>
    <string name="permdesc_recovery" msgid="8511774533266359571">"Zezwala aplikacji na interakcję z systemem odzyskiwania i aktualizacjami systemu."</string>
    <string name="permlab_manageMediaProjection" msgid="1120495449419929218">"Zarządzanie sesjami wyświetlania multimediów"</string>
    <string name="permdesc_manageMediaProjection" msgid="8053759147529492856">"Zezwala aplikacji na zarządzanie sesjami wyświetlania multimediów. Te sesje mogą umożliwić aplikacjom zapisywanie dźwięku i obrazu. Zwykłe aplikacje nie powinny żądać tego uprawnienia."</string>
    <string name="permlab_readInstallSessions" msgid="6165432407628065939">"Odczyt sesji instalacji"</string>
    <string name="permdesc_readInstallSessions" msgid="2049771699626019849">"Pozwala aplikacji odczytywać sesje instalacji. Umożliwia to jej na poznanie szczegółów aktywnych instalacji pakietów."</string>
    <string name="tutorial_double_tap_to_zoom_message_short" msgid="4070433208160063538">"Dotknij dwukrotnie, aby sterować powiększeniem."</string>
    <string name="gadget_host_error_inflating" msgid="4882004314906466162">"Nie można dodać widżetu."</string>
    <string name="ime_action_go" msgid="8320845651737369027">"OK"</string>
    <string name="ime_action_search" msgid="658110271822807811">"Szukaj"</string>
    <string name="ime_action_send" msgid="2316166556349314424">"Wyślij"</string>
    <string name="ime_action_next" msgid="3138843904009813834">"Dalej"</string>
    <string name="ime_action_done" msgid="8971516117910934605">"Gotowe"</string>
    <string name="ime_action_previous" msgid="1443550039250105948">"Wstecz"</string>
    <string name="ime_action_default" msgid="2840921885558045721">"Wykonaj"</string>
    <string name="dial_number_using" msgid="5789176425167573586">"Połącz\nz numerem <xliff:g id="NUMBER">%s</xliff:g>"</string>
    <string name="create_contact_using" msgid="4947405226788104538">"Utwórz kontakt\ndla numeru <xliff:g id="NUMBER">%s</xliff:g>"</string>
    <string name="grant_credentials_permission_message_header" msgid="2106103817937859662">"Co najmniej jedna z następujących aplikacji żąda uprawnień dostępu do Twojego konta – teraz i w przyszłości."</string>
    <string name="grant_credentials_permission_message_footer" msgid="3125211343379376561">"Chcesz zezwolić na to żądanie?"</string>
    <string name="grant_permissions_header_text" msgid="6874497408201826708">"Prośba o dostęp"</string>
    <string name="allow" msgid="7225948811296386551">"Zezwól"</string>
    <string name="deny" msgid="2081879885755434506">"Odmów"</string>
    <string name="permission_request_notification_title" msgid="6486759795926237907">"Prośba o pozwolenie"</string>
    <string name="permission_request_notification_with_subtitle" msgid="8530393139639560189">"Prośba o pozwolenie\ndotyczące konta <xliff:g id="ACCOUNT">%s</xliff:g>"</string>
    <string name="forward_intent_to_owner" msgid="1207197447013960896">"Używasz tej aplikacji poza profilem do pracy"</string>
    <string name="forward_intent_to_work" msgid="621480743856004612">"Używasz tej aplikacji w swoim profilu do pracy"</string>
    <string name="input_method_binding_label" msgid="1283557179944992649">"Sposób wprowadzania tekstu"</string>
    <string name="sync_binding_label" msgid="3687969138375092423">"Synchronizacja"</string>
    <string name="accessibility_binding_label" msgid="4148120742096474641">"Ułatwienia dostępu"</string>
    <string name="wallpaper_binding_label" msgid="1240087844304687662">"Tapeta"</string>
    <string name="chooser_wallpaper" msgid="7873476199295190279">"Zmień tapetę"</string>
    <string name="notification_listener_binding_label" msgid="2014162835481906429">"Odbiornik powiadomień"</string>
    <string name="condition_provider_service_binding_label" msgid="1321343352906524564">"Dostawca warunków"</string>
    <string name="vpn_title" msgid="19615213552042827">"VPN aktywny"</string>
    <string name="vpn_title_long" msgid="6400714798049252294">"Obsługa sieci VPN została włączona przez aplikację <xliff:g id="APP">%s</xliff:g>"</string>
    <string name="vpn_text" msgid="3011306607126450322">"Dotknij, aby zarządzać siecią."</string>
    <string name="vpn_text_long" msgid="6407351006249174473">"Nawiązano połączenie z: <xliff:g id="SESSION">%s</xliff:g>. Dotknij, aby zarządzać siecią."</string>
    <string name="vpn_lockdown_connecting" msgid="6443438964440960745">"Łączę z zawsze włączoną siecią VPN…"</string>
    <string name="vpn_lockdown_connected" msgid="8202679674819213931">"Połączono z zawsze włączoną siecią VPN"</string>
    <string name="vpn_lockdown_error" msgid="6009249814034708175">"Błąd zawsze włączonej sieci VPN"</string>
    <string name="vpn_lockdown_config" msgid="6415899150671537970">"Kliknij, by skonfigurować"</string>
    <string name="upload_file" msgid="2897957172366730416">"Wybierz plik"</string>
    <string name="no_file_chosen" msgid="6363648562170759465">"Nie wybrano pliku"</string>
    <string name="reset" msgid="2448168080964209908">"Resetuj"</string>
    <string name="submit" msgid="1602335572089911941">"Prześlij"</string>
    <string name="car_mode_disable_notification_title" msgid="3164768212003864316">"Tryb samochodowy włączony"</string>
    <string name="car_mode_disable_notification_message" msgid="8035230537563503262">"Dotknij, aby zamknąć tryb samochodowy."</string>
    <string name="tethered_notification_title" msgid="3146694234398202601">"Aktywny tethering lub punkt dostępu"</string>
    <string name="tethered_notification_message" msgid="6857031760103062982">"Dotknij, aby skonfigurować."</string>
    <string name="back_button_label" msgid="2300470004503343439">"Wróć"</string>
    <string name="next_button_label" msgid="1080555104677992408">"Dalej"</string>
    <string name="skip_button_label" msgid="1275362299471631819">"Pomiń"</string>
    <string name="no_matches" msgid="8129421908915840737">"Brak wyników"</string>
    <string name="find_on_page" msgid="1946799233822820384">"Znajdź na stronie"</string>
  <plurals name="matches_found">
    <item quantity="one" msgid="8167147081136579439">"1 wynik"</item>
    <item quantity="other" msgid="4641872797067609177">"<xliff:g id="INDEX">%d</xliff:g> z <xliff:g id="TOTAL">%d</xliff:g>"</item>
  </plurals>
    <string name="action_mode_done" msgid="7217581640461922289">"Gotowe"</string>
    <string name="progress_unmounting" product="nosdcard" msgid="3923810448507612746">"Odłączanie nośnika USB..."</string>
    <string name="progress_unmounting" product="default" msgid="1327894998409537190">"Odłączanie karty SD..."</string>
    <string name="progress_erasing" product="nosdcard" msgid="4521573321524340058">"Czyszczenie nośnika USB..."</string>
    <string name="progress_erasing" product="default" msgid="6596988875507043042">"Czyszczenie karty SD..."</string>
    <string name="format_error" product="nosdcard" msgid="6299769563624776948">"Nie można wymazać pamięci USB."</string>
    <string name="format_error" product="default" msgid="7315248696644510935">"Nie można wymazać karty SD."</string>
    <string name="media_bad_removal" msgid="7960864061016603281">"Karta SD została wyjęta przed jej odłączeniem."</string>
    <string name="media_checking" product="nosdcard" msgid="418188720009569693">"Nośnik USB jest obecnie sprawdzany."</string>
    <string name="media_checking" product="default" msgid="7334762503904827481">"Karta SD jest obecnie sprawdzana."</string>
    <string name="media_removed" msgid="7001526905057952097">"Karta SD została wyjęta."</string>
    <string name="media_shared" product="nosdcard" msgid="5830814349250834225">"Nośnik USB jest obecnie używany przez komputer."</string>
    <string name="media_shared" product="default" msgid="5706130568133540435">"Karta SD jest obecnie używana przez komputer."</string>
    <string name="media_unknown_state" msgid="729192782197290385">"Nośnik zewnętrzny jest w nieznanym stanie."</string>
    <string name="share" msgid="1778686618230011964">"Udostępnij"</string>
    <string name="find" msgid="4808270900322985960">"Znajdź"</string>
    <string name="websearch" msgid="4337157977400211589">"Wyszukiwarka"</string>
    <string name="find_next" msgid="5742124618942193978">"Znajdź następne"</string>
    <string name="find_previous" msgid="2196723669388360506">"Znajdź poprzednie"</string>
    <string name="gpsNotifTicker" msgid="5622683912616496172">"Prośba o lokalizację od użytkownika <xliff:g id="NAME">%s</xliff:g>"</string>
    <string name="gpsNotifTitle" msgid="5446858717157416839">"Prośba o lokalizację"</string>
    <string name="gpsNotifMessage" msgid="1374718023224000702">"Żądane przez <xliff:g id="NAME">%1$s</xliff:g> (<xliff:g id="SERVICE">%2$s</xliff:g>)"</string>
    <string name="gpsVerifYes" msgid="2346566072867213563">"Tak"</string>
    <string name="gpsVerifNo" msgid="1146564937346454865">"Nie"</string>
    <string name="sync_too_many_deletes" msgid="5296321850662746890">"Przekroczono limit usuwania"</string>
    <string name="sync_too_many_deletes_desc" msgid="496551671008694245">"Usuwasz <xliff:g id="NUMBER_OF_DELETED_ITEMS">%1$d</xliff:g> elementy(ów) przez: <xliff:g id="TYPE_OF_SYNC">%2$s</xliff:g> (konto: <xliff:g id="ACCOUNT_NAME">%3$s</xliff:g>). Co chcesz zrobić?"</string>
    <string name="sync_really_delete" msgid="2572600103122596243">"Usuń elementy."</string>
    <string name="sync_undo_deletes" msgid="2941317360600338602">"Cofnij usunięcia"</string>
    <string name="sync_do_nothing" msgid="3743764740430821845">"Nie wykonuj teraz żadnych czynności."</string>
    <string name="choose_account_label" msgid="5655203089746423927">"Wybierz konto"</string>
    <string name="add_account_label" msgid="2935267344849993553">"Dodaj konto"</string>
    <string name="add_account_button_label" msgid="3611982894853435874">"Dodaj konto"</string>
    <string name="number_picker_increment_button" msgid="2412072272832284313">"Zwiększ"</string>
    <string name="number_picker_decrement_button" msgid="476050778386779067">"Zmniejsz"</string>
    <string name="number_picker_increment_scroll_mode" msgid="3073101067441638428">"<xliff:g id="VALUE">%s</xliff:g> dotknij i przytrzymaj."</string>
    <string name="number_picker_increment_scroll_action" msgid="9101473045891835490">"Przesuń w górę, by zwiększyć, i w dół, by zmniejszyć."</string>
    <string name="time_picker_increment_minute_button" msgid="8865885114028614321">"Zmień minutę na późniejszą"</string>
    <string name="time_picker_decrement_minute_button" msgid="6246834937080684791">"Zmień minutę na wcześniejszą"</string>
    <string name="time_picker_increment_hour_button" msgid="3652056055810223139">"Zmień godzinę na późniejszą"</string>
    <string name="time_picker_decrement_hour_button" msgid="1377479863429214792">"Zmień godzinę na wcześniejszą"</string>
    <string name="time_picker_increment_set_pm_button" msgid="4147590696151230863">"Ustaw PM"</string>
    <string name="time_picker_decrement_set_am_button" msgid="8302140353539486752">"Ustaw AM"</string>
    <string name="date_picker_increment_month_button" msgid="5369998479067934110">"Zmień miesiąc na późniejszy"</string>
    <string name="date_picker_decrement_month_button" msgid="1832698995541726019">"Zmień miesiąc na wcześniejszy"</string>
    <string name="date_picker_increment_day_button" msgid="7130465412308173903">"Zmień dzień na późniejszy"</string>
    <string name="date_picker_decrement_day_button" msgid="4131881521818750031">"Zmień dzień na wcześniejszy"</string>
    <string name="date_picker_increment_year_button" msgid="6318697384310808899">"Zmień rok na późniejszy"</string>
    <string name="date_picker_decrement_year_button" msgid="4482021813491121717">"Zmień rok na wcześniejszy"</string>
    <string name="keyboardview_keycode_alt" msgid="4856868820040051939">"Alt"</string>
    <string name="keyboardview_keycode_cancel" msgid="1203984017245783244">"Anuluj"</string>
    <string name="keyboardview_keycode_delete" msgid="3337914833206635744">"Delete"</string>
    <string name="keyboardview_keycode_done" msgid="1992571118466679775">"Gotowe"</string>
    <string name="keyboardview_keycode_mode_change" msgid="4547387741906537519">"Zmiana trybu"</string>
    <string name="keyboardview_keycode_shift" msgid="2270748814315147690">"Shift"</string>
    <string name="keyboardview_keycode_enter" msgid="2985864015076059467">"Enter"</string>
    <string name="activitychooserview_choose_application" msgid="2125168057199941199">"Wybierz aplikację"</string>
    <string name="activitychooserview_choose_application_error" msgid="8624618365481126668">"Nie udało się uruchomić aplikacji <xliff:g id="APPLICATION_NAME">%s</xliff:g>"</string>
    <string name="shareactionprovider_share_with" msgid="806688056141131819">"Udostępnij przez"</string>
    <string name="shareactionprovider_share_with_application" msgid="5627411384638389738">"Udostępnij przez <xliff:g id="APPLICATION_NAME">%s</xliff:g>"</string>
    <string name="content_description_sliding_handle" msgid="415975056159262248">"Uchwyt przesuwny. Dotknij i przytrzymaj."</string>
    <string name="description_target_unlock_tablet" msgid="3833195335629795055">"Przesuń, aby odblokować."</string>
    <string name="keyboard_headset_required_to_hear_password" msgid="7011927352267668657">"Podłącz zestaw słuchawkowy, aby wysłuchać znaków hasła wypowiadanych na głos."</string>
    <string name="keyboard_password_character_no_headset" msgid="2859873770886153678">"Kropka"</string>
    <string name="action_bar_home_description" msgid="5293600496601490216">"Przejdź do strony głównej"</string>
    <string name="action_bar_up_description" msgid="2237496562952152589">"Przejdź wyżej"</string>
    <string name="action_menu_overflow_description" msgid="2295659037509008453">"Więcej opcji"</string>
    <string name="action_bar_home_description_format" msgid="7965984360903693903">"%1$s, %2$s"</string>
    <string name="action_bar_home_subtitle_description_format" msgid="6985546530471780727">"%1$s, %2$s, %3$s"</string>
    <string name="storage_internal" msgid="4891916833657929263">"Pamięć wewnętrzna"</string>
    <string name="storage_sd_card" msgid="3282948861378286745">"Karta SD"</string>
    <string name="storage_usb" msgid="3017954059538517278">"Nośnik USB"</string>
    <string name="extract_edit_menu_button" msgid="8940478730496610137">"Edytuj"</string>
    <string name="data_usage_warning_title" msgid="1955638862122232342">"Ostrzeżenie o transmisji danych"</string>
    <string name="data_usage_warning_body" msgid="2814673551471969954">"Dotknij – użycie i ustawienia."</string>
    <string name="data_usage_3g_limit_title" msgid="4361523876818447683">"Osiągnięto limit danych 2G/3G"</string>
    <string name="data_usage_4g_limit_title" msgid="4609566827219442376">"Osiągnięto limit danych 4G"</string>
    <string name="data_usage_mobile_limit_title" msgid="557158376602636112">"Osiągnięto limit danych komórkowych"</string>
    <string name="data_usage_wifi_limit_title" msgid="5803363779034792676">"Osiągnięto limit danych Wi-Fi"</string>
    <string name="data_usage_limit_body" msgid="291731708279614081">"Dane wstrzymane do końca cyklu"</string>
    <string name="data_usage_3g_limit_snoozed_title" msgid="7026739121138005231">"Przekroczono limit danych 2G/3G"</string>
    <string name="data_usage_4g_limit_snoozed_title" msgid="1106562779311209039">"Przekroczono limit danych 4G"</string>
    <string name="data_usage_mobile_limit_snoozed_title" msgid="4941346653729943789">"Przekroczono limit danych komórk."</string>
    <string name="data_usage_wifi_limit_snoozed_title" msgid="8743856006384825974">"Przekroczono limit danych Wi-Fi"</string>
    <string name="data_usage_limit_snoozed_body" msgid="7035490278298441767">"<xliff:g id="SIZE">%s</xliff:g> ponad określony limit"</string>
    <string name="data_usage_restricted_title" msgid="5965157361036321914">"Dane w tle są ograniczone"</string>
    <string name="data_usage_restricted_body" msgid="6741521330997452990">"Dotknij, by usunąć ograniczenie."</string>
    <string name="ssl_certificate" msgid="6510040486049237639">"Certyfikat zabezpieczeń"</string>
    <string name="ssl_certificate_is_valid" msgid="6825263250774569373">"Certyfikat jest ważny."</string>
    <string name="issued_to" msgid="454239480274921032">"Wystawiony dla:"</string>
    <string name="common_name" msgid="2233209299434172646">"Nazwa (CN):"</string>
    <string name="org_name" msgid="6973561190762085236">"Organizacja:"</string>
    <string name="org_unit" msgid="7265981890422070383">"Jednostka organizacyjna:"</string>
    <string name="issued_by" msgid="2647584988057481566">"Wystawca:"</string>
    <string name="validity_period" msgid="8818886137545983110">"Ważność:"</string>
    <string name="issued_on" msgid="5895017404361397232">"Wystawiony:"</string>
    <string name="expires_on" msgid="3676242949915959821">"Wygasa:"</string>
    <string name="serial_number" msgid="758814067660862493">"Numer seryjny:"</string>
    <string name="fingerprints" msgid="4516019619850763049">"Odciski cyfrowe:"</string>
    <string name="sha256_fingerprint" msgid="4391271286477279263">"Odcisk cyfrowy SHA-256:"</string>
    <string name="sha1_fingerprint" msgid="7930330235269404581">"Odcisk cyfrowy SHA-1:"</string>
    <string name="activity_chooser_view_see_all" msgid="4292569383976636200">"Zobacz wszystkie"</string>
    <string name="activity_chooser_view_dialog_title_default" msgid="4710013864974040615">"Wybierz działanie"</string>
    <string name="share_action_provider_share_with" msgid="5247684435979149216">"Udostępnij przez"</string>
    <string name="list_delimeter" msgid="3975117572185494152">", "</string>
    <string name="sending" msgid="3245653681008218030">"Wysyłanie..."</string>
    <string name="launchBrowserDefault" msgid="2057951947297614725">"Uruchomić przeglądarkę?"</string>
    <string name="SetupCallDefault" msgid="5834948469253758575">"Odebrać połączenie?"</string>
    <string name="activity_resolver_use_always" msgid="8017770747801494933">"Zawsze"</string>
    <string name="activity_resolver_use_once" msgid="2404644797149173758">"Tylko raz"</string>
    <string name="activity_resolver_work_profiles_support" msgid="185598180676883455">"%1$s nie obsługuje profilu do pracy"</string>
    <string name="default_audio_route_name" product="tablet" msgid="4617053898167127471">"Tablet"</string>
    <string name="default_audio_route_name" product="tv" msgid="9158088547603019321">"Telewizor"</string>
    <string name="default_audio_route_name" product="default" msgid="4239291273420140123">"Telefon"</string>
    <string name="default_audio_route_name_headphones" msgid="8119971843803439110">"Słuchawki"</string>
    <string name="default_audio_route_name_dock_speakers" msgid="6240602982276591864">"Głośniki stacji dokującej"</string>
    <string name="default_media_route_name_hdmi" msgid="2450970399023478055">"HDMI"</string>
    <string name="default_audio_route_category_name" msgid="3722811174003886946">"System"</string>
    <string name="bluetooth_a2dp_audio_route_name" msgid="8575624030406771015">"Dźwięk Bluetooth"</string>
    <string name="wireless_display_route_description" msgid="9070346425023979651">"Wyświetlacz bezprzewodowy"</string>
    <string name="media_route_button_content_description" msgid="591703006349356016">"Przesyłaj"</string>
    <string name="media_route_chooser_title" msgid="1751618554539087622">"Połącz z urządzeniem"</string>
    <string name="media_route_chooser_title_for_remote_display" msgid="3395541745872017583">"Prezentuj ekran na urządzeniu"</string>
    <string name="media_route_chooser_searching" msgid="4776236202610828706">"Szukam urządzeń…"</string>
    <string name="media_route_chooser_extended_settings" msgid="87015534236701604">"Ustawienia"</string>
    <string name="media_route_controller_disconnect" msgid="8966120286374158649">"Rozłącz"</string>
    <string name="media_route_status_scanning" msgid="7279908761758293783">"Skanuję..."</string>
    <string name="media_route_status_connecting" msgid="6422571716007825440">"Łączę..."</string>
    <string name="media_route_status_available" msgid="6983258067194649391">"Dostępne"</string>
    <string name="media_route_status_not_available" msgid="6739899962681886401">"Niedostępne"</string>
    <string name="media_route_status_in_use" msgid="4533786031090198063">"W użyciu"</string>
    <string name="display_manager_built_in_display_name" msgid="2583134294292563941">"Wbudowany ekran"</string>
    <string name="display_manager_hdmi_display_name" msgid="1555264559227470109">"Ekran HDMI"</string>
    <string name="display_manager_overlay_display_name" msgid="5142365982271620716">"Nakładka nr <xliff:g id="ID">%1$d</xliff:g>"</string>
    <string name="display_manager_overlay_display_title" msgid="652124517672257172">"<xliff:g id="NAME">%1$s</xliff:g>: <xliff:g id="WIDTH">%2$d</xliff:g> x <xliff:g id="HEIGHT">%3$d</xliff:g>, <xliff:g id="DPI">%4$d</xliff:g> dpi"</string>
    <string name="display_manager_overlay_display_secure_suffix" msgid="6022119702628572080">", bezpieczny"</string>
    <string name="kg_emergency_call_label" msgid="684946192523830531">"Połączenie alarmowe"</string>
    <string name="kg_forgot_pattern_button_text" msgid="8852021467868220608">"Nie pamiętam wzoru"</string>
    <string name="kg_wrong_pattern" msgid="1850806070801358830">"Nieprawidłowy wzór"</string>
    <string name="kg_wrong_password" msgid="2333281762128113157">"Nieprawidłowe hasło"</string>
    <string name="kg_wrong_pin" msgid="1131306510833563801">"Nieprawidłowy PIN"</string>
    <string name="kg_too_many_failed_attempts_countdown" msgid="6358110221603297548">"Spróbuj ponownie za <xliff:g id="NUMBER">%1$d</xliff:g> s."</string>
    <string name="kg_pattern_instructions" msgid="398978611683075868">"Narysuj wzór"</string>
    <string name="kg_sim_pin_instructions" msgid="2319508550934557331">"Podaj PIN karty SIM"</string>
    <string name="kg_pin_instructions" msgid="2377242233495111557">"Podaj PIN"</string>
    <string name="kg_password_instructions" msgid="5753646556186936819">"Wpisz hasło"</string>
    <string name="kg_puk_enter_puk_hint" msgid="453227143861735537">"Karta SIM została wyłączona. Podaj kod PUK, by przejść dalej. Szczegóły uzyskasz od operatora."</string>
    <string name="kg_puk_enter_pin_hint" msgid="7871604527429602024">"Podaj wybrany kod PIN"</string>
    <string name="kg_enter_confirm_pin_hint" msgid="325676184762529976">"Potwierdź wybrany kod PIN"</string>
    <string name="kg_sim_unlock_progress_dialog_message" msgid="8950398016976865762">"Odblokowuję kartę SIM…"</string>
    <string name="kg_password_wrong_pin_code" msgid="1139324887413846912">"Nieprawidłowy PIN."</string>
    <string name="kg_invalid_sim_pin_hint" msgid="8795159358110620001">"Wpisz PIN o długości od 4 do 8 cyfr."</string>
    <string name="kg_invalid_sim_puk_hint" msgid="6025069204539532000">"PUK musi mieć 8 cyfr."</string>
    <string name="kg_invalid_puk" msgid="3638289409676051243">"Ponownie podaj poprawny kod PUK. Nieudane próby spowodują trwałe wyłączenie karty SIM."</string>
    <string name="kg_invalid_confirm_pin_hint" product="default" msgid="7003469261464593516">"Kody PIN nie pasują"</string>
    <string name="kg_login_too_many_attempts" msgid="6486842094005698475">"Zbyt wiele prób narysowania wzoru"</string>
    <string name="kg_login_instructions" msgid="1100551261265506448">"Aby odblokować, zaloguj się na konto Google."</string>
    <string name="kg_login_username_hint" msgid="5718534272070920364">"Nazwa użytkownika (e-mail)"</string>
    <string name="kg_login_password_hint" msgid="9057289103827298549">"Hasło"</string>
    <string name="kg_login_submit_button" msgid="5355904582674054702">"Zaloguj się"</string>
    <string name="kg_login_invalid_input" msgid="5754664119319872197">"Nieprawidłowa nazwa użytkownika lub hasło."</string>
    <string name="kg_login_account_recovery_hint" msgid="5690709132841752974">"Nie pamiętasz nazwy użytkownika lub hasła?\nWejdź na "<b>"google.com/accounts/recovery"</b>"."</string>
    <string name="kg_login_checking_password" msgid="1052685197710252395">"Sprawdzam konto"</string>
    <string name="kg_too_many_failed_pin_attempts_dialog_message" msgid="8276745642049502550">"Po raz <xliff:g id="NUMBER_0">%d</xliff:g> wpisałeś nieprawidłowy PIN. \n\nSpróbuj ponownie za <xliff:g id="NUMBER_1">%d</xliff:g> s."</string>
    <string name="kg_too_many_failed_password_attempts_dialog_message" msgid="7813713389422226531">"Po raz <xliff:g id="NUMBER_0">%d</xliff:g> wpisałeś nieprawidłowe hasło. \n\nSpróbuj ponownie za <xliff:g id="NUMBER_1">%d</xliff:g> s."</string>
    <string name="kg_too_many_failed_pattern_attempts_dialog_message" msgid="74089475965050805">"Po raz <xliff:g id="NUMBER_0">%d</xliff:g> narysowałeś nieprawidłowy wzór odblokowania. \n\nSpróbuj ponownie za <xliff:g id="NUMBER_1">%d</xliff:g> s."</string>
    <string name="kg_failed_attempts_almost_at_wipe" product="tablet" msgid="1575557200627128949">"Po raz <xliff:g id="NUMBER_0">%d</xliff:g> próbowałeś nieprawidłowo odblokować tablet. Po kolejnych <xliff:g id="NUMBER_1">%d</xliff:g> nieudanych próbach tablet zostanie zresetowany do ustawień fabrycznych, a wszystkie dane użytkownika zostaną utracone."</string>
    <string name="kg_failed_attempts_almost_at_wipe" product="tv" msgid="5621231220154419413">"Podałeś nieprawidłowe dane odblokowania telewizora <xliff:g id="NUMBER_0">%d</xliff:g> razy. Po jeszcze <xliff:g id="NUMBER_1">%d</xliff:g> nieudanych próbach telewizor zostanie zresetowany do stanu fabrycznego, a wszystkie dane użytkownika zostaną skasowane."</string>
    <string name="kg_failed_attempts_almost_at_wipe" product="default" msgid="4051015943038199910">"Po raz <xliff:g id="NUMBER_0">%d</xliff:g> próbowałeś nieprawidłowo odblokować telefon. Po kolejnych <xliff:g id="NUMBER_1">%d</xliff:g> nieudanych próbach telefon zostanie zresetowany do ustawień fabrycznych, a wszystkie dane użytkownika zostaną utracone."</string>
    <string name="kg_failed_attempts_now_wiping" product="tablet" msgid="2072996269148483637">"Po raz <xliff:g id="NUMBER">%d</xliff:g> próbowałeś nieprawidłowo odblokować tablet. Tablet zostanie teraz zresetowany do ustawień fabrycznych."</string>
    <string name="kg_failed_attempts_now_wiping" product="tv" msgid="4987878286750741463">"Podałeś nieprawidłowe dane odblokowania telewizora <xliff:g id="NUMBER">%d</xliff:g> razy. Zostanie on teraz zresetowany do stanu fabrycznego."</string>
    <string name="kg_failed_attempts_now_wiping" product="default" msgid="4817627474419471518">"Po raz <xliff:g id="NUMBER">%d</xliff:g> próbowałeś nieprawidłowo odblokować telefon. Telefon zostanie teraz zresetowany do ustawień fabrycznych."</string>
    <string name="kg_failed_attempts_almost_at_login" product="tablet" msgid="3253575572118914370">"Po raz <xliff:g id="NUMBER_0">%d</xliff:g> nieprawidłowo narysowałeś wzór odblokowania. Po kolejnych <xliff:g id="NUMBER_1">%d</xliff:g> nieudanych próbach konieczne będzie odblokowanie tabletu przy użyciu danych logowania na konto Google.\n\n Spróbuj ponownie za <xliff:g id="NUMBER_2">%d</xliff:g> s."</string>
    <string name="kg_failed_attempts_almost_at_login" product="tv" msgid="4224651132862313471">"Wzór odblokowania narysowałeś niepoprawnie <xliff:g id="NUMBER_0">%d</xliff:g> razy. Po jeszcze <xliff:g id="NUMBER_1">%d</xliff:g> nieudanych próbach trzeba będzie odblokować telewizor przy użyciu konta e-mail.\n\n Spróbuj ponownie za <xliff:g id="NUMBER_2">%d</xliff:g> s."</string>
    <string name="kg_failed_attempts_almost_at_login" product="default" msgid="1437638152015574839">"Po raz <xliff:g id="NUMBER_0">%d</xliff:g> nieprawidłowo narysowałeś wzór odblokowania. Po kolejnych <xliff:g id="NUMBER_1">%d</xliff:g> nieudanych próbach konieczne będzie odblokowanie telefonu przy użyciu danych logowania na konto Google.\n\n Spróbuj ponownie za <xliff:g id="NUMBER_2">%d</xliff:g> s."</string>
    <string name="kg_text_message_separator" product="default" msgid="4160700433287233771">" – "</string>
    <string name="kg_reordering_delete_drop_target_text" msgid="7899202978204438708">"Usuń"</string>
    <string name="safe_media_volume_warning" product="default" msgid="2276318909314492312">"Zwiększyć głośność ponad zalecany poziom?\n\nSłuchanie głośno przez długi czas może uszkodzić Twój słuch."</string>
    <string name="continue_to_enable_accessibility" msgid="1626427372316070258">"Aby włączyć ułatwienia dostępu, przytrzymaj dwa palce."</string>
    <string name="accessibility_enabled" msgid="1381972048564547685">"Włączono ułatwienia dostępu."</string>
    <string name="enable_accessibility_canceled" msgid="3833923257966635673">"Ułatwienia dostępu zostały anulowane."</string>
    <string name="user_switched" msgid="3768006783166984410">"Bieżący użytkownik: <xliff:g id="NAME">%1$s</xliff:g>."</string>
    <string name="user_switching_message" msgid="2871009331809089783">"Przełączam na użytkownika <xliff:g id="NAME">%1$s</xliff:g>…"</string>
    <string name="owner_name" msgid="2716755460376028154">"Właściciel"</string>
    <string name="error_message_title" msgid="4510373083082500195">"Błąd"</string>
    <string name="error_message_change_not_allowed" msgid="1347282344200417578">"Ta zmiana nie jest dozwolona przez administratora"</string>
    <string name="app_not_found" msgid="3429141853498927379">"Nie znaleziono aplikacji do obsługi tej akcji"</string>
    <string name="revoke" msgid="5404479185228271586">"Cofnij"</string>
    <string name="mediasize_iso_a0" msgid="1994474252931294172">"ISO A0"</string>
    <string name="mediasize_iso_a1" msgid="3333060421529791786">"ISO A1"</string>
    <string name="mediasize_iso_a2" msgid="3097535991925798280">"ISO A2"</string>
    <string name="mediasize_iso_a3" msgid="3023213259314236123">"ISO A3"</string>
    <string name="mediasize_iso_a4" msgid="231745325296873764">"ISO A4"</string>
    <string name="mediasize_iso_a5" msgid="3484327407340865411">"ISO A5"</string>
    <string name="mediasize_iso_a6" msgid="4861908487129577530">"ISO A6"</string>
    <string name="mediasize_iso_a7" msgid="5890208588072936130">"ISO A7"</string>
    <string name="mediasize_iso_a8" msgid="4319425041085816612">"ISO A8"</string>
    <string name="mediasize_iso_a9" msgid="4882220529506432008">"ISO A9"</string>
    <string name="mediasize_iso_a10" msgid="2382866026365359391">"ISO A10"</string>
    <string name="mediasize_iso_b0" msgid="3651827147402009675">"ISO B0"</string>
    <string name="mediasize_iso_b1" msgid="6072859628278739957">"ISO B1"</string>
    <string name="mediasize_iso_b2" msgid="1348731852150380378">"ISO B2"</string>
    <string name="mediasize_iso_b3" msgid="2612510181259261379">"ISO B3"</string>
    <string name="mediasize_iso_b4" msgid="695151378838115434">"ISO B4"</string>
    <string name="mediasize_iso_b5" msgid="4863754285582212487">"ISO B5"</string>
    <string name="mediasize_iso_b6" msgid="5305816292139647241">"ISO B6"</string>
    <string name="mediasize_iso_b7" msgid="531673542602786624">"ISO B7"</string>
    <string name="mediasize_iso_b8" msgid="9164474595708850034">"ISO B8"</string>
    <string name="mediasize_iso_b9" msgid="282102976764774160">"ISO B9"</string>
    <string name="mediasize_iso_b10" msgid="4517141714407898976">"ISO B10"</string>
    <string name="mediasize_iso_c0" msgid="3103521357901591100">"ISO C0"</string>
    <string name="mediasize_iso_c1" msgid="1231954105985048595">"ISO C1"</string>
    <string name="mediasize_iso_c2" msgid="927702816980087462">"ISO C2"</string>
    <string name="mediasize_iso_c3" msgid="835154173518304159">"ISO C3"</string>
    <string name="mediasize_iso_c4" msgid="5095951985108194011">"ISO C4"</string>
    <string name="mediasize_iso_c5" msgid="1985397450332305739">"ISO C5"</string>
    <string name="mediasize_iso_c6" msgid="8147421924174693013">"ISO C6"</string>
    <string name="mediasize_iso_c7" msgid="8993994925276122950">"ISO C7"</string>
    <string name="mediasize_iso_c8" msgid="6871178104139598957">"ISO C8"</string>
    <string name="mediasize_iso_c9" msgid="7983532635227561362">"ISO C9"</string>
    <string name="mediasize_iso_c10" msgid="5040764293406765584">"ISO C10"</string>
    <string name="mediasize_na_letter" msgid="2841414839888344296">"Letter"</string>
    <string name="mediasize_na_gvrnmt_letter" msgid="5295836838862962809">"Government Letter"</string>
    <string name="mediasize_na_legal" msgid="8621364037680465666">"Legal"</string>
    <string name="mediasize_na_junior_legal" msgid="3309324162155085904">"Junior Legal"</string>
    <string name="mediasize_na_ledger" msgid="5567030340509075333">"Ledger"</string>
    <string name="mediasize_na_tabloid" msgid="4571735038501661757">"Tabloid"</string>
    <string name="mediasize_na_index_3x5" msgid="5182901917818625126">"Index Card 3x5"</string>
    <string name="mediasize_na_index_4x6" msgid="7687620625422312396">"Index Card 4x6"</string>
    <string name="mediasize_na_index_5x8" msgid="8834215284646872800">"Index Card 5x8"</string>
    <string name="mediasize_na_monarch" msgid="213639906956550754">"Monarch"</string>
    <string name="mediasize_na_quarto" msgid="835778493593023223">"Quarto"</string>
    <string name="mediasize_na_foolscap" msgid="1573911237983677138">"Foolscap"</string>
    <string name="mediasize_chinese_roc_8k" msgid="3626855847189438896">"ROC 8K"</string>
    <string name="mediasize_chinese_roc_16k" msgid="9182191577022943355">"ROC 16K"</string>
    <string name="mediasize_chinese_prc_1" msgid="4793232644980170500">"PRC 1"</string>
    <string name="mediasize_chinese_prc_2" msgid="5404109730975720670">"PRC 2"</string>
    <string name="mediasize_chinese_prc_3" msgid="1335092253339363526">"PRC 3"</string>
    <string name="mediasize_chinese_prc_4" msgid="9167997800486569834">"PRC 4"</string>
    <string name="mediasize_chinese_prc_5" msgid="845875168823541497">"PRC 5"</string>
    <string name="mediasize_chinese_prc_6" msgid="3220325667692648789">"PRC 6"</string>
    <string name="mediasize_chinese_prc_7" msgid="1776792138507038527">"PRC 7"</string>
    <string name="mediasize_chinese_prc_8" msgid="1417176642687456692">"PRC 8"</string>
    <string name="mediasize_chinese_prc_9" msgid="4785983473123798365">"PRC 9"</string>
    <string name="mediasize_chinese_prc_10" msgid="7847982299391851899">"PRC 10"</string>
    <string name="mediasize_chinese_prc_16k" msgid="262793383539980677">"PRC 16K"</string>
    <string name="mediasize_chinese_om_pa_kai" msgid="5256815579447959814">"Pa Kai"</string>
    <string name="mediasize_chinese_om_dai_pa_kai" msgid="7336412963441354407">"Dai Pa Kai"</string>
    <string name="mediasize_chinese_om_jurro_ku_kai" msgid="6324465444100490742">"Jurro Ku Kai"</string>
    <string name="mediasize_japanese_jis_b10" msgid="1787262845627694376">"JIS B10"</string>
    <string name="mediasize_japanese_jis_b9" msgid="3336035783663287470">"JIS B9"</string>
    <string name="mediasize_japanese_jis_b8" msgid="6195398299104345731">"JIS B8"</string>
    <string name="mediasize_japanese_jis_b7" msgid="1674621886902828884">"JIS B7"</string>
    <string name="mediasize_japanese_jis_b6" msgid="4170576286062657435">"JIS B6"</string>
    <string name="mediasize_japanese_jis_b5" msgid="4899297958100032533">"JIS B5"</string>
    <string name="mediasize_japanese_jis_b4" msgid="4213158129126666847">"JIS B4"</string>
    <string name="mediasize_japanese_jis_b3" msgid="8513715307410310696">"JIS B3"</string>
    <string name="mediasize_japanese_jis_b2" msgid="4777690211897131190">"JIS B2"</string>
    <string name="mediasize_japanese_jis_b1" msgid="4608142385457034603">"JIS B1"</string>
    <string name="mediasize_japanese_jis_b0" msgid="7587108366572243991">"JIS B0"</string>
    <string name="mediasize_japanese_jis_exec" msgid="5244075432263649068">"JIS Exec"</string>
    <string name="mediasize_japanese_chou4" msgid="4941652015032631361">"Chou4"</string>
    <string name="mediasize_japanese_chou3" msgid="6387319169263957010">"Chou3"</string>
    <string name="mediasize_japanese_chou2" msgid="1299112025415343982">"Chou2"</string>
    <string name="mediasize_japanese_hagaki" msgid="8070115620644254565">"Hagaki"</string>
    <string name="mediasize_japanese_oufuku" msgid="6049065587307896564">"Oufuku"</string>
    <string name="mediasize_japanese_kahu" msgid="6872696027560065173">"Kahu"</string>
    <string name="mediasize_japanese_kaku2" msgid="2359077233775455405">"Kaku2"</string>
    <string name="mediasize_japanese_you4" msgid="2091777168747058008">"You4"</string>
    <string name="mediasize_unknown_portrait" msgid="3088043641616409762">"Nieznany pionowy"</string>
    <string name="mediasize_unknown_landscape" msgid="4876995327029361552">"Nieznany poziomy"</string>
    <string name="write_fail_reason_cancelled" msgid="7091258378121627624">"Anulowane"</string>
    <string name="write_fail_reason_cannot_write" msgid="8132505417935337724">"Błąd podczas zapisu treści"</string>
    <string name="reason_unknown" msgid="6048913880184628119">"brak informacji"</string>
    <string name="reason_service_unavailable" msgid="7824008732243903268">"Nie jest włączona usługa drukowania"</string>
    <string name="print_service_installed_title" msgid="2246317169444081628">"Usługa <xliff:g id="NAME">%s</xliff:g> zainstalowana"</string>
    <string name="print_service_installed_message" msgid="5897362931070459152">"Dotknij, by włączyć"</string>
    <string name="restr_pin_enter_admin_pin" msgid="783643731895143970">"Podaj PIN administratora"</string>
    <string name="restr_pin_enter_pin" msgid="3395953421368476103">"Podaj PIN"</string>
    <string name="restr_pin_incorrect" msgid="8571512003955077924">"Nieprawidłowy"</string>
    <string name="restr_pin_enter_old_pin" msgid="1462206225512910757">"Bieżący PIN"</string>
    <string name="restr_pin_enter_new_pin" msgid="5959606691619959184">"Nowy PIN"</string>
    <string name="restr_pin_confirm_pin" msgid="8501523829633146239">"Potwierdź nowy PIN"</string>
    <string name="restr_pin_create_pin" msgid="8017600000263450337">"Utwórz PIN wymagany przy zmianie ograniczeń"</string>
    <string name="restr_pin_error_doesnt_match" msgid="2224214190906994548">"Kody PIN nie są identyczne. Spróbuj ponownie."</string>
    <string name="restr_pin_error_too_short" msgid="8173982756265777792">"PIN jest za krótki. Musi mieć co najmniej 4 cyfry."</string>
  <plurals name="restr_pin_countdown">
    <item quantity="one" msgid="311050995198548675">"Spróbuj za sekundę"</item>
    <item quantity="other" msgid="4730868920742952817">"Spróbuj za <xliff:g id="COUNT">%d</xliff:g> s"</item>
  </plurals>
    <string name="restr_pin_try_later" msgid="973144472490532377">"Spróbuj ponownie później"</string>
    <string name="immersive_mode_confirmation" msgid="7227416894979047467">"Przesuń z góry w dół, by zamknąć pełny ekran."</string>
    <string name="done_label" msgid="2093726099505892398">"Gotowe"</string>
    <string name="hour_picker_description" msgid="6698199186859736512">"Kołowy suwak godzin"</string>
    <string name="minute_picker_description" msgid="8606010966873791190">"Kołowy suwak minut"</string>
    <string name="select_hours" msgid="6043079511766008245">"Wybierz godziny"</string>
    <string name="select_minutes" msgid="3974345615920336087">"Wybierz minuty"</string>
    <string name="day_picker_description" msgid="8990847925961297968">"Siatka miesięczna z dniami"</string>
    <string name="year_picker_description" msgid="5524331207436052403">"Lista lat"</string>
    <string name="select_day" msgid="7774759604701773332">"Wybierz miesiąc i dzień"</string>
    <string name="select_year" msgid="7952052866994196170">"Wybierz rok"</string>
    <string name="item_is_selected" msgid="949687401682476608">"Wybrałeś <xliff:g id="ITEM">%1$s</xliff:g>"</string>
    <string name="deleted_key" msgid="7659477886625566590">"<xliff:g id="KEY">%1$s</xliff:g> usunięte"</string>
    <string name="managed_profile_label_badge" msgid="2355652472854327647">"<xliff:g id="LABEL">%1$s</xliff:g> (praca)"</string>
    <string name="lock_to_app_toast" msgid="7570091317001980053">"Aby odpiąć ten ekran, naciśnij i przytrzymaj jednocześnie Wstecz i Przegląd."</string>
    <string name="lock_to_app_toast_accessible" msgid="8239120109365070664">"Aby odpiąć ten ekran, naciśnij i przytrzymaj Przegląd."</string>
    <string name="lock_to_app_toast_locked" msgid="8739004135132606329">"Ekran jest przypięty. Ustawienia organizacji nie pozwalają go odpiąć."</string>
    <string name="lock_to_app_start" msgid="6643342070839862795">"Ekran przypięty"</string>
    <string name="lock_to_app_exit" msgid="8598219838213787430">"Ekran odpięty"</string>
    <string name="lock_to_app_unlock_pin" msgid="2552556656504331634">"Aby odpiąć, poproś o PIN"</string>
    <string name="lock_to_app_unlock_pattern" msgid="4182192144797225137">"Aby odpiąć, poproś o wzór odblokowania"</string>
    <string name="lock_to_app_unlock_password" msgid="6380979775916974414">"Aby odpiąć, poproś o hasło"</string>
    <string name="battery_saver_description" msgid="1960431123816253034">"Aby wydłużyć czas pracy baterii, Oszczędzanie baterii ogranicza aktywność urządzenia, w tym wibracje, usługi lokalizacyjne i przetwarzanie większości danych w tle. Poczta, czat i inne synchronizowane aplikacje mogą nie aktualizować swojej zawartości, dopóki ich nie otworzysz.\n\nOszczędzanie baterii wyłącza się automatycznie podczas ładowania urządzenia."</string>
    <string name="downtime_condition_summary" msgid="8761776337475705749">"Do zakończenia przestoju o <xliff:g id="FORMATTEDTIME">%1$s</xliff:g>"</string>
    <string name="downtime_condition_line_one" msgid="8762708714645352010">"Do zakończenia wyłączenia"</string>
  <plurals name="zen_mode_duration_minutes_summary">
    <item quantity="one" msgid="3177683545388923234">"Przez minutę (do <xliff:g id="FORMATTEDTIME">%2$s</xliff:g>)"</item>
    <item quantity="other" msgid="2787867221129368935">"Przez %1$d min (do <xliff:g id="FORMATTEDTIME">%2$s</xliff:g>)"</item>
  </plurals>
  <plurals name="zen_mode_duration_hours_summary">
    <item quantity="one" msgid="597194865053253679">"Przez godzinę (do <xliff:g id="FORMATTEDTIME">%2$s</xliff:g>)"</item>
    <item quantity="other" msgid="2827214920627669898">"Przez %1$d godz. (do <xliff:g id="FORMATTEDTIME">%2$s</xliff:g>)"</item>
  </plurals>
  <plurals name="zen_mode_duration_minutes">
    <item quantity="one" msgid="9040808414992812341">"Przez minutę"</item>
    <item quantity="other" msgid="6924190729213550991">"Przez %d min"</item>
  </plurals>
  <plurals name="zen_mode_duration_hours">
    <item quantity="one" msgid="3480040795582254384">"Przez 1 godz."</item>
    <item quantity="other" msgid="5408537517529822157">"Przez %d godz."</item>
  </plurals>
    <string name="zen_mode_until" msgid="7336308492289875088">"Do <xliff:g id="FORMATTEDTIME">%1$s</xliff:g>"</string>
    <string name="zen_mode_forever" msgid="4316804956488785559">"Na czas nieokreślony"</string>
    <string name="toolbar_collapse_description" msgid="2821479483960330739">"Zwiń"</string>
    <string name="zen_mode_next_alarm_summary" msgid="5915140424683747372">"Do następnego alarmu o <xliff:g id="FORMATTEDTIME">%1$s</xliff:g>"</string>
    <string name="zen_mode_next_alarm_line_one" msgid="5537042951553420916">"Do następnego alarmu"</string>
    <string name="muted_by" msgid="6147073845094180001">"Ściszone przez: <xliff:g id="THIRD_PARTY">%1$s</xliff:g>"</string>
    <string name="system_error_wipe_data" msgid="6608165524785354962">"W Twoim urządzeniu wystąpił problem wewnętrzny. Może być ono niestabilne, dopóki nie przywrócisz danych fabrycznych."</string>
    <string name="system_error_manufacturer" msgid="8086872414744210668">"W Twoim urządzeniu wystąpił problem wewnętrzny. Skontaktuj się z jego producentem, by otrzymać szczegółowe informacje."</string>
    <string name="stk_cc_ussd_to_dial" msgid="5202342984749947872">"Żądanie USSD zostało zmienione na żądanie DIAL."</string>
    <string name="stk_cc_ussd_to_ss" msgid="2345360594181405482">"Żądanie USSD zostało zmienione na żądanie SS."</string>
    <string name="stk_cc_ussd_to_ussd" msgid="7466087659967191653">"Żądanie USSD zostało zmienione na nowe żądanie USSD."</string>
    <string name="stk_cc_ss_to_dial" msgid="2151304435775557162">"Żądanie SS zostało zmienione na żądanie DIAL."</string>
    <string name="stk_cc_ss_to_ussd" msgid="3951862188105305589">"Żądanie SS zostało zmienione na żądanie USSD."</string>
    <string name="stk_cc_ss_to_ss" msgid="5470768854991452695">"Żądanie SS zostało zmienione na nowe żądanie SS."</string>
    <string name="usb_midi_peripheral_manufacturer_name" msgid="7176526170008970168">"Android"</string>
    <string name="usb_midi_peripheral_model_name" msgid="1959288763942653301">"Port peryferyjny USB"</string>
</resources><|MERGE_RESOLUTION|>--- conflicted
+++ resolved
@@ -1131,23 +1131,6 @@
     <string name="enable_explore_by_touch_warning_message" product="default" msgid="2708199672852373195">"<xliff:g id="ACCESSIBILITY_SERVICE_NAME">%1$s</xliff:g> chce włączyć Czytanie dotykiem. Gdy ta funkcja jest włączona, słyszysz i widzisz opisy elementów, które są pod Twoim palcem, oraz możesz obsługiwać telefon gestami."</string>
     <string name="oneMonthDurationPast" msgid="7396384508953779925">"1 miesiąc temu"</string>
     <string name="beforeOneMonthDurationPast" msgid="909134546836499826">"Ponad 1 miesiąc temu"</string>
-<<<<<<< HEAD
-  <plurals name="num_seconds_ago">
-    <item quantity="one" msgid="4869870056547896011">"sekundę temu"</item>
-    <item quantity="other" msgid="3903706804349556379">"<xliff:g id="COUNT">%d</xliff:g> sek. temu"</item>
-  </plurals>
-  <plurals name="num_minutes_ago">
-    <item quantity="one" msgid="3306787433088810191">"1 minutę temu"</item>
-    <item quantity="other" msgid="2176942008915455116">"<xliff:g id="COUNT">%d</xliff:g> min temu"</item>
-  </plurals>
-  <plurals name="num_hours_ago">
-    <item quantity="one" msgid="9150797944610821849">"godzinę temu"</item>
-    <item quantity="other" msgid="2467273239587587569">"<xliff:g id="COUNT">%d</xliff:g> godz. temu"</item>
-=======
-  <plurals name="last_num_days">
-    <item quantity="other" msgid="3069992808164318268">"Ostatnie (<xliff:g id="COUNT">%d</xliff:g>) dni"</item>
->>>>>>> 6d8886ac
-  </plurals>
     <!-- no translation found for last_num_days:one (7555846096746489821) -->
     <string name="last_month" msgid="3959346739979055432">"Ostatni miesiąc"</string>
     <string name="older" msgid="5211975022815554840">"Starsze"</string>
