--- conflicted
+++ resolved
@@ -2660,90 +2660,6 @@
        =============================================================== -->
     <eat-comment />
 
-<<<<<<< HEAD
-    <public type="attr" name="listMenuViewStyle" id="0x010104f2" />
-    <public type="attr" name="subMenuArrow" id="0x010104f3" />
-    <public type="attr" name="defaultWidth" id="0x010104f4" />
-    <public type="attr" name="defaultHeight" id="0x010104f5" />
-    <public type="attr" name="resizeableActivity" id="0x010104f6" />
-    <public type="attr" name="supportsPictureInPicture" id="0x010104f7" />
-    <public type="attr" name="titleMargin" id="0x010104f8" />
-    <public type="attr" name="titleMarginStart" id="0x010104f9" />
-    <public type="attr" name="titleMarginEnd" id="0x010104fa" />
-    <public type="attr" name="titleMarginTop" id="0x010104fb" />
-    <public type="attr" name="titleMarginBottom" id="0x010104fc" />
-    <public type="attr" name="maxButtonHeight" id="0x010104fd" />
-    <public type="attr" name="buttonGravity" id="0x010104fe" />
-    <public type="attr" name="collapseIcon" id="0x010104ff" />
-    <public type="attr" name="level" id="0x01010500" />
-    <public type="attr" name="contextPopupMenuStyle" id="0x01010501" />
-    <public type="attr" name="textAppearancePopupMenuHeader" id="0x01010502" />
-    <public type="attr" name="windowBackgroundFallback" id="0x01010503" />
-    <public type="attr" name="defaultToDeviceProtectedStorage" id="0x01010504" />
-    <public type="attr" name="directBootAware" id="0x01010505" />
-    <public type="attr" name="preferenceFragmentStyle" id="0x01010506" />
-    <public type="attr" name="canControlMagnification" id="0x01010507" />
-    <public type="attr" name="languageTag" id="0x01010508" />
-    <public type="attr" name="pointerIcon" id="0x01010509" />
-    <public type="attr" name="tickMark" id="0x0101050a" />
-    <public type="attr" name="tickMarkTint" id="0x0101050b" />
-    <public type="attr" name="tickMarkTintMode" id="0x0101050c" />
-    <public type="attr" name="canPerformGestures" id="0x0101050d" />
-    <public type="attr" name="externalService" id="0x0101050e" />
-    <public type="attr" name="supportsLocalInteraction" id="0x0101050f" />
-    <public type="attr" name="startX" id="0x01010510" />
-    <public type="attr" name="startY" id="0x01010511" />
-    <public type="attr" name="endX" id="0x01010512" />
-    <public type="attr" name="endY" id="0x01010513" />
-    <public type="attr" name="offset" id="0x01010514" />
-    <public type="attr" name="use32bitAbi" id="0x01010515" />
-    <public type="attr" name="bitmap" id="0x01010516" />
-    <public type="attr" name="hotSpotX" id="0x01010517" />
-    <public type="attr" name="hotSpotY" id="0x01010518" />
-    <public type="attr" name="version" id="0x01010519" />
-    <public type="attr" name="backupInForeground" id="0x0101051a" />
-    <public type="attr" name="countDown" id="0x0101051b" />
-    <public type="attr" name="canRecord" id="0x0101051c" />
-    <public type="attr" name="tunerCount" id="0x0101051d" />
-    <public type="attr" name="fillType" id="0x0101051e" />
-    <public type="attr" name="popupEnterTransition" id="0x0101051f" />
-    <public type="attr" name="popupExitTransition" id="0x01010520" />
-    <public type="attr" name="forceHasOverlappingRendering" id="0x01010521" />
-    <public type="attr" name="contentInsetStartWithNavigation" id="0x01010522" />
-    <public type="attr" name="contentInsetEndWithActions" id="0x01010523" />
-    <public type="attr" name="numberPickerStyle" id="0x01010524" />
-    <public type="attr" name="enableVrMode" id="0x01010525" />
-    <public type="attr" name="hash" id="0x01010526" />
-    <public type="attr" name="networkSecurityConfig" id="0x01010527" />
-
-    <public type="style" name="Theme.Material.Light.DialogWhenLarge.DarkActionBar" id="0x010302d8" />
-    <public type="style" name="Widget.Material.SeekBar.Discrete" id="0x010302d9" />
-    <public type="style" name="Widget.Material.CompoundButton.Switch" id="0x010302da" />
-    <public type="style" name="Widget.Material.Light.CompoundButton.Switch" id="0x010302db" />
-    <public type="style" name="Widget.Material.NumberPicker" id="0x010302dc" />
-    <public type="style" name="Widget.Material.Light.NumberPicker" id="0x010302dd" />
-    <public type="style" name="TextAppearance.Material.Widget.Button.Colored" id="0x010302de" />
-    <public type="style" name="TextAppearance.Material.Widget.Button.Borderless.Colored" id="0x010302df" />
-
-    <public type="id" name="accessibilityActionSetProgress" id="0x0102003d" />
-    <public type="id" name="icon_frame" id="0x0102003e" />
-    <public type="id" name="list_container" id="0x0102003f" />
-    <public type="id" name="switch_widget" id="0x01020040" />
-
-  <!-- ===============================================================
-       Resources added in version N MR1 of the platform
-       =============================================================== -->
-    <eat-comment />
-    <public type="attr" name="shortcutId" />
-    <public type="attr" name="shortcutRank" />
-    <public type="attr" name="shortcutIcon" />
-    <public type="attr" name="shortcutTitle" />
-    <public type="attr" name="shortcutText" />
-    <public type="attr" name="shortcutDisabledMessage" />
-    <public type="attr" name="shortcutCategories" />
-    <public type="attr" name="shortcutIntentAction" />
-    <public type="attr" name="shortcutIntentData" />
-=======
     <public type="attr" name="listMenuViewStyle" />
     <public type="attr" name="subMenuArrow" />
     <public type="attr" name="defaultWidth" />
@@ -2818,5 +2734,17 @@
     <public type="id" name="list_container" />
     <public type="id" name="switch_widget" />
 
->>>>>>> 82a8c5f2
+  <!-- ===============================================================
+       Resources added in version N MR1 of the platform
+       =============================================================== -->
+    <eat-comment />
+    <public type="attr" name="shortcutId" />
+    <public type="attr" name="shortcutRank" />
+    <public type="attr" name="shortcutIcon" />
+    <public type="attr" name="shortcutTitle" />
+    <public type="attr" name="shortcutText" />
+    <public type="attr" name="shortcutDisabledMessage" />
+    <public type="attr" name="shortcutCategories" />
+    <public type="attr" name="shortcutIntentAction" />
+    <public type="attr" name="shortcutIntentData" />
 </resources>