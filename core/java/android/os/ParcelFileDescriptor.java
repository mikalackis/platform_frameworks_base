--- conflicted
+++ resolved
@@ -231,15 +231,6 @@
         final FileDescriptor fd = openInternal(file, mode);
         if (fd == null) return null;
 
-<<<<<<< HEAD
-        final FileDescriptor[] comm = createCommSocketPair(true);
-        final ParcelFileDescriptor pfd = new ParcelFileDescriptor(fd, comm[0]);
-
-        // Kick off thread to watch for status updates
-        final ListenerBridge bridge = new ListenerBridge(comm[1], handler.getLooper(), listener);
-        bridge.start();
-
-=======
         final FileDescriptor[] comm = createCommSocketPair();
         final ParcelFileDescriptor pfd = new ParcelFileDescriptor(fd, comm[0]);
 
@@ -248,7 +239,6 @@
         final ListenerBridge bridge = new ListenerBridge(comm[1], handler.getLooper(), listener);
         bridge.start();
 
->>>>>>> bac61807
         return pfd;
     }
 
@@ -375,33 +365,6 @@
         } catch (ErrnoException e) {
             throw e.rethrowAsIOException();
         }
-<<<<<<< HEAD
-    }
-
-    /**
-     * Create two ParcelFileDescriptors structured as a data pipe. The first
-     * ParcelFileDescriptor in the returned array is the read side; the second
-     * is the write side.
-     * <p>
-     * The write end has the ability to deliver an error message through
-     * {@link #closeWithError(String)} which can be handled by the read end
-     * calling {@link #checkError()}, usually after detecting an EOF.
-     * This can also be used to detect remote crashes.
-     */
-    public static ParcelFileDescriptor[] createReliablePipe() throws IOException {
-        try {
-            final FileDescriptor[] comm = createCommSocketPair(false);
-            final FileDescriptor[] fds = Libcore.os.pipe();
-            return new ParcelFileDescriptor[] {
-                    new ParcelFileDescriptor(fds[0], comm[0]),
-                    new ParcelFileDescriptor(fds[1], comm[1]) };
-        } catch (ErrnoException e) {
-            throw e.rethrowAsIOException();
-        }
-    }
-
-    /**
-=======
     }
 
     /**
@@ -427,7 +390,6 @@
     }
 
     /**
->>>>>>> bac61807
      * Create two ParcelFileDescriptors structured as a pair of sockets
      * connected to each other. The two sockets are indistinguishable.
      */
@@ -455,11 +417,7 @@
      */
     public static ParcelFileDescriptor[] createReliableSocketPair() throws IOException {
         try {
-<<<<<<< HEAD
-            final FileDescriptor[] comm = createCommSocketPair(false);
-=======
             final FileDescriptor[] comm = createCommSocketPair();
->>>>>>> bac61807
             final FileDescriptor fd0 = new FileDescriptor();
             final FileDescriptor fd1 = new FileDescriptor();
             Libcore.os.socketpair(AF_UNIX, SOCK_STREAM, 0, fd0, fd1);
@@ -471,22 +429,13 @@
         }
     }
 
-<<<<<<< HEAD
-    private static FileDescriptor[] createCommSocketPair(boolean blocking) throws IOException {
-=======
     private static FileDescriptor[] createCommSocketPair() throws IOException {
->>>>>>> bac61807
         try {
             final FileDescriptor comm1 = new FileDescriptor();
             final FileDescriptor comm2 = new FileDescriptor();
             Libcore.os.socketpair(AF_UNIX, SOCK_STREAM, 0, comm1, comm2);
-<<<<<<< HEAD
-            IoUtils.setBlocking(comm1, blocking);
-            IoUtils.setBlocking(comm2, blocking);
-=======
             IoUtils.setBlocking(comm1, false);
             IoUtils.setBlocking(comm2, false);
->>>>>>> bac61807
             return new FileDescriptor[] { comm1, comm2 };
         } catch (ErrnoException e) {
             throw e.rethrowAsIOException();
@@ -722,36 +671,6 @@
         }
 
         try {
-<<<<<<< HEAD
-            try {
-                if (status != Status.SILENCE) {
-                    final byte[] buf = getOrCreateStatusBuffer();
-                    int writePtr = 0;
-
-                    Memory.pokeInt(buf, writePtr, status, ByteOrder.BIG_ENDIAN);
-                    writePtr += 4;
-
-                    if (msg != null) {
-                        final byte[] rawMsg = msg.getBytes();
-                        final int len = Math.min(rawMsg.length, buf.length - writePtr);
-                        System.arraycopy(rawMsg, 0, buf, writePtr, len);
-                        writePtr += len;
-                    }
-
-                    Libcore.os.write(mCommFd, buf, 0, writePtr);
-                }
-            } catch (ErrnoException e) {
-                // Reporting status is best-effort
-                Log.w(TAG, "Failed to report status: " + e);
-            }
-
-            if (status != Status.SILENCE) {
-                // Since we're about to close, read off any remote status. It's
-                // okay to remember missing here.
-                mStatus = readCommStatus(mCommFd, getOrCreateStatusBuffer());
-            }
-
-=======
             if (status == Status.SILENCE) return;
 
             // Since we're about to close, read off any remote status. It's
@@ -781,7 +700,6 @@
                 Log.w(TAG, "Failed to report status: " + e);
             }
 
->>>>>>> bac61807
         } finally {
             IoUtils.closeQuietly(mCommFd);
             mCommFd = null;
