--- conflicted
+++ resolved
@@ -1411,11 +1411,6 @@
          * {@link #TYPE_TOAST} or that requires
          * {@link android.app.AppOpsManager#OP_SYSTEM_ALERT_WINDOW} permission should be hidden when
          * this window is visible.
-<<<<<<< HEAD
-         * @hide
-         */
-        public static final int PRIVATE_FLAG_HIDE_NON_SYSTEM_OVERLAY_WINDOWS = 0x00080000;
-=======
          * @hide
          */
         @RequiresPermission(android.Manifest.permission.HIDE_NON_SYSTEM_OVERLAY_WINDOWS)
@@ -1437,7 +1432,6 @@
          */
         @RequiresPermission(permission.DEVICE_POWER)
         public static final int PRIVATE_FLAG_ACQUIRES_SLEEP_TOKEN = 0x00200000;
->>>>>>> 05c1a640
 
         /**
          * Control flags that are private to the platform.
