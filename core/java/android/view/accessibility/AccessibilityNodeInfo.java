--- conflicted
+++ resolved
@@ -2540,11 +2540,7 @@
 
     /**
      * Class with information if a node is a range. Use
-<<<<<<< HEAD
-     * {@link RangeInfo#obtain(int, float, float, float) to get an instance.
-=======
      * {@link RangeInfo#obtain(int, float, float, float)} to get an instance.
->>>>>>> bac61807
      */
     public static final class RangeInfo {
         private static final int MAX_POOL_SIZE = 10;
