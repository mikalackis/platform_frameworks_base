/*
 * Copyright (C) 2006 The Android Open Source Project
 *
 * Licensed under the Apache License, Version 2.0 (the "License");
 * you may not use this file except in compliance with the License.
 * You may obtain a copy of the License at
 *
 *      http://www.apache.org/licenses/LICENSE-2.0
 *
 * Unless required by applicable law or agreed to in writing, software
 * distributed under the License is distributed on an "AS IS" BASIS,
 * WITHOUT WARRANTIES OR CONDITIONS OF ANY KIND, either express or implied.
 * See the License for the specific language governing permissions and
 * limitations under the License.
 */

package android.widget;

import com.android.internal.util.FastMath;
import com.android.internal.widget.EditableInputConnection;

import org.xmlpull.v1.XmlPullParserException;

import android.content.ClipData;
import android.content.ClipboardManager;
import android.content.Context;
import android.content.pm.PackageManager;
import android.content.res.ColorStateList;
import android.content.res.Resources;
import android.content.res.TypedArray;
import android.content.res.XmlResourceParser;
import android.graphics.Canvas;
import android.graphics.Paint;
import android.graphics.Path;
import android.graphics.Rect;
import android.graphics.RectF;
import android.graphics.Typeface;
import android.graphics.drawable.Drawable;
import android.inputmethodservice.ExtractEditText;
import android.net.Uri;
import android.os.Bundle;
import android.os.Handler;
import android.os.Message;
import android.os.Parcel;
import android.os.Parcelable;
import android.os.ResultReceiver;
import android.os.SystemClock;
import android.text.BoringLayout;
import android.text.DynamicLayout;
import android.text.Editable;
import android.text.GetChars;
import android.text.GraphicsOperations;
import android.text.InputFilter;
import android.text.InputType;
import android.text.Layout;
import android.text.ParcelableSpan;
import android.text.Selection;
import android.text.SpanWatcher;
import android.text.Spannable;
import android.text.SpannableString;
import android.text.Spanned;
import android.text.SpannedString;
import android.text.StaticLayout;
import android.text.TextPaint;
import android.text.TextUtils;
import android.text.TextWatcher;
import android.text.method.DateKeyListener;
import android.text.method.DateTimeKeyListener;
import android.text.method.DialerKeyListener;
import android.text.method.DigitsKeyListener;
import android.text.method.KeyListener;
import android.text.method.LinkMovementMethod;
import android.text.method.MetaKeyKeyListener;
import android.text.method.MovementMethod;
import android.text.method.PasswordTransformationMethod;
import android.text.method.SingleLineTransformationMethod;
import android.text.method.TextKeyListener;
import android.text.method.TimeKeyListener;
import android.text.method.TransformationMethod;
import android.text.style.ParagraphStyle;
import android.text.style.URLSpan;
import android.text.style.UpdateAppearance;
import android.text.util.Linkify;
import android.util.AttributeSet;
import android.util.FloatMath;
import android.util.Log;
import android.util.TypedValue;
import android.view.ActionMode;
import android.view.ContextMenu;
import android.view.Gravity;
import android.view.HapticFeedbackConstants;
import android.view.KeyEvent;
import android.view.LayoutInflater;
import android.view.Menu;
import android.view.MenuItem;
import android.view.MotionEvent;
import android.view.View;
import android.view.ViewDebug;
import android.view.ViewGroup.LayoutParams;
import android.view.ViewParent;
import android.view.ViewRoot;
import android.view.ViewTreeObserver;
import android.view.WindowManager;
import android.view.accessibility.AccessibilityEvent;
import android.view.accessibility.AccessibilityManager;
import android.view.animation.AnimationUtils;
import android.view.inputmethod.BaseInputConnection;
import android.view.inputmethod.CompletionInfo;
import android.view.inputmethod.EditorInfo;
import android.view.inputmethod.ExtractedText;
import android.view.inputmethod.ExtractedTextRequest;
import android.view.inputmethod.InputConnection;
import android.view.inputmethod.InputMethodManager;
import android.widget.RemoteViews.RemoteView;

import java.io.IOException;
import java.lang.ref.WeakReference;
import java.util.ArrayList;

/**
 * Displays text to the user and optionally allows them to edit it.  A TextView
 * is a complete text editor, however the basic class is configured to not
 * allow editing; see {@link EditText} for a subclass that configures the text
 * view for editing.
 *
 * <p>
 * <b>XML attributes</b>
 * <p>
 * See {@link android.R.styleable#TextView TextView Attributes},
 * {@link android.R.styleable#View View Attributes}
 *
 * @attr ref android.R.styleable#TextView_text
 * @attr ref android.R.styleable#TextView_bufferType
 * @attr ref android.R.styleable#TextView_hint
 * @attr ref android.R.styleable#TextView_textColor
 * @attr ref android.R.styleable#TextView_textColorHighlight
 * @attr ref android.R.styleable#TextView_textColorHint
 * @attr ref android.R.styleable#TextView_textAppearance
 * @attr ref android.R.styleable#TextView_textColorLink
 * @attr ref android.R.styleable#TextView_textSize
 * @attr ref android.R.styleable#TextView_textScaleX
 * @attr ref android.R.styleable#TextView_typeface
 * @attr ref android.R.styleable#TextView_textStyle
 * @attr ref android.R.styleable#TextView_cursorVisible
 * @attr ref android.R.styleable#TextView_maxLines
 * @attr ref android.R.styleable#TextView_maxHeight
 * @attr ref android.R.styleable#TextView_lines
 * @attr ref android.R.styleable#TextView_height
 * @attr ref android.R.styleable#TextView_minLines
 * @attr ref android.R.styleable#TextView_minHeight
 * @attr ref android.R.styleable#TextView_maxEms
 * @attr ref android.R.styleable#TextView_maxWidth
 * @attr ref android.R.styleable#TextView_ems
 * @attr ref android.R.styleable#TextView_width
 * @attr ref android.R.styleable#TextView_minEms
 * @attr ref android.R.styleable#TextView_minWidth
 * @attr ref android.R.styleable#TextView_gravity
 * @attr ref android.R.styleable#TextView_scrollHorizontally
 * @attr ref android.R.styleable#TextView_password
 * @attr ref android.R.styleable#TextView_singleLine
 * @attr ref android.R.styleable#TextView_selectAllOnFocus
 * @attr ref android.R.styleable#TextView_includeFontPadding
 * @attr ref android.R.styleable#TextView_maxLength
 * @attr ref android.R.styleable#TextView_shadowColor
 * @attr ref android.R.styleable#TextView_shadowDx
 * @attr ref android.R.styleable#TextView_shadowDy
 * @attr ref android.R.styleable#TextView_shadowRadius
 * @attr ref android.R.styleable#TextView_autoLink
 * @attr ref android.R.styleable#TextView_linksClickable
 * @attr ref android.R.styleable#TextView_numeric
 * @attr ref android.R.styleable#TextView_digits
 * @attr ref android.R.styleable#TextView_phoneNumber
 * @attr ref android.R.styleable#TextView_inputMethod
 * @attr ref android.R.styleable#TextView_capitalize
 * @attr ref android.R.styleable#TextView_autoText
 * @attr ref android.R.styleable#TextView_editable
 * @attr ref android.R.styleable#TextView_freezesText
 * @attr ref android.R.styleable#TextView_ellipsize
 * @attr ref android.R.styleable#TextView_drawableTop
 * @attr ref android.R.styleable#TextView_drawableBottom
 * @attr ref android.R.styleable#TextView_drawableRight
 * @attr ref android.R.styleable#TextView_drawableLeft
 * @attr ref android.R.styleable#TextView_drawablePadding
 * @attr ref android.R.styleable#TextView_lineSpacingExtra
 * @attr ref android.R.styleable#TextView_lineSpacingMultiplier
 * @attr ref android.R.styleable#TextView_marqueeRepeatLimit
 * @attr ref android.R.styleable#TextView_inputType
 * @attr ref android.R.styleable#TextView_imeOptions
 * @attr ref android.R.styleable#TextView_privateImeOptions
 * @attr ref android.R.styleable#TextView_imeActionLabel
 * @attr ref android.R.styleable#TextView_imeActionId
 * @attr ref android.R.styleable#TextView_editorExtras
 */
@RemoteView
public class TextView extends View implements ViewTreeObserver.OnPreDrawListener {
    static final String LOG_TAG = "TextView";
    static final boolean DEBUG_EXTRACT = false;
    
    private static final int PRIORITY = 100;

    private int mCurrentAlpha = 255;    

    final int[] mTempCoords = new int[2];
    Rect mTempRect;

    private ColorStateList mTextColor;
    private int mCurTextColor;
    private ColorStateList mHintTextColor;
    private ColorStateList mLinkTextColor;
    private int mCurHintTextColor;
    private boolean mFreezesText;
    private boolean mFrozenWithFocus;
    private boolean mTemporaryDetach;
    private boolean mDispatchTemporaryDetach;

    private boolean mEatTouchRelease = false;
    private boolean mScrolled = false;

    private Editable.Factory mEditableFactory = Editable.Factory.getInstance();
    private Spannable.Factory mSpannableFactory = Spannable.Factory.getInstance();

    private float mShadowRadius, mShadowDx, mShadowDy;

    private static final int PREDRAW_NOT_REGISTERED = 0;
    private static final int PREDRAW_PENDING = 1;
    private static final int PREDRAW_DONE = 2;
    private int mPreDrawState = PREDRAW_NOT_REGISTERED;

    private TextUtils.TruncateAt mEllipsize = null;

    // Enum for the "typeface" XML parameter.
    // TODO: How can we get this from the XML instead of hardcoding it here?
    private static final int SANS = 1;
    private static final int SERIF = 2;
    private static final int MONOSPACE = 3;

    // Bitfield for the "numeric" XML parameter.
    // TODO: How can we get this from the XML instead of hardcoding it here?
    private static final int SIGNED = 2;
    private static final int DECIMAL = 4;

    class Drawables {
        final Rect mCompoundRect = new Rect();
        Drawable mDrawableTop, mDrawableBottom, mDrawableLeft, mDrawableRight;
        int mDrawableSizeTop, mDrawableSizeBottom, mDrawableSizeLeft, mDrawableSizeRight;
        int mDrawableWidthTop, mDrawableWidthBottom, mDrawableHeightLeft, mDrawableHeightRight;
        int mDrawablePadding;
    }
    private Drawables mDrawables;

    private CharSequence mError;
    private boolean mErrorWasChanged;
    private ErrorPopup mPopup;
    /**
     * This flag is set if the TextView tries to display an error before it
     * is attached to the window (so its position is still unknown).
     * It causes the error to be shown later, when onAttachedToWindow()
     * is called.
     */
    private boolean mShowErrorAfterAttach;

    private CharWrapper mCharWrapper = null;

    private boolean mSelectionMoved = false;
    private boolean mTouchFocusSelected = false;

    private Marquee mMarquee;
    private boolean mRestartMarquee;

    private int mMarqueeRepeatLimit = 3;

    class InputContentType {
        int imeOptions = EditorInfo.IME_NULL;
        String privateImeOptions;
        CharSequence imeActionLabel;
        int imeActionId;
        Bundle extras;
        OnEditorActionListener onEditorActionListener;
        boolean enterDown;
    }
    InputContentType mInputContentType;

    class InputMethodState {
        Rect mCursorRectInWindow = new Rect();
        RectF mTmpRectF = new RectF();
        float[] mTmpOffset = new float[2];
        ExtractedTextRequest mExtracting;
        final ExtractedText mTmpExtracted = new ExtractedText();
        int mBatchEditNesting;
        boolean mCursorChanged;
        boolean mSelectionModeChanged;
        boolean mContentChanged;
        int mChangedStart, mChangedEnd, mChangedDelta;
    }
    InputMethodState mInputMethodState;

    int mTextSelectHandleLeftRes;
    int mTextSelectHandleRightRes;
    int mTextSelectHandleRes;

    Drawable mSelectHandleLeft;
    Drawable mSelectHandleRight;
    Drawable mSelectHandleCenter;

    /*
     * Kick-start the font cache for the zygote process (to pay the cost of
     * initializing freetype for our default font only once).
     */
    static {
        Paint p = new Paint();
        p.setAntiAlias(true);
        // We don't care about the result, just the side-effect of measuring.
        p.measureText("H");
    }

    /**
     * Interface definition for a callback to be invoked when an action is
     * performed on the editor.
     */
    public interface OnEditorActionListener {
        /**
         * Called when an action is being performed.
         *
         * @param v The view that was clicked.
         * @param actionId Identifier of the action.  This will be either the
         * identifier you supplied, or {@link EditorInfo#IME_NULL
         * EditorInfo.IME_NULL} if being called due to the enter key
         * being pressed.
         * @param event If triggered by an enter key, this is the event;
         * otherwise, this is null.
         * @return Return true if you have consumed the action, else false.
         */
        boolean onEditorAction(TextView v, int actionId, KeyEvent event);
    }
    
    public TextView(Context context) {
        this(context, null);
    }

    public TextView(Context context,
                    AttributeSet attrs) {
        this(context, attrs, com.android.internal.R.attr.textViewStyle);
    }

    @SuppressWarnings("deprecation")
    public TextView(Context context,
                    AttributeSet attrs,
                    int defStyle) {
        super(context, attrs, defStyle);
        mText = "";

        mTextPaint = new TextPaint(Paint.ANTI_ALIAS_FLAG);
        mTextPaint.density = getResources().getDisplayMetrics().density;
        mTextPaint.setCompatibilityScaling(
                getResources().getCompatibilityInfo().applicationScale);
        
        // If we get the paint from the skin, we should set it to left, since
        // the layout always wants it to be left.
        // mTextPaint.setTextAlign(Paint.Align.LEFT);

        mHighlightPaint = new Paint(Paint.ANTI_ALIAS_FLAG);
        mHighlightPaint.setCompatibilityScaling(
                getResources().getCompatibilityInfo().applicationScale);

        mMovement = getDefaultMovementMethod();
        mTransformation = null;

        TypedArray a =
            context.obtainStyledAttributes(
                attrs, com.android.internal.R.styleable.TextView, defStyle, 0);

        int textColorHighlight = 0;
        ColorStateList textColor = null;
        ColorStateList textColorHint = null;
        ColorStateList textColorLink = null;
        int textSize = 15;
        int typefaceIndex = -1;
        int styleIndex = -1;

        /*
         * Look the appearance up without checking first if it exists because
         * almost every TextView has one and it greatly simplifies the logic
         * to be able to parse the appearance first and then let specific tags
         * for this View override it.
         */
        TypedArray appearance = null;
        int ap = a.getResourceId(com.android.internal.R.styleable.TextView_textAppearance, -1);
        if (ap != -1) {
            appearance = context.obtainStyledAttributes(ap,
                                com.android.internal.R.styleable.
                                TextAppearance);
        }
        if (appearance != null) {
            int n = appearance.getIndexCount();
            for (int i = 0; i < n; i++) {
                int attr = appearance.getIndex(i);

                switch (attr) {
                case com.android.internal.R.styleable.TextAppearance_textColorHighlight:
                    textColorHighlight = appearance.getColor(attr, textColorHighlight);
                    break;

                case com.android.internal.R.styleable.TextAppearance_textColor:
                    textColor = appearance.getColorStateList(attr);
                    break;

                case com.android.internal.R.styleable.TextAppearance_textColorHint:
                    textColorHint = appearance.getColorStateList(attr);
                    break;

                case com.android.internal.R.styleable.TextAppearance_textColorLink:
                    textColorLink = appearance.getColorStateList(attr);
                    break;

                case com.android.internal.R.styleable.TextAppearance_textSize:
                    textSize = appearance.getDimensionPixelSize(attr, textSize);
                    break;

                case com.android.internal.R.styleable.TextAppearance_typeface:
                    typefaceIndex = appearance.getInt(attr, -1);
                    break;

                case com.android.internal.R.styleable.TextAppearance_textStyle:
                    styleIndex = appearance.getInt(attr, -1);
                    break;
                }
            }

            appearance.recycle();
        }

        boolean editable = getDefaultEditable();
        CharSequence inputMethod = null;
        int numeric = 0;
        CharSequence digits = null;
        boolean phone = false;
        boolean autotext = false;
        int autocap = -1;
        int buffertype = 0;
        boolean selectallonfocus = false;
        Drawable drawableLeft = null, drawableTop = null, drawableRight = null,
            drawableBottom = null;
        int drawablePadding = 0;
        int ellipsize = -1;
        boolean singleLine = false;
        int maxlength = -1;
        CharSequence text = "";
        CharSequence hint = null;
        int shadowcolor = 0;
        float dx = 0, dy = 0, r = 0;
        boolean password = false;
        int inputType = EditorInfo.TYPE_NULL;

        int n = a.getIndexCount();
        for (int i = 0; i < n; i++) {
            int attr = a.getIndex(i);

            switch (attr) {
            case com.android.internal.R.styleable.TextView_editable:
                editable = a.getBoolean(attr, editable);
                break;

            case com.android.internal.R.styleable.TextView_inputMethod:
                inputMethod = a.getText(attr);
                break;

            case com.android.internal.R.styleable.TextView_numeric:
                numeric = a.getInt(attr, numeric);
                break;

            case com.android.internal.R.styleable.TextView_digits:
                digits = a.getText(attr);
                break;

            case com.android.internal.R.styleable.TextView_phoneNumber:
                phone = a.getBoolean(attr, phone);
                break;

            case com.android.internal.R.styleable.TextView_autoText:
                autotext = a.getBoolean(attr, autotext);
                break;

            case com.android.internal.R.styleable.TextView_capitalize:
                autocap = a.getInt(attr, autocap);
                break;

            case com.android.internal.R.styleable.TextView_bufferType:
                buffertype = a.getInt(attr, buffertype);
                break;

            case com.android.internal.R.styleable.TextView_selectAllOnFocus:
                selectallonfocus = a.getBoolean(attr, selectallonfocus);
                break;

            case com.android.internal.R.styleable.TextView_autoLink:
                mAutoLinkMask = a.getInt(attr, 0);
                break;

            case com.android.internal.R.styleable.TextView_linksClickable:
                mLinksClickable = a.getBoolean(attr, true);
                break;

            case com.android.internal.R.styleable.TextView_drawableLeft:
                drawableLeft = a.getDrawable(attr);
                break;

            case com.android.internal.R.styleable.TextView_drawableTop:
                drawableTop = a.getDrawable(attr);
                break;

            case com.android.internal.R.styleable.TextView_drawableRight:
                drawableRight = a.getDrawable(attr);
                break;

            case com.android.internal.R.styleable.TextView_drawableBottom:
                drawableBottom = a.getDrawable(attr);
                break;

            case com.android.internal.R.styleable.TextView_drawablePadding:
                drawablePadding = a.getDimensionPixelSize(attr, drawablePadding);
                break;

            case com.android.internal.R.styleable.TextView_maxLines:
                setMaxLines(a.getInt(attr, -1));
                break;

            case com.android.internal.R.styleable.TextView_maxHeight:
                setMaxHeight(a.getDimensionPixelSize(attr, -1));
                break;

            case com.android.internal.R.styleable.TextView_lines:
                setLines(a.getInt(attr, -1));
                break;

            case com.android.internal.R.styleable.TextView_height:
                setHeight(a.getDimensionPixelSize(attr, -1));
                break;

            case com.android.internal.R.styleable.TextView_minLines:
                setMinLines(a.getInt(attr, -1));
                break;

            case com.android.internal.R.styleable.TextView_minHeight:
                setMinHeight(a.getDimensionPixelSize(attr, -1));
                break;

            case com.android.internal.R.styleable.TextView_maxEms:
                setMaxEms(a.getInt(attr, -1));
                break;

            case com.android.internal.R.styleable.TextView_maxWidth:
                setMaxWidth(a.getDimensionPixelSize(attr, -1));
                break;

            case com.android.internal.R.styleable.TextView_ems:
                setEms(a.getInt(attr, -1));
                break;

            case com.android.internal.R.styleable.TextView_width:
                setWidth(a.getDimensionPixelSize(attr, -1));
                break;

            case com.android.internal.R.styleable.TextView_minEms:
                setMinEms(a.getInt(attr, -1));
                break;

            case com.android.internal.R.styleable.TextView_minWidth:
                setMinWidth(a.getDimensionPixelSize(attr, -1));
                break;

            case com.android.internal.R.styleable.TextView_gravity:
                setGravity(a.getInt(attr, -1));
                break;

            case com.android.internal.R.styleable.TextView_hint:
                hint = a.getText(attr);
                break;

            case com.android.internal.R.styleable.TextView_text:
                text = a.getText(attr);
                break;

            case com.android.internal.R.styleable.TextView_scrollHorizontally:
                if (a.getBoolean(attr, false)) {
                    setHorizontallyScrolling(true);
                }
                break;

            case com.android.internal.R.styleable.TextView_singleLine:
                singleLine = a.getBoolean(attr, singleLine);
                break;

            case com.android.internal.R.styleable.TextView_ellipsize:
                ellipsize = a.getInt(attr, ellipsize);
                break;

            case com.android.internal.R.styleable.TextView_marqueeRepeatLimit:
                setMarqueeRepeatLimit(a.getInt(attr, mMarqueeRepeatLimit));
                break;

            case com.android.internal.R.styleable.TextView_includeFontPadding:
                if (!a.getBoolean(attr, true)) {
                    setIncludeFontPadding(false);
                }
                break;

            case com.android.internal.R.styleable.TextView_cursorVisible:
                if (!a.getBoolean(attr, true)) {
                    setCursorVisible(false);
                }
                break;

            case com.android.internal.R.styleable.TextView_maxLength:
                maxlength = a.getInt(attr, -1);
                break;

            case com.android.internal.R.styleable.TextView_textScaleX:
                setTextScaleX(a.getFloat(attr, 1.0f));
                break;

            case com.android.internal.R.styleable.TextView_freezesText:
                mFreezesText = a.getBoolean(attr, false);
                break;

            case com.android.internal.R.styleable.TextView_shadowColor:
                shadowcolor = a.getInt(attr, 0);
                break;

            case com.android.internal.R.styleable.TextView_shadowDx:
                dx = a.getFloat(attr, 0);
                break;

            case com.android.internal.R.styleable.TextView_shadowDy:
                dy = a.getFloat(attr, 0);
                break;

            case com.android.internal.R.styleable.TextView_shadowRadius:
                r = a.getFloat(attr, 0);
                break;

            case com.android.internal.R.styleable.TextView_enabled:
                setEnabled(a.getBoolean(attr, isEnabled()));
                break;

            case com.android.internal.R.styleable.TextView_textColorHighlight:
                textColorHighlight = a.getColor(attr, textColorHighlight);
                break;

            case com.android.internal.R.styleable.TextView_textColor:
                textColor = a.getColorStateList(attr);
                break;

            case com.android.internal.R.styleable.TextView_textColorHint:
                textColorHint = a.getColorStateList(attr);
                break;

            case com.android.internal.R.styleable.TextView_textColorLink:
                textColorLink = a.getColorStateList(attr);
                break;

            case com.android.internal.R.styleable.TextView_textSize:
                textSize = a.getDimensionPixelSize(attr, textSize);
                break;

            case com.android.internal.R.styleable.TextView_typeface:
                typefaceIndex = a.getInt(attr, typefaceIndex);
                break;

            case com.android.internal.R.styleable.TextView_textStyle:
                styleIndex = a.getInt(attr, styleIndex);
                break;

            case com.android.internal.R.styleable.TextView_password:
                password = a.getBoolean(attr, password);
                break;

            case com.android.internal.R.styleable.TextView_lineSpacingExtra:
                mSpacingAdd = a.getDimensionPixelSize(attr, (int) mSpacingAdd);
                break;

            case com.android.internal.R.styleable.TextView_lineSpacingMultiplier:
                mSpacingMult = a.getFloat(attr, mSpacingMult);
                break;

            case com.android.internal.R.styleable.TextView_inputType:
                inputType = a.getInt(attr, mInputType);
                break;

            case com.android.internal.R.styleable.TextView_imeOptions:
                if (mInputContentType == null) {
                    mInputContentType = new InputContentType();
                }
                mInputContentType.imeOptions = a.getInt(attr,
                        mInputContentType.imeOptions);
                break;

            case com.android.internal.R.styleable.TextView_imeActionLabel:
                if (mInputContentType == null) {
                    mInputContentType = new InputContentType();
                }
                mInputContentType.imeActionLabel = a.getText(attr);
                break;

            case com.android.internal.R.styleable.TextView_imeActionId:
                if (mInputContentType == null) {
                    mInputContentType = new InputContentType();
                }
                mInputContentType.imeActionId = a.getInt(attr,
                        mInputContentType.imeActionId);
                break;

            case com.android.internal.R.styleable.TextView_privateImeOptions:
                setPrivateImeOptions(a.getString(attr));
                break;

            case com.android.internal.R.styleable.TextView_editorExtras:
                try {
                    setInputExtras(a.getResourceId(attr, 0));
                } catch (XmlPullParserException e) {
                    Log.w(LOG_TAG, "Failure reading input extras", e);
                } catch (IOException e) {
                    Log.w(LOG_TAG, "Failure reading input extras", e);
                }
                break;

            case com.android.internal.R.styleable.TextView_textSelectHandleLeft:
                mTextSelectHandleLeftRes = a.getResourceId(attr, 0);
                break;

            case com.android.internal.R.styleable.TextView_textSelectHandleRight:
                mTextSelectHandleRightRes = a.getResourceId(attr, 0);
                break;

            case com.android.internal.R.styleable.TextView_textSelectHandle:
                mTextSelectHandleRes = a.getResourceId(attr, 0);
                break;
            }
        }
        a.recycle();

        BufferType bufferType = BufferType.EDITABLE;

        if ((inputType & (EditorInfo.TYPE_MASK_CLASS | EditorInfo.TYPE_MASK_VARIATION))
                == (EditorInfo.TYPE_CLASS_TEXT | EditorInfo.TYPE_TEXT_VARIATION_PASSWORD)) {
            password = true;
        }

        if (inputMethod != null) {
            Class<?> c;

            try {
                c = Class.forName(inputMethod.toString());
            } catch (ClassNotFoundException ex) {
                throw new RuntimeException(ex);
            }

            try {
                mInput = (KeyListener) c.newInstance();
            } catch (InstantiationException ex) {
                throw new RuntimeException(ex);
            } catch (IllegalAccessException ex) {
                throw new RuntimeException(ex);
            }
            try {
                mInputType = inputType != EditorInfo.TYPE_NULL
                        ? inputType
                        : mInput.getInputType();
            } catch (IncompatibleClassChangeError e) {
                mInputType = EditorInfo.TYPE_CLASS_TEXT;
            }
        } else if (digits != null) {
            mInput = DigitsKeyListener.getInstance(digits.toString());
            // If no input type was specified, we will default to generic
            // text, since we can't tell the IME about the set of digits
            // that was selected.
            mInputType = inputType != EditorInfo.TYPE_NULL
                    ? inputType : EditorInfo.TYPE_CLASS_TEXT;
        } else if (inputType != EditorInfo.TYPE_NULL) {
            setInputType(inputType, true);
            singleLine = (inputType&(EditorInfo.TYPE_MASK_CLASS
                            | EditorInfo.TYPE_TEXT_FLAG_MULTI_LINE)) !=
                    (EditorInfo.TYPE_CLASS_TEXT
                            | EditorInfo.TYPE_TEXT_FLAG_MULTI_LINE);
        } else if (phone) {
            mInput = DialerKeyListener.getInstance();
            mInputType = inputType = EditorInfo.TYPE_CLASS_PHONE;
        } else if (numeric != 0) {
            mInput = DigitsKeyListener.getInstance((numeric & SIGNED) != 0,
                                                   (numeric & DECIMAL) != 0);
            inputType = EditorInfo.TYPE_CLASS_NUMBER;
            if ((numeric & SIGNED) != 0) {
                inputType |= EditorInfo.TYPE_NUMBER_FLAG_SIGNED;
            }
            if ((numeric & DECIMAL) != 0) {
                inputType |= EditorInfo.TYPE_NUMBER_FLAG_DECIMAL;
            }
            mInputType = inputType;
        } else if (autotext || autocap != -1) {
            TextKeyListener.Capitalize cap;

            inputType = EditorInfo.TYPE_CLASS_TEXT;
            if (!singleLine) {
                inputType |= EditorInfo.TYPE_TEXT_FLAG_MULTI_LINE;
            }

            switch (autocap) {
            case 1:
                cap = TextKeyListener.Capitalize.SENTENCES;
                inputType |= EditorInfo.TYPE_TEXT_FLAG_CAP_SENTENCES;
                break;

            case 2:
                cap = TextKeyListener.Capitalize.WORDS;
                inputType |= EditorInfo.TYPE_TEXT_FLAG_CAP_WORDS;
                break;

            case 3:
                cap = TextKeyListener.Capitalize.CHARACTERS;
                inputType |= EditorInfo.TYPE_TEXT_FLAG_CAP_CHARACTERS;
                break;

            default:
                cap = TextKeyListener.Capitalize.NONE;
                break;
            }

            mInput = TextKeyListener.getInstance(autotext, cap);
            mInputType = inputType;
        } else if (editable) {
            mInput = TextKeyListener.getInstance();
            mInputType = EditorInfo.TYPE_CLASS_TEXT;
            if (!singleLine) {
                mInputType |= EditorInfo.TYPE_TEXT_FLAG_MULTI_LINE;
            }
        } else {
            mInput = null;

            switch (buffertype) {
                case 0:
                    bufferType = BufferType.NORMAL;
                    break;
                case 1:
                    bufferType = BufferType.SPANNABLE;
                    break;
                case 2:
                    bufferType = BufferType.EDITABLE;
                    break;
            }
        }

        if (password && (mInputType&EditorInfo.TYPE_MASK_CLASS)
                == EditorInfo.TYPE_CLASS_TEXT) {
            mInputType = (mInputType & ~(EditorInfo.TYPE_MASK_VARIATION))
                | EditorInfo.TYPE_TEXT_VARIATION_PASSWORD;
        }

        if (selectallonfocus) {
            mSelectAllOnFocus = true;

            if (bufferType == BufferType.NORMAL)
                bufferType = BufferType.SPANNABLE;
        }

        setCompoundDrawablesWithIntrinsicBounds(
            drawableLeft, drawableTop, drawableRight, drawableBottom);
        setCompoundDrawablePadding(drawablePadding);

        if (singleLine) {
            setSingleLine();

            if (mInput == null && ellipsize < 0) {
                ellipsize = 3; // END
            }
        }

        switch (ellipsize) {
            case 1:
                setEllipsize(TextUtils.TruncateAt.START);
                break;
            case 2:
                setEllipsize(TextUtils.TruncateAt.MIDDLE);
                break;
            case 3:
                setEllipsize(TextUtils.TruncateAt.END);
                break;
            case 4:
                setHorizontalFadingEdgeEnabled(true);
                setEllipsize(TextUtils.TruncateAt.MARQUEE);
                break;
        }

        setTextColor(textColor != null ? textColor : ColorStateList.valueOf(0xFF000000));
        setHintTextColor(textColorHint);
        setLinkTextColor(textColorLink);
        if (textColorHighlight != 0) {
            setHighlightColor(textColorHighlight);
        }
        setRawTextSize(textSize);

        if (password) {
            setTransformationMethod(PasswordTransformationMethod.getInstance());
            typefaceIndex = MONOSPACE;
        } else if ((mInputType&(EditorInfo.TYPE_MASK_CLASS
                |EditorInfo.TYPE_MASK_VARIATION))
                == (EditorInfo.TYPE_CLASS_TEXT
                        |EditorInfo.TYPE_TEXT_VARIATION_PASSWORD)) {
            typefaceIndex = MONOSPACE;
        }

        setTypefaceByIndex(typefaceIndex, styleIndex);

        if (shadowcolor != 0) {
            setShadowLayer(r, dx, dy, shadowcolor);
        }

        if (maxlength >= 0) {
            setFilters(new InputFilter[] { new InputFilter.LengthFilter(maxlength) });
        } else {
            setFilters(NO_FILTERS);
        }

        setText(text, bufferType);
        if (hint != null) setHint(hint);

        /*
         * Views are not normally focusable unless specified to be.
         * However, TextViews that have input or movement methods *are*
         * focusable by default.
         */
        a = context.obtainStyledAttributes(attrs,
                                           com.android.internal.R.styleable.View,
                                           defStyle, 0);

        boolean focusable = mMovement != null || mInput != null;
        boolean clickable = focusable;
        boolean longClickable = focusable;

        n = a.getIndexCount();
        for (int i = 0; i < n; i++) {
            int attr = a.getIndex(i);

            switch (attr) {
            case com.android.internal.R.styleable.View_focusable:
                focusable = a.getBoolean(attr, focusable);
                break;

            case com.android.internal.R.styleable.View_clickable:
                clickable = a.getBoolean(attr, clickable);
                break;

            case com.android.internal.R.styleable.View_longClickable:
                longClickable = a.getBoolean(attr, longClickable);
                break;
            }
        }
        a.recycle();

        setFocusable(focusable);
        setClickable(clickable);
        setLongClickable(longClickable);

        prepareCursorControllers();
    }

    private void setTypefaceByIndex(int typefaceIndex, int styleIndex) {
        Typeface tf = null;
        switch (typefaceIndex) {
            case SANS:
                tf = Typeface.SANS_SERIF;
                break;

            case SERIF:
                tf = Typeface.SERIF;
                break;

            case MONOSPACE:
                tf = Typeface.MONOSPACE;
                break;
        }

        setTypeface(tf, styleIndex);
    }

    /**
     * Sets the typeface and style in which the text should be displayed,
     * and turns on the fake bold and italic bits in the Paint if the
     * Typeface that you provided does not have all the bits in the
     * style that you specified.
     *
     * @attr ref android.R.styleable#TextView_typeface
     * @attr ref android.R.styleable#TextView_textStyle
     */
    public void setTypeface(Typeface tf, int style) {
        if (style > 0) {
            if (tf == null) {
                tf = Typeface.defaultFromStyle(style);
            } else {
                tf = Typeface.create(tf, style);
            }

            setTypeface(tf);
            // now compute what (if any) algorithmic styling is needed
            int typefaceStyle = tf != null ? tf.getStyle() : 0;
            int need = style & ~typefaceStyle;
            mTextPaint.setFakeBoldText((need & Typeface.BOLD) != 0);
            mTextPaint.setTextSkewX((need & Typeface.ITALIC) != 0 ? -0.25f : 0);
        } else {
            mTextPaint.setFakeBoldText(false);
            mTextPaint.setTextSkewX(0);
            setTypeface(tf);
        }
    }

    /**
     * Subclasses override this to specify that they have a KeyListener
     * by default even if not specifically called for in the XML options.
     */
    protected boolean getDefaultEditable() {
        return false;
    }

    /**
     * Subclasses override this to specify a default movement method.
     */
    protected MovementMethod getDefaultMovementMethod() {
        return null;
    }

    /**
     * Return the text the TextView is displaying. If setText() was called with
     * an argument of BufferType.SPANNABLE or BufferType.EDITABLE, you can cast
     * the return value from this method to Spannable or Editable, respectively.
     *
     * Note: The content of the return value should not be modified. If you want
     * a modifiable one, you should make your own copy first.
     */
    @ViewDebug.CapturedViewProperty
    public CharSequence getText() {
        return mText;
    }

    /**
     * Returns the length, in characters, of the text managed by this TextView
     */
    public int length() {
        return mText.length();
    }

    /**
     * Return the text the TextView is displaying as an Editable object.  If
     * the text is not editable, null is returned.
     *
     * @see #getText
     */
    public Editable getEditableText() {
        return (mText instanceof Editable) ? (Editable)mText : null;
    }

    /**
     * @return the height of one standard line in pixels.  Note that markup
     * within the text can cause individual lines to be taller or shorter
     * than this height, and the layout may contain additional first-
     * or last-line padding.
     */
    public int getLineHeight() {
        return FastMath.round(mTextPaint.getFontMetricsInt(null) * mSpacingMult
                          + mSpacingAdd);
    }

    /**
     * @return the Layout that is currently being used to display the text.
     * This can be null if the text or width has recently changes.
     */
    public final Layout getLayout() {
        return mLayout;
    }

    /**
     * @return the current key listener for this TextView.
     * This will frequently be null for non-EditText TextViews.
     */
    public final KeyListener getKeyListener() {
        return mInput;
    }

    /**
     * Sets the key listener to be used with this TextView.  This can be null
     * to disallow user input.  Note that this method has significant and
     * subtle interactions with soft keyboards and other input method:
     * see {@link KeyListener#getInputType() KeyListener.getContentType()}
     * for important details.  Calling this method will replace the current
     * content type of the text view with the content type returned by the
     * key listener.
     * <p>
     * Be warned that if you want a TextView with a key listener or movement
     * method not to be focusable, or if you want a TextView without a
     * key listener or movement method to be focusable, you must call
     * {@link #setFocusable} again after calling this to get the focusability
     * back the way you want it.
     *
     * @attr ref android.R.styleable#TextView_numeric
     * @attr ref android.R.styleable#TextView_digits
     * @attr ref android.R.styleable#TextView_phoneNumber
     * @attr ref android.R.styleable#TextView_inputMethod
     * @attr ref android.R.styleable#TextView_capitalize
     * @attr ref android.R.styleable#TextView_autoText
     */
    public void setKeyListener(KeyListener input) {
        setKeyListenerOnly(input);
        fixFocusableAndClickableSettings();

        if (input != null) {
            try {
                mInputType = mInput.getInputType();
            } catch (IncompatibleClassChangeError e) {
                mInputType = EditorInfo.TYPE_CLASS_TEXT;
            }
            if ((mInputType&EditorInfo.TYPE_MASK_CLASS)
                    == EditorInfo.TYPE_CLASS_TEXT) {
                if (mSingleLine) {
                    mInputType &= ~EditorInfo.TYPE_TEXT_FLAG_MULTI_LINE;
                } else {
                    mInputType |= EditorInfo.TYPE_TEXT_FLAG_MULTI_LINE;
                }
            }
        } else {
            mInputType = EditorInfo.TYPE_NULL;
        }

        InputMethodManager imm = InputMethodManager.peekInstance();
        if (imm != null) imm.restartInput(this);
    }

    private void setKeyListenerOnly(KeyListener input) {
        mInput = input;
        if (mInput != null && !(mText instanceof Editable))
            setText(mText);

        setFilters((Editable) mText, mFilters);
    }

    /**
     * @return the movement method being used for this TextView.
     * This will frequently be null for non-EditText TextViews.
     */
    public final MovementMethod getMovementMethod() {
        return mMovement;
    }

    /**
     * Sets the movement method (arrow key handler) to be used for
     * this TextView.  This can be null to disallow using the arrow keys
     * to move the cursor or scroll the view.
     * <p>
     * Be warned that if you want a TextView with a key listener or movement
     * method not to be focusable, or if you want a TextView without a
     * key listener or movement method to be focusable, you must call
     * {@link #setFocusable} again after calling this to get the focusability
     * back the way you want it.
     */
    public final void setMovementMethod(MovementMethod movement) {
        mMovement = movement;

        if (mMovement != null && !(mText instanceof Spannable))
            setText(mText);

        fixFocusableAndClickableSettings();

        // SelectionModifierCursorController depends on textCanBeSelected, which depends on mMovement
        prepareCursorControllers();
    }

    private void fixFocusableAndClickableSettings() {
        if ((mMovement != null) || mInput != null) {
            setFocusable(true);
            setClickable(true);
            setLongClickable(true);
        } else {
            setFocusable(false);
            setClickable(false);
            setLongClickable(false);
        }
    }

    /**
     * @return the current transformation method for this TextView.
     * This will frequently be null except for single-line and password
     * fields.
     */
    public final TransformationMethod getTransformationMethod() {
        return mTransformation;
    }

    /**
     * Sets the transformation that is applied to the text that this
     * TextView is displaying.
     *
     * @attr ref android.R.styleable#TextView_password
     * @attr ref android.R.styleable#TextView_singleLine
     */
    public final void setTransformationMethod(TransformationMethod method) {
        if (method == mTransformation) {
            // Avoid the setText() below if the transformation is
            // the same.
            return;
        }
        if (mTransformation != null) {
            if (mText instanceof Spannable) {
                ((Spannable) mText).removeSpan(mTransformation);
            }
        }

        mTransformation = method;

        setText(mText);
    }

    /**
     * Returns the top padding of the view, plus space for the top
     * Drawable if any.
     */
    public int getCompoundPaddingTop() {
        final Drawables dr = mDrawables;
        if (dr == null || dr.mDrawableTop == null) {
            return mPaddingTop;
        } else {
            return mPaddingTop + dr.mDrawablePadding + dr.mDrawableSizeTop;
        }
    }

    /**
     * Returns the bottom padding of the view, plus space for the bottom
     * Drawable if any.
     */
    public int getCompoundPaddingBottom() {
        final Drawables dr = mDrawables;
        if (dr == null || dr.mDrawableBottom == null) {
            return mPaddingBottom;
        } else {
            return mPaddingBottom + dr.mDrawablePadding + dr.mDrawableSizeBottom;
        }
    }

    /**
     * Returns the left padding of the view, plus space for the left
     * Drawable if any.
     */
    public int getCompoundPaddingLeft() {
        final Drawables dr = mDrawables;
        if (dr == null || dr.mDrawableLeft == null) {
            return mPaddingLeft;
        } else {
            return mPaddingLeft + dr.mDrawablePadding + dr.mDrawableSizeLeft;
        }
    }

    /**
     * Returns the right padding of the view, plus space for the right
     * Drawable if any.
     */
    public int getCompoundPaddingRight() {
        final Drawables dr = mDrawables;
        if (dr == null || dr.mDrawableRight == null) {
            return mPaddingRight;
        } else {
            return mPaddingRight + dr.mDrawablePadding + dr.mDrawableSizeRight;
        }
    }

    /**
     * Returns the extended top padding of the view, including both the
     * top Drawable if any and any extra space to keep more than maxLines
     * of text from showing.  It is only valid to call this after measuring.
     */
    public int getExtendedPaddingTop() {
        if (mMaxMode != LINES) {
            return getCompoundPaddingTop();
        }

        if (mLayout.getLineCount() <= mMaximum) {
            return getCompoundPaddingTop();
        }

        int top = getCompoundPaddingTop();
        int bottom = getCompoundPaddingBottom();
        int viewht = getHeight() - top - bottom;
        int layoutht = mLayout.getLineTop(mMaximum);

        if (layoutht >= viewht) {
            return top;
        }

        final int gravity = mGravity & Gravity.VERTICAL_GRAVITY_MASK;
        if (gravity == Gravity.TOP) {
            return top;
        } else if (gravity == Gravity.BOTTOM) {
            return top + viewht - layoutht;
        } else { // (gravity == Gravity.CENTER_VERTICAL)
            return top + (viewht - layoutht) / 2;
        }
    }

    /**
     * Returns the extended bottom padding of the view, including both the
     * bottom Drawable if any and any extra space to keep more than maxLines
     * of text from showing.  It is only valid to call this after measuring.
     */
    public int getExtendedPaddingBottom() {
        if (mMaxMode != LINES) {
            return getCompoundPaddingBottom();
        }

        if (mLayout.getLineCount() <= mMaximum) {
            return getCompoundPaddingBottom();
        }

        int top = getCompoundPaddingTop();
        int bottom = getCompoundPaddingBottom();
        int viewht = getHeight() - top - bottom;
        int layoutht = mLayout.getLineTop(mMaximum);

        if (layoutht >= viewht) {
            return bottom;
        }

        final int gravity = mGravity & Gravity.VERTICAL_GRAVITY_MASK;
        if (gravity == Gravity.TOP) {
            return bottom + viewht - layoutht;
        } else if (gravity == Gravity.BOTTOM) {
            return bottom;
        } else { // (gravity == Gravity.CENTER_VERTICAL)
            return bottom + (viewht - layoutht) / 2;
        }
    }

    /**
     * Returns the total left padding of the view, including the left
     * Drawable if any.
     */
    public int getTotalPaddingLeft() {
        return getCompoundPaddingLeft();
    }

    /**
     * Returns the total right padding of the view, including the right
     * Drawable if any.
     */
    public int getTotalPaddingRight() {
        return getCompoundPaddingRight();
    }

    /**
     * Returns the total top padding of the view, including the top
     * Drawable if any, the extra space to keep more than maxLines
     * from showing, and the vertical offset for gravity, if any.
     */
    public int getTotalPaddingTop() {
        return getExtendedPaddingTop() + getVerticalOffset(true);
    }

    /**
     * Returns the total bottom padding of the view, including the bottom
     * Drawable if any, the extra space to keep more than maxLines
     * from showing, and the vertical offset for gravity, if any.
     */
    public int getTotalPaddingBottom() {
        return getExtendedPaddingBottom() + getBottomVerticalOffset(true);
    }

    /**
     * Sets the Drawables (if any) to appear to the left of, above,
     * to the right of, and below the text.  Use null if you do not
     * want a Drawable there.  The Drawables must already have had
     * {@link Drawable#setBounds} called.
     *
     * @attr ref android.R.styleable#TextView_drawableLeft
     * @attr ref android.R.styleable#TextView_drawableTop
     * @attr ref android.R.styleable#TextView_drawableRight
     * @attr ref android.R.styleable#TextView_drawableBottom
     */
    public void setCompoundDrawables(Drawable left, Drawable top,
                                     Drawable right, Drawable bottom) {
        Drawables dr = mDrawables;

        final boolean drawables = left != null || top != null
                || right != null || bottom != null;

        if (!drawables) {
            // Clearing drawables...  can we free the data structure?
            if (dr != null) {
                if (dr.mDrawablePadding == 0) {
                    mDrawables = null;
                } else {
                    // We need to retain the last set padding, so just clear
                    // out all of the fields in the existing structure.
                    if (dr.mDrawableLeft != null) dr.mDrawableLeft.setCallback(null);
                    dr.mDrawableLeft = null;
                    if (dr.mDrawableTop != null) dr.mDrawableTop.setCallback(null);
                    dr.mDrawableTop = null;
                    if (dr.mDrawableRight != null) dr.mDrawableRight.setCallback(null);
                    dr.mDrawableRight = null;
                    if (dr.mDrawableBottom != null) dr.mDrawableBottom.setCallback(null);
                    dr.mDrawableBottom = null;
                    dr.mDrawableSizeLeft = dr.mDrawableHeightLeft = 0;
                    dr.mDrawableSizeRight = dr.mDrawableHeightRight = 0;
                    dr.mDrawableSizeTop = dr.mDrawableWidthTop = 0;
                    dr.mDrawableSizeBottom = dr.mDrawableWidthBottom = 0;
                }
            }
        } else {
            if (dr == null) {
                mDrawables = dr = new Drawables();
            }

            if (dr.mDrawableLeft != left && dr.mDrawableLeft != null) {
                dr.mDrawableLeft.setCallback(null);
            }
            dr.mDrawableLeft = left;

            if (dr.mDrawableTop != top && dr.mDrawableTop != null) {
                dr.mDrawableTop.setCallback(null);
            }
            dr.mDrawableTop = top;

            if (dr.mDrawableRight != right && dr.mDrawableRight != null) {
                dr.mDrawableRight.setCallback(null);
            }
            dr.mDrawableRight = right;

            if (dr.mDrawableBottom != bottom && dr.mDrawableBottom != null) {
                dr.mDrawableBottom.setCallback(null);
            }
            dr.mDrawableBottom = bottom;

            final Rect compoundRect = dr.mCompoundRect;
            int[] state;

            state = getDrawableState();

            if (left != null) {
                left.setState(state);
                left.copyBounds(compoundRect);
                left.setCallback(this);
                dr.mDrawableSizeLeft = compoundRect.width();
                dr.mDrawableHeightLeft = compoundRect.height();
            } else {
                dr.mDrawableSizeLeft = dr.mDrawableHeightLeft = 0;
            }

            if (right != null) {
                right.setState(state);
                right.copyBounds(compoundRect);
                right.setCallback(this);
                dr.mDrawableSizeRight = compoundRect.width();
                dr.mDrawableHeightRight = compoundRect.height();
            } else {
                dr.mDrawableSizeRight = dr.mDrawableHeightRight = 0;
            }

            if (top != null) {
                top.setState(state);
                top.copyBounds(compoundRect);
                top.setCallback(this);
                dr.mDrawableSizeTop = compoundRect.height();
                dr.mDrawableWidthTop = compoundRect.width();
            } else {
                dr.mDrawableSizeTop = dr.mDrawableWidthTop = 0;
            }

            if (bottom != null) {
                bottom.setState(state);
                bottom.copyBounds(compoundRect);
                bottom.setCallback(this);
                dr.mDrawableSizeBottom = compoundRect.height();
                dr.mDrawableWidthBottom = compoundRect.width();
            } else {
                dr.mDrawableSizeBottom = dr.mDrawableWidthBottom = 0;
            }
        }

        invalidate();
        requestLayout();
    }

    /**
     * Sets the Drawables (if any) to appear to the left of, above,
     * to the right of, and below the text.  Use 0 if you do not
     * want a Drawable there. The Drawables' bounds will be set to
     * their intrinsic bounds.
     *
     * @param left Resource identifier of the left Drawable.
     * @param top Resource identifier of the top Drawable.
     * @param right Resource identifier of the right Drawable.
     * @param bottom Resource identifier of the bottom Drawable.
     *
     * @attr ref android.R.styleable#TextView_drawableLeft
     * @attr ref android.R.styleable#TextView_drawableTop
     * @attr ref android.R.styleable#TextView_drawableRight
     * @attr ref android.R.styleable#TextView_drawableBottom
     */
    public void setCompoundDrawablesWithIntrinsicBounds(int left, int top, int right, int bottom) {
        final Resources resources = getContext().getResources();
        setCompoundDrawablesWithIntrinsicBounds(left != 0 ? resources.getDrawable(left) : null,
                top != 0 ? resources.getDrawable(top) : null,
                right != 0 ? resources.getDrawable(right) : null,
                bottom != 0 ? resources.getDrawable(bottom) : null);
    }

    /**
     * Sets the Drawables (if any) to appear to the left of, above,
     * to the right of, and below the text.  Use null if you do not
     * want a Drawable there. The Drawables' bounds will be set to
     * their intrinsic bounds.
     *
     * @attr ref android.R.styleable#TextView_drawableLeft
     * @attr ref android.R.styleable#TextView_drawableTop
     * @attr ref android.R.styleable#TextView_drawableRight
     * @attr ref android.R.styleable#TextView_drawableBottom
     */
    public void setCompoundDrawablesWithIntrinsicBounds(Drawable left, Drawable top,
            Drawable right, Drawable bottom) {

        if (left != null) {
            left.setBounds(0, 0, left.getIntrinsicWidth(), left.getIntrinsicHeight());
        }
        if (right != null) {
            right.setBounds(0, 0, right.getIntrinsicWidth(), right.getIntrinsicHeight());
        }
        if (top != null) {
            top.setBounds(0, 0, top.getIntrinsicWidth(), top.getIntrinsicHeight());
        }
        if (bottom != null) {
            bottom.setBounds(0, 0, bottom.getIntrinsicWidth(), bottom.getIntrinsicHeight());
        }
        setCompoundDrawables(left, top, right, bottom);
    }

    /**
     * Returns drawables for the left, top, right, and bottom borders.
     */
    public Drawable[] getCompoundDrawables() {
        final Drawables dr = mDrawables;
        if (dr != null) {
            return new Drawable[] {
                dr.mDrawableLeft, dr.mDrawableTop, dr.mDrawableRight, dr.mDrawableBottom
            };
        } else {
            return new Drawable[] { null, null, null, null };
        }
    }

    /**
     * Sets the size of the padding between the compound drawables and
     * the text.
     *
     * @attr ref android.R.styleable#TextView_drawablePadding
     */
    public void setCompoundDrawablePadding(int pad) {
        Drawables dr = mDrawables;
        if (pad == 0) {
            if (dr != null) {
                dr.mDrawablePadding = pad;
            }
        } else {
            if (dr == null) {
                mDrawables = dr = new Drawables();
            }
            dr.mDrawablePadding = pad;
        }

        invalidate();
        requestLayout();
    }

    /**
     * Returns the padding between the compound drawables and the text.
     */
    public int getCompoundDrawablePadding() {
        final Drawables dr = mDrawables;
        return dr != null ? dr.mDrawablePadding : 0;
    }

    @Override
    public void setPadding(int left, int top, int right, int bottom) {
        if (left != mPaddingLeft ||
            right != mPaddingRight ||
            top != mPaddingTop ||
            bottom != mPaddingBottom) {
            nullLayouts();
        }

        // the super call will requestLayout()
        super.setPadding(left, top, right, bottom);
        invalidate();
    }

    /**
     * Gets the autolink mask of the text.  See {@link
     * android.text.util.Linkify#ALL Linkify.ALL} and peers for
     * possible values.
     *
     * @attr ref android.R.styleable#TextView_autoLink
     */
    public final int getAutoLinkMask() {
        return mAutoLinkMask;
    }

    /**
     * Sets the text color, size, style, hint color, and highlight color
     * from the specified TextAppearance resource.
     */
    public void setTextAppearance(Context context, int resid) {
        TypedArray appearance =
            context.obtainStyledAttributes(resid,
                                           com.android.internal.R.styleable.TextAppearance);

        int color;
        ColorStateList colors;
        int ts;

        color = appearance.getColor(com.android.internal.R.styleable.TextAppearance_textColorHighlight, 0);
        if (color != 0) {
            setHighlightColor(color);
        }

        colors = appearance.getColorStateList(com.android.internal.R.styleable.
                                              TextAppearance_textColor);
        if (colors != null) {
            setTextColor(colors);
        }

        ts = appearance.getDimensionPixelSize(com.android.internal.R.styleable.
                                              TextAppearance_textSize, 0);
        if (ts != 0) {
            setRawTextSize(ts);
        }

        colors = appearance.getColorStateList(com.android.internal.R.styleable.
                                              TextAppearance_textColorHint);
        if (colors != null) {
            setHintTextColor(colors);
        }

        colors = appearance.getColorStateList(com.android.internal.R.styleable.
                                              TextAppearance_textColorLink);
        if (colors != null) {
            setLinkTextColor(colors);
        }

        int typefaceIndex, styleIndex;

        typefaceIndex = appearance.getInt(com.android.internal.R.styleable.
                                          TextAppearance_typeface, -1);
        styleIndex = appearance.getInt(com.android.internal.R.styleable.
                                       TextAppearance_textStyle, -1);

        setTypefaceByIndex(typefaceIndex, styleIndex);
        appearance.recycle();
    }

    /**
     * @return the size (in pixels) of the default text size in this TextView.
     */
    public float getTextSize() {
        return mTextPaint.getTextSize();
    }

    /**
     * Set the default text size to the given value, interpreted as "scaled
     * pixel" units.  This size is adjusted based on the current density and
     * user font size preference.
     *
     * @param size The scaled pixel size.
     *
     * @attr ref android.R.styleable#TextView_textSize
     */
    @android.view.RemotableViewMethod
    public void setTextSize(float size) {
        setTextSize(TypedValue.COMPLEX_UNIT_SP, size);
    }

    /**
     * Set the default text size to a given unit and value.  See {@link
     * TypedValue} for the possible dimension units.
     *
     * @param unit The desired dimension unit.
     * @param size The desired size in the given units.
     *
     * @attr ref android.R.styleable#TextView_textSize
     */
    public void setTextSize(int unit, float size) {
        Context c = getContext();
        Resources r;

        if (c == null)
            r = Resources.getSystem();
        else
            r = c.getResources();

        setRawTextSize(TypedValue.applyDimension(
            unit, size, r.getDisplayMetrics()));
    }

    private void setRawTextSize(float size) {
        if (size != mTextPaint.getTextSize()) {
            mTextPaint.setTextSize(size);

            if (mLayout != null) {
                nullLayouts();
                requestLayout();
                invalidate();
            }
        }
    }

    /**
     * @return the extent by which text is currently being stretched
     * horizontally.  This will usually be 1.
     */
    public float getTextScaleX() {
        return mTextPaint.getTextScaleX();
    }

    /**
     * Sets the extent by which text should be stretched horizontally.
     *
     * @attr ref android.R.styleable#TextView_textScaleX
     */
    @android.view.RemotableViewMethod
    public void setTextScaleX(float size) {
        if (size != mTextPaint.getTextScaleX()) {
            mUserSetTextScaleX = true;
            mTextPaint.setTextScaleX(size);

            if (mLayout != null) {
                nullLayouts();
                requestLayout();
                invalidate();
            }
        }
    }

    /**
     * Sets the typeface and style in which the text should be displayed.
     * Note that not all Typeface families actually have bold and italic
     * variants, so you may need to use
     * {@link #setTypeface(Typeface, int)} to get the appearance
     * that you actually want.
     *
     * @attr ref android.R.styleable#TextView_typeface
     * @attr ref android.R.styleable#TextView_textStyle
     */
    public void setTypeface(Typeface tf) {
        if (mTextPaint.getTypeface() != tf) {
            mTextPaint.setTypeface(tf);

            if (mLayout != null) {
                nullLayouts();
                requestLayout();
                invalidate();
            }
        }
    }

    /**
     * @return the current typeface and style in which the text is being
     * displayed.
     */
    public Typeface getTypeface() {
        return mTextPaint.getTypeface();
    }

    /**
     * Sets the text color for all the states (normal, selected,
     * focused) to be this color.
     *
     * @attr ref android.R.styleable#TextView_textColor
     */
    @android.view.RemotableViewMethod
    public void setTextColor(int color) {
        mTextColor = ColorStateList.valueOf(color);
        updateTextColors();
    }

    /**
     * Sets the text color.
     *
     * @attr ref android.R.styleable#TextView_textColor
     */
    public void setTextColor(ColorStateList colors) {
        if (colors == null) {
            throw new NullPointerException();
        }

        mTextColor = colors;
        updateTextColors();
    }

    /**
     * Return the set of text colors.
     *
     * @return Returns the set of text colors.
     */
    public final ColorStateList getTextColors() {
        return mTextColor;
    }

    /**
     * <p>Return the current color selected for normal text.</p>
     *
     * @return Returns the current text color.
     */
    public final int getCurrentTextColor() {
        return mCurTextColor;
    }

    /**
     * Sets the color used to display the selection highlight.
     *
     * @attr ref android.R.styleable#TextView_textColorHighlight
     */
    @android.view.RemotableViewMethod
    public void setHighlightColor(int color) {
        if (mHighlightColor != color) {
            mHighlightColor = color;
            invalidate();
        }
    }

    /**
     * Gives the text a shadow of the specified radius and color, the specified
     * distance from its normal position.
     *
     * @attr ref android.R.styleable#TextView_shadowColor
     * @attr ref android.R.styleable#TextView_shadowDx
     * @attr ref android.R.styleable#TextView_shadowDy
     * @attr ref android.R.styleable#TextView_shadowRadius
     */
    public void setShadowLayer(float radius, float dx, float dy, int color) {
        mTextPaint.setShadowLayer(radius, dx, dy, color);

        mShadowRadius = radius;
        mShadowDx = dx;
        mShadowDy = dy;

        invalidate();
    }

    /**
     * @return the base paint used for the text.  Please use this only to
     * consult the Paint's properties and not to change them.
     */
    public TextPaint getPaint() {
        return mTextPaint;
    }

    /**
     * Sets the autolink mask of the text.  See {@link
     * android.text.util.Linkify#ALL Linkify.ALL} and peers for
     * possible values.
     *
     * @attr ref android.R.styleable#TextView_autoLink
     */
    @android.view.RemotableViewMethod
    public final void setAutoLinkMask(int mask) {
        mAutoLinkMask = mask;
    }

    /**
     * Sets whether the movement method will automatically be set to
     * {@link LinkMovementMethod} if {@link #setAutoLinkMask} has been
     * set to nonzero and links are detected in {@link #setText}.
     * The default is true.
     *
     * @attr ref android.R.styleable#TextView_linksClickable
     */
    @android.view.RemotableViewMethod
    public final void setLinksClickable(boolean whether) {
        mLinksClickable = whether;
    }

    /**
     * Returns whether the movement method will automatically be set to
     * {@link LinkMovementMethod} if {@link #setAutoLinkMask} has been
     * set to nonzero and links are detected in {@link #setText}.
     * The default is true.
     *
     * @attr ref android.R.styleable#TextView_linksClickable
     */
    public final boolean getLinksClickable() {
        return mLinksClickable;
    }

    /**
     * Returns the list of URLSpans attached to the text
     * (by {@link Linkify} or otherwise) if any.  You can call
     * {@link URLSpan#getURL} on them to find where they link to
     * or use {@link Spanned#getSpanStart} and {@link Spanned#getSpanEnd}
     * to find the region of the text they are attached to.
     */
    public URLSpan[] getUrls() {
        if (mText instanceof Spanned) {
            return ((Spanned) mText).getSpans(0, mText.length(), URLSpan.class);
        } else {
            return new URLSpan[0];
        }
    }

    /**
     * Sets the color of the hint text.
     *
     * @attr ref android.R.styleable#TextView_textColorHint
     */
    @android.view.RemotableViewMethod
    public final void setHintTextColor(int color) {
        mHintTextColor = ColorStateList.valueOf(color);
        updateTextColors();
    }

    /**
     * Sets the color of the hint text.
     *
     * @attr ref android.R.styleable#TextView_textColorHint
     */
    public final void setHintTextColor(ColorStateList colors) {
        mHintTextColor = colors;
        updateTextColors();
    }

    /**
     * <p>Return the color used to paint the hint text.</p>
     *
     * @return Returns the list of hint text colors.
     */
    public final ColorStateList getHintTextColors() {
        return mHintTextColor;
    }

    /**
     * <p>Return the current color selected to paint the hint text.</p>
     *
     * @return Returns the current hint text color.
     */
    public final int getCurrentHintTextColor() {
        return mHintTextColor != null ? mCurHintTextColor : mCurTextColor;
    }

    /**
     * Sets the color of links in the text.
     *
     * @attr ref android.R.styleable#TextView_textColorLink
     */
    @android.view.RemotableViewMethod
    public final void setLinkTextColor(int color) {
        mLinkTextColor = ColorStateList.valueOf(color);
        updateTextColors();
    }

    /**
     * Sets the color of links in the text.
     *
     * @attr ref android.R.styleable#TextView_textColorLink
     */
    public final void setLinkTextColor(ColorStateList colors) {
        mLinkTextColor = colors;
        updateTextColors();
    }

    /**
     * <p>Returns the color used to paint links in the text.</p>
     *
     * @return Returns the list of link text colors.
     */
    public final ColorStateList getLinkTextColors() {
        return mLinkTextColor;
    }

    /**
     * Sets the horizontal alignment of the text and the
     * vertical gravity that will be used when there is extra space
     * in the TextView beyond what is required for the text itself.
     *
     * @see android.view.Gravity
     * @attr ref android.R.styleable#TextView_gravity
     */
    public void setGravity(int gravity) {
        if ((gravity & Gravity.HORIZONTAL_GRAVITY_MASK) == 0) {
            gravity |= Gravity.LEFT;
        }
        if ((gravity & Gravity.VERTICAL_GRAVITY_MASK) == 0) {
            gravity |= Gravity.TOP;
        }

        boolean newLayout = false;

        if ((gravity & Gravity.HORIZONTAL_GRAVITY_MASK) !=
            (mGravity & Gravity.HORIZONTAL_GRAVITY_MASK)) {
            newLayout = true;
        }

        if (gravity != mGravity) {
            invalidate();
        }

        mGravity = gravity;

        if (mLayout != null && newLayout) {
            // XXX this is heavy-handed because no actual content changes.
            int want = mLayout.getWidth();
            int hintWant = mHintLayout == null ? 0 : mHintLayout.getWidth();

            makeNewLayout(want, hintWant, UNKNOWN_BORING, UNKNOWN_BORING,
                          mRight - mLeft - getCompoundPaddingLeft() -
                          getCompoundPaddingRight(), true);
        }
    }

    /**
     * Returns the horizontal and vertical alignment of this TextView.
     *
     * @see android.view.Gravity
     * @attr ref android.R.styleable#TextView_gravity
     */
    public int getGravity() {
        return mGravity;
    }

    /**
     * @return the flags on the Paint being used to display the text.
     * @see Paint#getFlags
     */
    public int getPaintFlags() {
        return mTextPaint.getFlags();
    }

    /**
     * Sets flags on the Paint being used to display the text and
     * reflows the text if they are different from the old flags.
     * @see Paint#setFlags
     */
    @android.view.RemotableViewMethod
    public void setPaintFlags(int flags) {
        if (mTextPaint.getFlags() != flags) {
            mTextPaint.setFlags(flags);

            if (mLayout != null) {
                nullLayouts();
                requestLayout();
                invalidate();
            }
        }
    }

    /**
     * Sets whether the text should be allowed to be wider than the
     * View is.  If false, it will be wrapped to the width of the View.
     *
     * @attr ref android.R.styleable#TextView_scrollHorizontally
     */
    public void setHorizontallyScrolling(boolean whether) {
        mHorizontallyScrolling = whether;

        if (mLayout != null) {
            nullLayouts();
            requestLayout();
            invalidate();
        }
    }

    /**
     * Makes the TextView at least this many lines tall
     *
     * @attr ref android.R.styleable#TextView_minLines
     */
    @android.view.RemotableViewMethod
    public void setMinLines(int minlines) {
        mMinimum = minlines;
        mMinMode = LINES;

        requestLayout();
        invalidate();
    }

    /**
     * Makes the TextView at least this many pixels tall
     *
     * @attr ref android.R.styleable#TextView_minHeight
     */
    @android.view.RemotableViewMethod
    public void setMinHeight(int minHeight) {
        mMinimum = minHeight;
        mMinMode = PIXELS;

        requestLayout();
        invalidate();
    }

    /**
     * Makes the TextView at most this many lines tall
     *
     * @attr ref android.R.styleable#TextView_maxLines
     */
    @android.view.RemotableViewMethod
    public void setMaxLines(int maxlines) {
        mMaximum = maxlines;
        mMaxMode = LINES;

        requestLayout();
        invalidate();
    }

    /**
     * Makes the TextView at most this many pixels tall
     *
     * @attr ref android.R.styleable#TextView_maxHeight
     */
    @android.view.RemotableViewMethod
    public void setMaxHeight(int maxHeight) {
        mMaximum = maxHeight;
        mMaxMode = PIXELS;

        requestLayout();
        invalidate();
    }

    /**
     * Makes the TextView exactly this many lines tall
     *
     * @attr ref android.R.styleable#TextView_lines
     */
    @android.view.RemotableViewMethod
    public void setLines(int lines) {
        mMaximum = mMinimum = lines;
        mMaxMode = mMinMode = LINES;

        requestLayout();
        invalidate();
    }

    /**
     * Makes the TextView exactly this many pixels tall.
     * You could do the same thing by specifying this number in the
     * LayoutParams.
     *
     * @attr ref android.R.styleable#TextView_height
     */
    @android.view.RemotableViewMethod
    public void setHeight(int pixels) {
        mMaximum = mMinimum = pixels;
        mMaxMode = mMinMode = PIXELS;

        requestLayout();
        invalidate();
    }

    /**
     * Makes the TextView at least this many ems wide
     *
     * @attr ref android.R.styleable#TextView_minEms
     */
    @android.view.RemotableViewMethod
    public void setMinEms(int minems) {
        mMinWidth = minems;
        mMinWidthMode = EMS;

        requestLayout();
        invalidate();
    }

    /**
     * Makes the TextView at least this many pixels wide
     *
     * @attr ref android.R.styleable#TextView_minWidth
     */
    @android.view.RemotableViewMethod
    public void setMinWidth(int minpixels) {
        mMinWidth = minpixels;
        mMinWidthMode = PIXELS;

        requestLayout();
        invalidate();
    }

    /**
     * Makes the TextView at most this many ems wide
     *
     * @attr ref android.R.styleable#TextView_maxEms
     */
    @android.view.RemotableViewMethod
    public void setMaxEms(int maxems) {
        mMaxWidth = maxems;
        mMaxWidthMode = EMS;

        requestLayout();
        invalidate();
    }

    /**
     * Makes the TextView at most this many pixels wide
     *
     * @attr ref android.R.styleable#TextView_maxWidth
     */
    @android.view.RemotableViewMethod
    public void setMaxWidth(int maxpixels) {
        mMaxWidth = maxpixels;
        mMaxWidthMode = PIXELS;

        requestLayout();
        invalidate();
    }

    /**
     * Makes the TextView exactly this many ems wide
     *
     * @attr ref android.R.styleable#TextView_ems
     */
    @android.view.RemotableViewMethod
    public void setEms(int ems) {
        mMaxWidth = mMinWidth = ems;
        mMaxWidthMode = mMinWidthMode = EMS;

        requestLayout();
        invalidate();
    }

    /**
     * Makes the TextView exactly this many pixels wide.
     * You could do the same thing by specifying this number in the
     * LayoutParams.
     *
     * @attr ref android.R.styleable#TextView_width
     */
    @android.view.RemotableViewMethod
    public void setWidth(int pixels) {
        mMaxWidth = mMinWidth = pixels;
        mMaxWidthMode = mMinWidthMode = PIXELS;

        requestLayout();
        invalidate();
    }


    /**
     * Sets line spacing for this TextView.  Each line will have its height
     * multiplied by <code>mult</code> and have <code>add</code> added to it.
     *
     * @attr ref android.R.styleable#TextView_lineSpacingExtra
     * @attr ref android.R.styleable#TextView_lineSpacingMultiplier
     */
    public void setLineSpacing(float add, float mult) {
        mSpacingMult = mult;
        mSpacingAdd = add;

        if (mLayout != null) {
            nullLayouts();
            requestLayout();
            invalidate();
        }
    }

    /**
     * Convenience method: Append the specified text to the TextView's
     * display buffer, upgrading it to BufferType.EDITABLE if it was
     * not already editable.
     */
    public final void append(CharSequence text) {
        append(text, 0, text.length());
    }

    /**
     * Convenience method: Append the specified text slice to the TextView's
     * display buffer, upgrading it to BufferType.EDITABLE if it was
     * not already editable.
     */
    public void append(CharSequence text, int start, int end) {
        if (!(mText instanceof Editable)) {
            setText(mText, BufferType.EDITABLE);
        }

        ((Editable) mText).append(text, start, end);
    }

    private void updateTextColors() {
        boolean inval = false;
        int color = mTextColor.getColorForState(getDrawableState(), 0);
        if (color != mCurTextColor) {
            mCurTextColor = color;
            inval = true;
        }
        if (mLinkTextColor != null) {
            color = mLinkTextColor.getColorForState(getDrawableState(), 0);
            if (color != mTextPaint.linkColor) {
                mTextPaint.linkColor = color;
                inval = true;
            }
        }
        if (mHintTextColor != null) {
            color = mHintTextColor.getColorForState(getDrawableState(), 0);
            if (color != mCurHintTextColor && mText.length() == 0) {
                mCurHintTextColor = color;
                inval = true;
            }
        }
        if (inval) {
            invalidate();
        }
    }

    @Override
    protected void drawableStateChanged() {
        super.drawableStateChanged();
        if (mTextColor != null && mTextColor.isStateful()
                || (mHintTextColor != null && mHintTextColor.isStateful())
                || (mLinkTextColor != null && mLinkTextColor.isStateful())) {
            updateTextColors();
        }

        final Drawables dr = mDrawables;
        if (dr != null) {
            int[] state = getDrawableState();
            if (dr.mDrawableTop != null && dr.mDrawableTop.isStateful()) {
                dr.mDrawableTop.setState(state);
            }
            if (dr.mDrawableBottom != null && dr.mDrawableBottom.isStateful()) {
                dr.mDrawableBottom.setState(state);
            }
            if (dr.mDrawableLeft != null && dr.mDrawableLeft.isStateful()) {
                dr.mDrawableLeft.setState(state);
            }
            if (dr.mDrawableRight != null && dr.mDrawableRight.isStateful()) {
                dr.mDrawableRight.setState(state);
            }
        }
    }

    /**
     * User interface state that is stored by TextView for implementing
     * {@link View#onSaveInstanceState}.
     */
    public static class SavedState extends BaseSavedState {
        int selStart;
        int selEnd;
        CharSequence text;
        boolean frozenWithFocus;
        CharSequence error;

        SavedState(Parcelable superState) {
            super(superState);
        }

        @Override
        public void writeToParcel(Parcel out, int flags) {
            super.writeToParcel(out, flags);
            out.writeInt(selStart);
            out.writeInt(selEnd);
            out.writeInt(frozenWithFocus ? 1 : 0);
            TextUtils.writeToParcel(text, out, flags);

            if (error == null) {
                out.writeInt(0);
            } else {
                out.writeInt(1);
                TextUtils.writeToParcel(error, out, flags);
            }
        }

        @Override
        public String toString() {
            String str = "TextView.SavedState{"
                    + Integer.toHexString(System.identityHashCode(this))
                    + " start=" + selStart + " end=" + selEnd;
            if (text != null) {
                str += " text=" + text;
            }
            return str + "}";
        }

        @SuppressWarnings("hiding")
        public static final Parcelable.Creator<SavedState> CREATOR
                = new Parcelable.Creator<SavedState>() {
            public SavedState createFromParcel(Parcel in) {
                return new SavedState(in);
            }

            public SavedState[] newArray(int size) {
                return new SavedState[size];
            }
        };

        private SavedState(Parcel in) {
            super(in);
            selStart = in.readInt();
            selEnd = in.readInt();
            frozenWithFocus = (in.readInt() != 0);
            text = TextUtils.CHAR_SEQUENCE_CREATOR.createFromParcel(in);

            if (in.readInt() != 0) {
                error = TextUtils.CHAR_SEQUENCE_CREATOR.createFromParcel(in);
            }
        }
    }

    @Override
    public Parcelable onSaveInstanceState() {
        Parcelable superState = super.onSaveInstanceState();

        // Save state if we are forced to
        boolean save = mFreezesText;
        int start = 0;
        int end = 0;

        if (mText != null) {
            start = getSelectionStart();
            end = getSelectionEnd();
            if (start >= 0 || end >= 0) {
                // Or save state if there is a selection
                save = true;
            }
        }

        if (save) {
            SavedState ss = new SavedState(superState);
            // XXX Should also save the current scroll position!
            ss.selStart = start;
            ss.selEnd = end;

            if (mText instanceof Spanned) {
                /*
                 * Calling setText() strips off any ChangeWatchers;
                 * strip them now to avoid leaking references.
                 * But do it to a copy so that if there are any
                 * further changes to the text of this view, it
                 * won't get into an inconsistent state.
                 */

                Spannable sp = new SpannableString(mText);

                for (ChangeWatcher cw :
                     sp.getSpans(0, sp.length(), ChangeWatcher.class)) {
                    sp.removeSpan(cw);
                }

                ss.text = sp;
            } else {
                ss.text = mText.toString();
            }

            if (isFocused() && start >= 0 && end >= 0) {
                ss.frozenWithFocus = true;
            }

            ss.error = mError;

            return ss;
        }

        return superState;
    }

    @Override
    public void onRestoreInstanceState(Parcelable state) {
        if (!(state instanceof SavedState)) {
            super.onRestoreInstanceState(state);
            return;
        }

        SavedState ss = (SavedState)state;
        super.onRestoreInstanceState(ss.getSuperState());

        // XXX restore buffer type too, as well as lots of other stuff
        if (ss.text != null) {
            setText(ss.text);
        }

        if (ss.selStart >= 0 && ss.selEnd >= 0) {
            if (mText instanceof Spannable) {
                int len = mText.length();

                if (ss.selStart > len || ss.selEnd > len) {
                    String restored = "";

                    if (ss.text != null) {
                        restored = "(restored) ";
                    }

                    Log.e(LOG_TAG, "Saved cursor position " + ss.selStart +
                          "/" + ss.selEnd + " out of range for " + restored +
                          "text " + mText);
                } else {
                    Selection.setSelection((Spannable) mText, ss.selStart,
                                           ss.selEnd);

                    if (ss.frozenWithFocus) {
                        mFrozenWithFocus = true;
                    }
                }
            }
        }

        if (ss.error != null) {
            final CharSequence error = ss.error;
            // Display the error later, after the first layout pass
            post(new Runnable() {
                public void run() {
                    setError(error);
                }
            });
        }
    }

    /**
     * Control whether this text view saves its entire text contents when
     * freezing to an icicle, in addition to dynamic state such as cursor
     * position.  By default this is false, not saving the text.  Set to true
     * if the text in the text view is not being saved somewhere else in
     * persistent storage (such as in a content provider) so that if the
     * view is later thawed the user will not lose their data.
     *
     * @param freezesText Controls whether a frozen icicle should include the
     * entire text data: true to include it, false to not.
     *
     * @attr ref android.R.styleable#TextView_freezesText
     */
    @android.view.RemotableViewMethod
    public void setFreezesText(boolean freezesText) {
        mFreezesText = freezesText;
    }

    /**
     * Return whether this text view is including its entire text contents
     * in frozen icicles.
     *
     * @return Returns true if text is included, false if it isn't.
     *
     * @see #setFreezesText
     */
    public boolean getFreezesText() {
        return mFreezesText;
    }

    ///////////////////////////////////////////////////////////////////////////

    /**
     * Sets the Factory used to create new Editables.
     */
    public final void setEditableFactory(Editable.Factory factory) {
        mEditableFactory = factory;
        setText(mText);
    }

    /**
     * Sets the Factory used to create new Spannables.
     */
    public final void setSpannableFactory(Spannable.Factory factory) {
        mSpannableFactory = factory;
        setText(mText);
    }

    /**
     * Sets the string value of the TextView. TextView <em>does not</em> accept
     * HTML-like formatting, which you can do with text strings in XML resource files.
     * To style your strings, attach android.text.style.* objects to a
     * {@link android.text.SpannableString SpannableString}, or see the
     * <a href="{@docRoot}guide/topics/resources/available-resources.html#stringresources">
     * Available Resource Types</a> documentation for an example of setting 
     * formatted text in the XML resource file.
     *
     * @attr ref android.R.styleable#TextView_text
     */
    @android.view.RemotableViewMethod
    public final void setText(CharSequence text) {
        setText(text, mBufferType);
    }

    /**
     * Like {@link #setText(CharSequence)},
     * except that the cursor position (if any) is retained in the new text.
     *
     * @param text The new text to place in the text view.
     *
     * @see #setText(CharSequence)
     */
    @android.view.RemotableViewMethod
    public final void setTextKeepState(CharSequence text) {
        setTextKeepState(text, mBufferType);
    }

    /**
     * Sets the text that this TextView is to display (see
     * {@link #setText(CharSequence)}) and also sets whether it is stored
     * in a styleable/spannable buffer and whether it is editable.
     *
     * @attr ref android.R.styleable#TextView_text
     * @attr ref android.R.styleable#TextView_bufferType
     */
    public void setText(CharSequence text, BufferType type) {
        setText(text, type, true, 0);

        if (mCharWrapper != null) {
            mCharWrapper.mChars = null;
        }
    }

    private void setText(CharSequence text, BufferType type,
                         boolean notifyBefore, int oldlen) {
        if (text == null) {
            text = "";
        }

        if (!mUserSetTextScaleX) mTextPaint.setTextScaleX(1.0f);

        if (text instanceof Spanned &&
            ((Spanned) text).getSpanStart(TextUtils.TruncateAt.MARQUEE) >= 0) {
            setHorizontalFadingEdgeEnabled(true);
            setEllipsize(TextUtils.TruncateAt.MARQUEE);
        }

        int n = mFilters.length;
        for (int i = 0; i < n; i++) {
            CharSequence out = mFilters[i].filter(text, 0, text.length(),
                                                  EMPTY_SPANNED, 0, 0);
            if (out != null) {
                text = out;
            }
        }

        if (notifyBefore) {
            if (mText != null) {
                oldlen = mText.length();
                sendBeforeTextChanged(mText, 0, oldlen, text.length());
            } else {
                sendBeforeTextChanged("", 0, 0, text.length());
            }
        }

        boolean needEditableForNotification = false;

        if (mListeners != null && mListeners.size() != 0) {
            needEditableForNotification = true;
        }

        if (type == BufferType.EDITABLE || mInput != null ||
            needEditableForNotification) {
            Editable t = mEditableFactory.newEditable(text);
            text = t;
            setFilters(t, mFilters);
            InputMethodManager imm = InputMethodManager.peekInstance();
            if (imm != null) imm.restartInput(this);
        } else if (type == BufferType.SPANNABLE || mMovement != null) {
            text = mSpannableFactory.newSpannable(text);
        } else if (!(text instanceof CharWrapper)) {
            text = TextUtils.stringOrSpannedString(text);
        }

        if (mAutoLinkMask != 0) {
            Spannable s2;

            if (type == BufferType.EDITABLE || text instanceof Spannable) {
                s2 = (Spannable) text;
            } else {
                s2 = mSpannableFactory.newSpannable(text);
            }

            if (Linkify.addLinks(s2, mAutoLinkMask)) {
                text = s2;
                type = (type == BufferType.EDITABLE) ? BufferType.EDITABLE : BufferType.SPANNABLE;

                /*
                 * We must go ahead and set the text before changing the
                 * movement method, because setMovementMethod() may call
                 * setText() again to try to upgrade the buffer type.
                 */
                mText = text;

                if (mLinksClickable) {
                    setMovementMethod(LinkMovementMethod.getInstance());
                }
            }
        }

        mBufferType = type;
        mText = text;

        if (mTransformation == null)
            mTransformed = text;
        else
            mTransformed = mTransformation.getTransformation(text, this);

        final int textLength = text.length();

        if (text instanceof Spannable) {
            Spannable sp = (Spannable) text;

            // Remove any ChangeWatchers that might have come
            // from other TextViews.
            final ChangeWatcher[] watchers = sp.getSpans(0, sp.length(), ChangeWatcher.class);
            final int count = watchers.length;
            for (int i = 0; i < count; i++)
                sp.removeSpan(watchers[i]);

            if (mChangeWatcher == null)
                mChangeWatcher = new ChangeWatcher();

            sp.setSpan(mChangeWatcher, 0, textLength, Spanned.SPAN_INCLUSIVE_INCLUSIVE |
                       (PRIORITY << Spanned.SPAN_PRIORITY_SHIFT));

            if (mInput != null) {
                sp.setSpan(mInput, 0, textLength, Spanned.SPAN_INCLUSIVE_INCLUSIVE);
            }

            if (mTransformation != null) {
                sp.setSpan(mTransformation, 0, textLength, Spanned.SPAN_INCLUSIVE_INCLUSIVE);

            }

            if (mMovement != null) {
                mMovement.initialize(this, (Spannable) text);

                /*
                 * Initializing the movement method will have set the
                 * selection, so reset mSelectionMoved to keep that from
                 * interfering with the normal on-focus selection-setting.
                 */
                mSelectionMoved = false;
            }
        }

        if (mLayout != null) {
            checkForRelayout();
        }

        sendOnTextChanged(text, 0, oldlen, textLength);
        onTextChanged(text, 0, oldlen, textLength);

        if (needEditableForNotification) {
            sendAfterTextChanged((Editable) text);
        }

        // SelectionModifierCursorController depends on textCanBeSelected, which depends on text
        prepareCursorControllers();
    }

    /**
     * Sets the TextView to display the specified slice of the specified
     * char array.  You must promise that you will not change the contents
     * of the array except for right before another call to setText(),
     * since the TextView has no way to know that the text
     * has changed and that it needs to invalidate and re-layout.
     */
    public final void setText(char[] text, int start, int len) {
        int oldlen = 0;

        if (start < 0 || len < 0 || start + len > text.length) {
            throw new IndexOutOfBoundsException(start + ", " + len);
        }

        /*
         * We must do the before-notification here ourselves because if
         * the old text is a CharWrapper we destroy it before calling
         * into the normal path.
         */
        if (mText != null) {
            oldlen = mText.length();
            sendBeforeTextChanged(mText, 0, oldlen, len);
        } else {
            sendBeforeTextChanged("", 0, 0, len);
        }

        if (mCharWrapper == null) {
            mCharWrapper = new CharWrapper(text, start, len);
        } else {
            mCharWrapper.set(text, start, len);
        }

        setText(mCharWrapper, mBufferType, false, oldlen);
    }

    private static class CharWrapper
            implements CharSequence, GetChars, GraphicsOperations {
        private char[] mChars;
        private int mStart, mLength;

        public CharWrapper(char[] chars, int start, int len) {
            mChars = chars;
            mStart = start;
            mLength = len;
        }

        /* package */ void set(char[] chars, int start, int len) {
            mChars = chars;
            mStart = start;
            mLength = len;
        }

        public int length() {
            return mLength;
        }

        public char charAt(int off) {
            return mChars[off + mStart];
        }

        @Override
        public String toString() {
            return new String(mChars, mStart, mLength);
        }

        public CharSequence subSequence(int start, int end) {
            if (start < 0 || end < 0 || start > mLength || end > mLength) {
                throw new IndexOutOfBoundsException(start + ", " + end);
            }

            return new String(mChars, start + mStart, end - start);
        }

        public void getChars(int start, int end, char[] buf, int off) {
            if (start < 0 || end < 0 || start > mLength || end > mLength) {
                throw new IndexOutOfBoundsException(start + ", " + end);
            }

            System.arraycopy(mChars, start + mStart, buf, off, end - start);
        }

        public void drawText(Canvas c, int start, int end,
                             float x, float y, Paint p) {
            c.drawText(mChars, start + mStart, end - start, x, y, p);
        }

        public void drawTextRun(Canvas c, int start, int end,
                int contextStart, int contextEnd, float x, float y, int flags, Paint p) {
            int count = end - start;
            int contextCount = contextEnd - contextStart;
            c.drawTextRun(mChars, start + mStart, count, contextStart + mStart,
                    contextCount, x, y, flags, p);
        }

        public float measureText(int start, int end, Paint p) {
            return p.measureText(mChars, start + mStart, end - start);
        }

        public int getTextWidths(int start, int end, float[] widths, Paint p) {
            return p.getTextWidths(mChars, start + mStart, end - start, widths);
        }

        public float getTextRunAdvances(int start, int end, int contextStart,
                int contextEnd, int flags, float[] advances, int advancesIndex,
                Paint p) {
            int count = end - start;
            int contextCount = contextEnd - contextStart;
            return p.getTextRunAdvances(mChars, start + mStart, count,
                    contextStart + mStart, contextCount, flags, advances,
                    advancesIndex);
        }

        public int getTextRunCursor(int contextStart, int contextEnd, int flags,
                int offset, int cursorOpt, Paint p) {
            int contextCount = contextEnd - contextStart;
            return p.getTextRunCursor(mChars, contextStart + mStart,
                    contextCount, flags, offset + mStart, cursorOpt);
        }
    }

    /**
     * Like {@link #setText(CharSequence, android.widget.TextView.BufferType)},
     * except that the cursor position (if any) is retained in the new text.
     *
     * @see #setText(CharSequence, android.widget.TextView.BufferType)
     */
    public final void setTextKeepState(CharSequence text, BufferType type) {
        int start = getSelectionStart();
        int end = getSelectionEnd();
        int len = text.length();

        setText(text, type);

        if (start >= 0 || end >= 0) {
            if (mText instanceof Spannable) {
                Selection.setSelection((Spannable) mText,
                                       Math.max(0, Math.min(start, len)),
                                       Math.max(0, Math.min(end, len)));
            }
        }
    }

    @android.view.RemotableViewMethod
    public final void setText(int resid) {
        setText(getContext().getResources().getText(resid));
    }

    public final void setText(int resid, BufferType type) {
        setText(getContext().getResources().getText(resid), type);
    }

    /**
     * Sets the text to be displayed when the text of the TextView is empty.
     * Null means to use the normal empty text. The hint does not currently
     * participate in determining the size of the view.
     *
     * @attr ref android.R.styleable#TextView_hint
     */
    @android.view.RemotableViewMethod
    public final void setHint(CharSequence hint) {
        mHint = TextUtils.stringOrSpannedString(hint);

        if (mLayout != null) {
            checkForRelayout();
        }

        if (mText.length() == 0) {
            invalidate();
        }
    }

    /**
     * Sets the text to be displayed when the text of the TextView is empty,
     * from a resource.
     *
     * @attr ref android.R.styleable#TextView_hint
     */
    @android.view.RemotableViewMethod
    public final void setHint(int resid) {
        setHint(getContext().getResources().getText(resid));
    }

    /**
     * Returns the hint that is displayed when the text of the TextView
     * is empty.
     *
     * @attr ref android.R.styleable#TextView_hint
     */
    @ViewDebug.CapturedViewProperty
    public CharSequence getHint() {
        return mHint;
    }

    /**
     * Set the type of the content with a constant as defined for
     * {@link EditorInfo#inputType}.  This will take care of changing
     * the key listener, by calling {@link #setKeyListener(KeyListener)}, to
     * match the given content type.  If the given content type is
     * {@link EditorInfo#TYPE_NULL} then a soft keyboard will
     * not be displayed for this text view.
     *
     * @see #getInputType()
     * @see #setRawInputType(int)
     * @see android.text.InputType
     * @attr ref android.R.styleable#TextView_inputType
     */
    public void setInputType(int type) {
        final boolean wasPassword = isPasswordInputType(mInputType);
        final boolean wasVisiblePassword = isVisiblePasswordInputType(mInputType);
        setInputType(type, false);
        final boolean isPassword = isPasswordInputType(type);
        final boolean isVisiblePassword = isVisiblePasswordInputType(type);
        boolean forceUpdate = false;
        if (isPassword) {
            setTransformationMethod(PasswordTransformationMethod.getInstance());
            setTypefaceByIndex(MONOSPACE, 0);
        } else if (isVisiblePassword) {
            if (mTransformation == PasswordTransformationMethod.getInstance()) {
                forceUpdate = true;
            }
            setTypefaceByIndex(MONOSPACE, 0);
        } else if (wasPassword || wasVisiblePassword) {
            // not in password mode, clean up typeface and transformation
            setTypefaceByIndex(-1, -1);
            if (mTransformation == PasswordTransformationMethod.getInstance()) {
                forceUpdate = true;
            }
        }
        
        boolean multiLine = (type&(EditorInfo.TYPE_MASK_CLASS
                        | EditorInfo.TYPE_TEXT_FLAG_MULTI_LINE)) ==
                (EditorInfo.TYPE_CLASS_TEXT
                        | EditorInfo.TYPE_TEXT_FLAG_MULTI_LINE);
        
        // We need to update the single line mode if it has changed or we
        // were previously in password mode.
        if (mSingleLine == multiLine || forceUpdate) {
            // Change single line mode, but only change the transformation if
            // we are not in password mode.
            applySingleLine(!multiLine, !isPassword);
        }
        
        InputMethodManager imm = InputMethodManager.peekInstance();
        if (imm != null) imm.restartInput(this);
    }

    private boolean isPasswordInputType(int inputType) {
        final int variation = inputType & (EditorInfo.TYPE_MASK_CLASS
                | EditorInfo.TYPE_MASK_VARIATION);
        return variation
                == (EditorInfo.TYPE_CLASS_TEXT
                        | EditorInfo.TYPE_TEXT_VARIATION_PASSWORD);
    }

    private boolean isVisiblePasswordInputType(int inputType) {
        final int variation = inputType & (EditorInfo.TYPE_MASK_CLASS
                | EditorInfo.TYPE_MASK_VARIATION);
        return variation
                == (EditorInfo.TYPE_CLASS_TEXT
                        | EditorInfo.TYPE_TEXT_VARIATION_VISIBLE_PASSWORD);
    }

    /**
     * Directly change the content type integer of the text view, without
     * modifying any other state.
     * @see #setInputType(int)
     * @see android.text.InputType
     * @attr ref android.R.styleable#TextView_inputType
     */
    public void setRawInputType(int type) {
        mInputType = type;
    }

    private void setInputType(int type, boolean direct) {
        final int cls = type & EditorInfo.TYPE_MASK_CLASS;
        KeyListener input;
        if (cls == EditorInfo.TYPE_CLASS_TEXT) {
            boolean autotext = (type & EditorInfo.TYPE_TEXT_FLAG_AUTO_CORRECT) != 0;
            TextKeyListener.Capitalize cap;
            if ((type & EditorInfo.TYPE_TEXT_FLAG_CAP_CHARACTERS) != 0) {
                cap = TextKeyListener.Capitalize.CHARACTERS;
            } else if ((type & EditorInfo.TYPE_TEXT_FLAG_CAP_WORDS) != 0) {
                cap = TextKeyListener.Capitalize.WORDS;
            } else if ((type & EditorInfo.TYPE_TEXT_FLAG_CAP_SENTENCES) != 0) {
                cap = TextKeyListener.Capitalize.SENTENCES;
            } else {
                cap = TextKeyListener.Capitalize.NONE;
            }
            input = TextKeyListener.getInstance(autotext, cap);
        } else if (cls == EditorInfo.TYPE_CLASS_NUMBER) {
            input = DigitsKeyListener.getInstance(
                    (type & EditorInfo.TYPE_NUMBER_FLAG_SIGNED) != 0,
                    (type & EditorInfo.TYPE_NUMBER_FLAG_DECIMAL) != 0);
        } else if (cls == EditorInfo.TYPE_CLASS_DATETIME) {
            switch (type & EditorInfo.TYPE_MASK_VARIATION) {
                case EditorInfo.TYPE_DATETIME_VARIATION_DATE:
                    input = DateKeyListener.getInstance();
                    break;
                case EditorInfo.TYPE_DATETIME_VARIATION_TIME:
                    input = TimeKeyListener.getInstance();
                    break;
                default:
                    input = DateTimeKeyListener.getInstance();
                    break;
            }
        } else if (cls == EditorInfo.TYPE_CLASS_PHONE) {
            input = DialerKeyListener.getInstance();
        } else {
            input = TextKeyListener.getInstance();
        }
        setRawInputType(type);
        if (direct) mInput = input;
        else {
            setKeyListenerOnly(input);
        }
    }

    /**
     * Get the type of the content.
     *
     * @see #setInputType(int)
     * @see android.text.InputType
     */
    public int getInputType() {
        return mInputType;
    }

    /**
     * Change the editor type integer associated with the text view, which
     * will be reported to an IME with {@link EditorInfo#imeOptions} when it
     * has focus.
     * @see #getImeOptions
     * @see android.view.inputmethod.EditorInfo
     * @attr ref android.R.styleable#TextView_imeOptions
     */
    public void setImeOptions(int imeOptions) {
        if (mInputContentType == null) {
            mInputContentType = new InputContentType();
        }
        mInputContentType.imeOptions = imeOptions;
    }

    /**
     * Get the type of the IME editor.
     *
     * @see #setImeOptions(int)
     * @see android.view.inputmethod.EditorInfo
     */
    public int getImeOptions() {
        return mInputContentType != null
                ? mInputContentType.imeOptions : EditorInfo.IME_NULL;
    }

    /**
     * Change the custom IME action associated with the text view, which
     * will be reported to an IME with {@link EditorInfo#actionLabel}
     * and {@link EditorInfo#actionId} when it has focus.
     * @see #getImeActionLabel
     * @see #getImeActionId
     * @see android.view.inputmethod.EditorInfo
     * @attr ref android.R.styleable#TextView_imeActionLabel
     * @attr ref android.R.styleable#TextView_imeActionId
     */
    public void setImeActionLabel(CharSequence label, int actionId) {
        if (mInputContentType == null) {
            mInputContentType = new InputContentType();
        }
        mInputContentType.imeActionLabel = label;
        mInputContentType.imeActionId = actionId;
    }

    /**
     * Get the IME action label previous set with {@link #setImeActionLabel}.
     *
     * @see #setImeActionLabel
     * @see android.view.inputmethod.EditorInfo
     */
    public CharSequence getImeActionLabel() {
        return mInputContentType != null
                ? mInputContentType.imeActionLabel : null;
    }

    /**
     * Get the IME action ID previous set with {@link #setImeActionLabel}.
     *
     * @see #setImeActionLabel
     * @see android.view.inputmethod.EditorInfo
     */
    public int getImeActionId() {
        return mInputContentType != null
                ? mInputContentType.imeActionId : 0;
    }

    /**
     * Set a special listener to be called when an action is performed
     * on the text view.  This will be called when the enter key is pressed,
     * or when an action supplied to the IME is selected by the user.  Setting
     * this means that the normal hard key event will not insert a newline
     * into the text view, even if it is multi-line; holding down the ALT
     * modifier will, however, allow the user to insert a newline character.
     */
    public void setOnEditorActionListener(OnEditorActionListener l) {
        if (mInputContentType == null) {
            mInputContentType = new InputContentType();
        }
        mInputContentType.onEditorActionListener = l;
    }
    
    /**
     * Called when an attached input method calls
     * {@link InputConnection#performEditorAction(int)
     * InputConnection.performEditorAction()}
     * for this text view.  The default implementation will call your action
     * listener supplied to {@link #setOnEditorActionListener}, or perform
     * a standard operation for {@link EditorInfo#IME_ACTION_NEXT
     * EditorInfo.IME_ACTION_NEXT} or {@link EditorInfo#IME_ACTION_DONE
     * EditorInfo.IME_ACTION_DONE}.
     * 
     * <p>For backwards compatibility, if no IME options have been set and the
     * text view would not normally advance focus on enter, then
     * the NEXT and DONE actions received here will be turned into an enter
     * key down/up pair to go through the normal key handling.
     * 
     * @param actionCode The code of the action being performed.
     * 
     * @see #setOnEditorActionListener
     */
    public void onEditorAction(int actionCode) {
        final InputContentType ict = mInputContentType;
        if (ict != null) {
            if (ict.onEditorActionListener != null) {
                if (ict.onEditorActionListener.onEditorAction(this,
                        actionCode, null)) {
                    return;
                }
            }
            
            // This is the handling for some default action.
            // Note that for backwards compatibility we don't do this
            // default handling if explicit ime options have not been given,
            // instead turning this into the normal enter key codes that an
            // app may be expecting.
            if (actionCode == EditorInfo.IME_ACTION_NEXT) {
                View v = focusSearch(FOCUS_DOWN);
                if (v != null) {
                    if (!v.requestFocus(FOCUS_DOWN)) {
                        throw new IllegalStateException("focus search returned a view " +
                                "that wasn't able to take focus!");
                    }
                }
                return;
                
            } else if (actionCode == EditorInfo.IME_ACTION_DONE) {
                InputMethodManager imm = InputMethodManager.peekInstance();
                if (imm != null) {
                    imm.hideSoftInputFromWindow(getWindowToken(), 0);
                }
                return;
            }
        }
        
        Handler h = getHandler();
        if (h != null) {
            long eventTime = SystemClock.uptimeMillis();
            h.sendMessage(h.obtainMessage(ViewRoot.DISPATCH_KEY_FROM_IME,
                    new KeyEvent(eventTime, eventTime,
                    KeyEvent.ACTION_DOWN, KeyEvent.KEYCODE_ENTER, 0, 0, 0, 0,
                    KeyEvent.FLAG_SOFT_KEYBOARD | KeyEvent.FLAG_KEEP_TOUCH_MODE
                    | KeyEvent.FLAG_EDITOR_ACTION)));
            h.sendMessage(h.obtainMessage(ViewRoot.DISPATCH_KEY_FROM_IME,
                    new KeyEvent(SystemClock.uptimeMillis(), eventTime,
                    KeyEvent.ACTION_UP, KeyEvent.KEYCODE_ENTER, 0, 0, 0, 0,
                    KeyEvent.FLAG_SOFT_KEYBOARD | KeyEvent.FLAG_KEEP_TOUCH_MODE
                    | KeyEvent.FLAG_EDITOR_ACTION)));
        }
    }
    
    /**
     * Set the private content type of the text, which is the
     * {@link EditorInfo#privateImeOptions EditorInfo.privateImeOptions}
     * field that will be filled in when creating an input connection.
     *
     * @see #getPrivateImeOptions()
     * @see EditorInfo#privateImeOptions
     * @attr ref android.R.styleable#TextView_privateImeOptions
     */
    public void setPrivateImeOptions(String type) {
        if (mInputContentType == null) mInputContentType = new InputContentType();
        mInputContentType.privateImeOptions = type;
    }

    /**
     * Get the private type of the content.
     *
     * @see #setPrivateImeOptions(String)
     * @see EditorInfo#privateImeOptions
     */
    public String getPrivateImeOptions() {
        return mInputContentType != null
                ? mInputContentType.privateImeOptions : null;
    }

    /**
     * Set the extra input data of the text, which is the
     * {@link EditorInfo#extras TextBoxAttribute.extras}
     * Bundle that will be filled in when creating an input connection.  The
     * given integer is the resource ID of an XML resource holding an
     * {@link android.R.styleable#InputExtras &lt;input-extras&gt;} XML tree.
     *
     * @see #getInputExtras(boolean) 
     * @see EditorInfo#extras
     * @attr ref android.R.styleable#TextView_editorExtras
     */
    public void setInputExtras(int xmlResId)
            throws XmlPullParserException, IOException {
        XmlResourceParser parser = getResources().getXml(xmlResId);
        if (mInputContentType == null) mInputContentType = new InputContentType();
        mInputContentType.extras = new Bundle();
        getResources().parseBundleExtras(parser, mInputContentType.extras);
    }

    /**
     * Retrieve the input extras currently associated with the text view, which
     * can be viewed as well as modified.
     *
     * @param create If true, the extras will be created if they don't already
     * exist.  Otherwise, null will be returned if none have been created.
     * @see #setInputExtras(int)
     * @see EditorInfo#extras
     * @attr ref android.R.styleable#TextView_editorExtras
     */
    public Bundle getInputExtras(boolean create) {
        if (mInputContentType == null) {
            if (!create) return null;
            mInputContentType = new InputContentType();
        }
        if (mInputContentType.extras == null) {
            if (!create) return null;
            mInputContentType.extras = new Bundle();
        }
        return mInputContentType.extras;
    }

    /**
     * Returns the error message that was set to be displayed with
     * {@link #setError}, or <code>null</code> if no error was set
     * or if it the error was cleared by the widget after user input.
     */
    public CharSequence getError() {
        return mError;
    }

    /**
     * Sets the right-hand compound drawable of the TextView to the "error"
     * icon and sets an error message that will be displayed in a popup when
     * the TextView has focus.  The icon and error message will be reset to
     * null when any key events cause changes to the TextView's text.  If the
     * <code>error</code> is <code>null</code>, the error message and icon
     * will be cleared.
     */
    @android.view.RemotableViewMethod
    public void setError(CharSequence error) {
        if (error == null) {
            setError(null, null);
        } else {
            Drawable dr = getContext().getResources().
                getDrawable(com.android.internal.R.drawable.
                            indicator_input_error);

            dr.setBounds(0, 0, dr.getIntrinsicWidth(), dr.getIntrinsicHeight());
            setError(error, dr);
        }
    }

    /**
     * Sets the right-hand compound drawable of the TextView to the specified
     * icon and sets an error message that will be displayed in a popup when
     * the TextView has focus.  The icon and error message will be reset to
     * null when any key events cause changes to the TextView's text.  The
     * drawable must already have had {@link Drawable#setBounds} set on it.
     * If the <code>error</code> is <code>null</code>, the error message will
     * be cleared (and you should provide a <code>null</code> icon as well).
     */
    public void setError(CharSequence error, Drawable icon) {
        error = TextUtils.stringOrSpannedString(error);

        mError = error;
        mErrorWasChanged = true;
        final Drawables dr = mDrawables;
        if (dr != null) {
            setCompoundDrawables(dr.mDrawableLeft, dr.mDrawableTop,
                                 icon, dr.mDrawableBottom);
        } else {
            setCompoundDrawables(null, null, icon, null);
        }

        if (error == null) {
            if (mPopup != null) {
                if (mPopup.isShowing()) {
                    mPopup.dismiss();
                }

                mPopup = null;
            }
        } else {
            if (isFocused()) {
                showError();
            }
        }
    }

    private void showError() {
        if (getWindowToken() == null) {
            mShowErrorAfterAttach = true;
            return;
        }

        if (mPopup == null) {
            LayoutInflater inflater = LayoutInflater.from(getContext());
            final TextView err = (TextView) inflater.inflate(com.android.internal.R.layout.textview_hint,
                    null);

            final float scale = getResources().getDisplayMetrics().density;
            mPopup = new ErrorPopup(err, (int) (200 * scale + 0.5f),
                    (int) (50 * scale + 0.5f));
            mPopup.setFocusable(false);
            // The user is entering text, so the input method is needed.  We
            // don't want the popup to be displayed on top of it.
            mPopup.setInputMethodMode(PopupWindow.INPUT_METHOD_NEEDED);
        }

        TextView tv = (TextView) mPopup.getContentView();
        chooseSize(mPopup, mError, tv);
        tv.setText(mError);

        mPopup.showAsDropDown(this, getErrorX(), getErrorY());
        mPopup.fixDirection(mPopup.isAboveAnchor());
    }

    private static class ErrorPopup extends PopupWindow {
        private boolean mAbove = false;
        private final TextView mView;

        ErrorPopup(TextView v, int width, int height) {
            super(v, width, height);
            mView = v;
        }

        void fixDirection(boolean above) {
            mAbove = above;

            if (above) {
                mView.setBackgroundResource(com.android.internal.R.drawable.popup_inline_error_above);
            } else {
                mView.setBackgroundResource(com.android.internal.R.drawable.popup_inline_error);
            }
        }

        @Override
        public void update(int x, int y, int w, int h, boolean force) {
            super.update(x, y, w, h, force);

            boolean above = isAboveAnchor();
            if (above != mAbove) {
                fixDirection(above);
            }
        }
    }

    /**
     * Returns the Y offset to make the pointy top of the error point
     * at the middle of the error icon.
     */
    private int getErrorX() {
        /*
         * The "25" is the distance between the point and the right edge
         * of the background
         */
        final float scale = getResources().getDisplayMetrics().density;

        final Drawables dr = mDrawables;
        return getWidth() - mPopup.getWidth()
                - getPaddingRight()
                - (dr != null ? dr.mDrawableSizeRight : 0) / 2 + (int) (25 * scale + 0.5f);
    }

    /**
     * Returns the Y offset to make the pointy top of the error point
     * at the bottom of the error icon.
     */
    private int getErrorY() {
        /*
         * Compound, not extended, because the icon is not clipped
         * if the text height is smaller.
         */
        int vspace = mBottom - mTop -
                     getCompoundPaddingBottom() - getCompoundPaddingTop();

        final Drawables dr = mDrawables;
        int icontop = getCompoundPaddingTop()
                + (vspace - (dr != null ? dr.mDrawableHeightRight : 0)) / 2;

        /*
         * The "2" is the distance between the point and the top edge
         * of the background.
         */

        return icontop + (dr != null ? dr.mDrawableHeightRight : 0)
                - getHeight() - 2;
    }

    private void hideError() {
        if (mPopup != null) {
            if (mPopup.isShowing()) {
                mPopup.dismiss();
            }
        }

        mShowErrorAfterAttach = false;
    }

    private void chooseSize(PopupWindow pop, CharSequence text, TextView tv) {
        int wid = tv.getPaddingLeft() + tv.getPaddingRight();
        int ht = tv.getPaddingTop() + tv.getPaddingBottom();

        /*
         * Figure out how big the text would be if we laid it out to the
         * full width of this view minus the border.
         */
        int cap = getWidth() - wid;
        if (cap < 0) {
            cap = 200; // We must not be measured yet -- setFrame() will fix it.
        }

        Layout l = new StaticLayout(text, tv.getPaint(), cap,
                                    Layout.Alignment.ALIGN_NORMAL, 1, 0, true);
        float max = 0;
        for (int i = 0; i < l.getLineCount(); i++) {
            max = Math.max(max, l.getLineWidth(i));
        }

        /*
         * Now set the popup size to be big enough for the text plus the border.
         */
        pop.setWidth(wid + (int) Math.ceil(max));
        pop.setHeight(ht + l.getHeight());
    }


    @Override
    protected boolean setFrame(int l, int t, int r, int b) {
        boolean result = super.setFrame(l, t, r, b);

        if (mPopup != null) {
            TextView tv = (TextView) mPopup.getContentView();
            chooseSize(mPopup, mError, tv);
            mPopup.update(this, getErrorX(), getErrorY(),
                          mPopup.getWidth(), mPopup.getHeight());
        }

        restartMarqueeIfNeeded();

        return result;
    }

    private void restartMarqueeIfNeeded() {
        if (mRestartMarquee && mEllipsize == TextUtils.TruncateAt.MARQUEE) {
            mRestartMarquee = false;
            startMarquee();
        }
    }

    /**
     * Sets the list of input filters that will be used if the buffer is
     * Editable.  Has no effect otherwise.
     *
     * @attr ref android.R.styleable#TextView_maxLength
     */
    public void setFilters(InputFilter[] filters) {
        if (filters == null) {
            throw new IllegalArgumentException();
        }

        mFilters = filters;

        if (mText instanceof Editable) {
            setFilters((Editable) mText, filters);
        }
    }

    /**
     * Sets the list of input filters on the specified Editable,
     * and includes mInput in the list if it is an InputFilter.
     */
    private void setFilters(Editable e, InputFilter[] filters) {
        if (mInput instanceof InputFilter) {
            InputFilter[] nf = new InputFilter[filters.length + 1];

            System.arraycopy(filters, 0, nf, 0, filters.length);
            nf[filters.length] = (InputFilter) mInput;

            e.setFilters(nf);
        } else {
            e.setFilters(filters);
        }
    }

    /**
     * Returns the current list of input filters.
     */
    public InputFilter[] getFilters() {
        return mFilters;
    }

    /////////////////////////////////////////////////////////////////////////

    private int getVerticalOffset(boolean forceNormal) {
        int voffset = 0;
        final int gravity = mGravity & Gravity.VERTICAL_GRAVITY_MASK;

        Layout l = mLayout;
        if (!forceNormal && mText.length() == 0 && mHintLayout != null) {
            l = mHintLayout;
        }

        if (gravity != Gravity.TOP) {
            int boxht;

            if (l == mHintLayout) {
                boxht = getMeasuredHeight() - getCompoundPaddingTop() -
                        getCompoundPaddingBottom();
            } else {
                boxht = getMeasuredHeight() - getExtendedPaddingTop() -
                        getExtendedPaddingBottom();
            }
            int textht = l.getHeight();

            if (textht < boxht) {
                if (gravity == Gravity.BOTTOM)
                    voffset = boxht - textht;
                else // (gravity == Gravity.CENTER_VERTICAL)
                    voffset = (boxht - textht) >> 1;
            }
        }
        return voffset;
    }

    private int getBottomVerticalOffset(boolean forceNormal) {
        int voffset = 0;
        final int gravity = mGravity & Gravity.VERTICAL_GRAVITY_MASK;

        Layout l = mLayout;
        if (!forceNormal && mText.length() == 0 && mHintLayout != null) {
            l = mHintLayout;
        }

        if (gravity != Gravity.BOTTOM) {
            int boxht;

            if (l == mHintLayout) {
                boxht = getMeasuredHeight() - getCompoundPaddingTop() -
                        getCompoundPaddingBottom();
            } else {
                boxht = getMeasuredHeight() - getExtendedPaddingTop() -
                        getExtendedPaddingBottom();
            }
            int textht = l.getHeight();

            if (textht < boxht) {
                if (gravity == Gravity.TOP)
                    voffset = boxht - textht;
                else // (gravity == Gravity.CENTER_VERTICAL)
                    voffset = (boxht - textht) >> 1;
            }
        }
        return voffset;
    }

    private void invalidateCursorPath() {
        if (mHighlightPathBogus) {
            invalidateCursor();
        } else {
            synchronized (sTempRect) {
                /*
                 * The reason for this concern about the thickness of the
                 * cursor and doing the floor/ceil on the coordinates is that
                 * some EditTexts (notably textfields in the Browser) have
                 * anti-aliased text where not all the characters are
                 * necessarily at integer-multiple locations.  This should
                 * make sure the entire cursor gets invalidated instead of
                 * sometimes missing half a pixel.
                 */

                float thick = FloatMath.ceil(mTextPaint.getStrokeWidth());
                if (thick < 1.0f) {
                    thick = 1.0f;
                }

                thick /= 2;

                mHighlightPath.computeBounds(sTempRect, false);

                int left = getCompoundPaddingLeft();
                int top = getExtendedPaddingTop() + getVerticalOffset(true);

                invalidate((int) FloatMath.floor(left + sTempRect.left - thick),
                           (int) FloatMath.floor(top + sTempRect.top - thick),
                           (int) FloatMath.ceil(left + sTempRect.right + thick),
                           (int) FloatMath.ceil(top + sTempRect.bottom + thick));
            }
        }
    }

    private void invalidateCursor() {
        int where = getSelectionEnd();

        invalidateCursor(where, where, where);
    }

    private void invalidateCursor(int a, int b, int c) {
        if (mLayout == null) {
            invalidate();
        } else {
            if (a >= 0 || b >= 0 || c >= 0) {
                int first = Math.min(Math.min(a, b), c);
                int last = Math.max(Math.max(a, b), c);

                int line = mLayout.getLineForOffset(first);
                int top = mLayout.getLineTop(line);

                // This is ridiculous, but the descent from the line above
                // can hang down into the line we really want to redraw,
                // so we have to invalidate part of the line above to make
                // sure everything that needs to be redrawn really is.
                // (But not the whole line above, because that would cause
                // the same problem with the descenders on the line above it!)
                if (line > 0) {
                    top -= mLayout.getLineDescent(line - 1);
                }

                int line2;

                if (first == last)
                    line2 = line;
                else
                    line2 = mLayout.getLineForOffset(last);

                int bottom = mLayout.getLineTop(line2 + 1);
                int voffset = getVerticalOffset(true);

                int left = getCompoundPaddingLeft() + mScrollX;
                invalidate(left, top + voffset + getExtendedPaddingTop(),
                           left + getWidth() - getCompoundPaddingLeft() -
                           getCompoundPaddingRight(),
                           bottom + voffset + getExtendedPaddingTop());
            }
        }
    }

    private void registerForPreDraw() {
        final ViewTreeObserver observer = getViewTreeObserver();
        if (observer == null) {
            return;
        }

        if (mPreDrawState == PREDRAW_NOT_REGISTERED) {
            observer.addOnPreDrawListener(this);
            mPreDrawState = PREDRAW_PENDING;
        } else if (mPreDrawState == PREDRAW_DONE) {
            mPreDrawState = PREDRAW_PENDING;
        }

        // else state is PREDRAW_PENDING, so keep waiting.
    }

    /**
     * {@inheritDoc}
     */
    public boolean onPreDraw() {
        if (mPreDrawState != PREDRAW_PENDING) {
            return true;
        }

        if (mLayout == null) {
            assumeLayout();
        }

        boolean changed = false;

        SelectionModifierCursorController selectionController = null;
        if (mSelectionModifierCursorController != null) {
            selectionController = (SelectionModifierCursorController)
                mSelectionModifierCursorController;
        }


        if (mMovement != null) {
            /* This code also provides auto-scrolling when a cursor is moved using a
             * CursorController (insertion point or selection limits).
             * For selection, ensure start or end is visible depending on controller's state.
             */
            int curs = getSelectionEnd();
            if (selectionController != null && selectionController.isSelectionStartDragged()) {
                curs = getSelectionStart();
            }

            /*
             * TODO: This should really only keep the end in view if
             * it already was before the text changed.  I'm not sure
             * of a good way to tell from here if it was.
             */
            if (curs < 0 &&
                  (mGravity & Gravity.VERTICAL_GRAVITY_MASK) == Gravity.BOTTOM) {
                curs = mText.length();
            }

            if (curs >= 0) {
                changed = bringPointIntoView(curs);
            }
        } else {
            changed = bringTextIntoView();
        }

        // This has to be checked here since:
        // - onFocusChanged cannot start it when focus is given to a view with selected text (after
        //   a screen rotation) since layout is not yet initialized at that point.
        // - ExtractEditText does not call onFocus when it is displayed. Fixing this issue would
        //   allow to test for hasSelection in onFocusChanged, which would trigger a
        //   startTextSelectionMode here. TODO
        if (selectionController != null && hasSelection()) {
            startSelectionActionMode();
        }

        mPreDrawState = PREDRAW_DONE;
        return !changed;
    }

    @Override
    protected void onAttachedToWindow() {
        super.onAttachedToWindow();

        mTemporaryDetach = false;
        
        if (mShowErrorAfterAttach) {
            showError();
            mShowErrorAfterAttach = false;
        }

        final ViewTreeObserver observer = getViewTreeObserver();
        if (observer != null) {
            if (mInsertionPointCursorController != null) {
                observer.addOnTouchModeChangeListener(mInsertionPointCursorController);
            }
            if (mSelectionModifierCursorController != null) {
                observer.addOnTouchModeChangeListener(mSelectionModifierCursorController);
            }
        }
    }

    @Override
    protected void onDetachedFromWindow() {
        super.onDetachedFromWindow();

        final ViewTreeObserver observer = getViewTreeObserver();
        if (observer != null) {
            if (mPreDrawState != PREDRAW_NOT_REGISTERED) {
                observer.removeOnPreDrawListener(this);
                mPreDrawState = PREDRAW_NOT_REGISTERED;
            }
            if (mInsertionPointCursorController != null) {
                observer.removeOnTouchModeChangeListener(mInsertionPointCursorController);
            }
            if (mSelectionModifierCursorController != null) {
                observer.removeOnTouchModeChangeListener(mSelectionModifierCursorController);
            }
        }

        if (mError != null) {
            hideError();
        }

        hideControllers();
    }

    @Override
    protected boolean isPaddingOffsetRequired() {
        return mShadowRadius != 0 || mDrawables != null;
    }

    @Override
    protected int getLeftPaddingOffset() {
        return getCompoundPaddingLeft() - mPaddingLeft +
                (int) Math.min(0, mShadowDx - mShadowRadius);
    }

    @Override
    protected int getTopPaddingOffset() {
        return (int) Math.min(0, mShadowDy - mShadowRadius);
    }

    @Override
    protected int getBottomPaddingOffset() {
        return (int) Math.max(0, mShadowDy + mShadowRadius);
    }

    @Override
    protected int getRightPaddingOffset() {
        return -(getCompoundPaddingRight() - mPaddingRight) +
                (int) Math.max(0, mShadowDx + mShadowRadius);
    }

    @Override
    protected boolean verifyDrawable(Drawable who) {
        final boolean verified = super.verifyDrawable(who);
        if (!verified && mDrawables != null) {
            return who == mDrawables.mDrawableLeft || who == mDrawables.mDrawableTop ||
                    who == mDrawables.mDrawableRight || who == mDrawables.mDrawableBottom;
        }
        return verified;
    }

    @Override
    public void invalidateDrawable(Drawable drawable) {
        if (verifyDrawable(drawable)) {
            final Rect dirty = drawable.getBounds();
            int scrollX = mScrollX;
            int scrollY = mScrollY;

            // IMPORTANT: The coordinates below are based on the coordinates computed
            // for each compound drawable in onDraw(). Make sure to update each section
            // accordingly.
            final TextView.Drawables drawables = mDrawables;
            if (drawables != null) {
                if (drawable == drawables.mDrawableLeft) {
                    final int compoundPaddingTop = getCompoundPaddingTop();
                    final int compoundPaddingBottom = getCompoundPaddingBottom();
                    final int vspace = mBottom - mTop - compoundPaddingBottom - compoundPaddingTop;

                    scrollX += mPaddingLeft;
                    scrollY += compoundPaddingTop + (vspace - drawables.mDrawableHeightLeft) / 2;
                } else if (drawable == drawables.mDrawableRight) {
                    final int compoundPaddingTop = getCompoundPaddingTop();
                    final int compoundPaddingBottom = getCompoundPaddingBottom();
                    final int vspace = mBottom - mTop - compoundPaddingBottom - compoundPaddingTop;

                    scrollX += (mRight - mLeft - mPaddingRight - drawables.mDrawableSizeRight);
                    scrollY += compoundPaddingTop + (vspace - drawables.mDrawableHeightRight) / 2;
                } else if (drawable == drawables.mDrawableTop) {
                    final int compoundPaddingLeft = getCompoundPaddingLeft();
                    final int compoundPaddingRight = getCompoundPaddingRight();
                    final int hspace = mRight - mLeft - compoundPaddingRight - compoundPaddingLeft;

                    scrollX += compoundPaddingLeft + (hspace - drawables.mDrawableWidthTop) / 2;
                    scrollY += mPaddingTop;
                } else if (drawable == drawables.mDrawableBottom) {
                    final int compoundPaddingLeft = getCompoundPaddingLeft();
                    final int compoundPaddingRight = getCompoundPaddingRight();
                    final int hspace = mRight - mLeft - compoundPaddingRight - compoundPaddingLeft;

                    scrollX += compoundPaddingLeft + (hspace - drawables.mDrawableWidthBottom) / 2;
                    scrollY += (mBottom - mTop - mPaddingBottom - drawables.mDrawableSizeBottom);
                }
            }

            invalidate(dirty.left + scrollX, dirty.top + scrollY,
                    dirty.right + scrollX, dirty.bottom + scrollY);
        }
    }

    @Override
    protected boolean onSetAlpha(int alpha) {
        if (mMovement == null && getBackground() == null) {
            mCurrentAlpha = alpha;
            final Drawables dr = mDrawables;
            if (dr != null) {
                if (dr.mDrawableLeft != null) dr.mDrawableLeft.mutate().setAlpha(alpha);
                if (dr.mDrawableTop != null) dr.mDrawableTop.mutate().setAlpha(alpha);
                if (dr.mDrawableRight != null) dr.mDrawableRight.mutate().setAlpha(alpha);
                if (dr.mDrawableBottom != null) dr.mDrawableBottom.mutate().setAlpha(alpha);
            }
            return true;
        }
        return false;
    }

    @Override
    protected void onDraw(Canvas canvas) {
        restartMarqueeIfNeeded();

        // Draw the background for this view
        super.onDraw(canvas);

        final int compoundPaddingLeft = getCompoundPaddingLeft();
        final int compoundPaddingTop = getCompoundPaddingTop();
        final int compoundPaddingRight = getCompoundPaddingRight();
        final int compoundPaddingBottom = getCompoundPaddingBottom();
        final int scrollX = mScrollX;
        final int scrollY = mScrollY;
        final int right = mRight;
        final int left = mLeft;
        final int bottom = mBottom;
        final int top = mTop;

        final Drawables dr = mDrawables;
        if (dr != null) {
            /*
             * Compound, not extended, because the icon is not clipped
             * if the text height is smaller.
             */

            int vspace = bottom - top - compoundPaddingBottom - compoundPaddingTop;
            int hspace = right - left - compoundPaddingRight - compoundPaddingLeft;

            // IMPORTANT: The coordinates computed are also used in invalidateDrawable()
            // Make sure to update invalidateDrawable() when changing this code.
            if (dr.mDrawableLeft != null) {
                canvas.save();
                canvas.translate(scrollX + mPaddingLeft,
                                 scrollY + compoundPaddingTop +
                                 (vspace - dr.mDrawableHeightLeft) / 2);
                dr.mDrawableLeft.draw(canvas);
                canvas.restore();
            }

            // IMPORTANT: The coordinates computed are also used in invalidateDrawable()
            // Make sure to update invalidateDrawable() when changing this code.
            if (dr.mDrawableRight != null) {
                canvas.save();
                canvas.translate(scrollX + right - left - mPaddingRight - dr.mDrawableSizeRight,
                         scrollY + compoundPaddingTop + (vspace - dr.mDrawableHeightRight) / 2);
                dr.mDrawableRight.draw(canvas);
                canvas.restore();
            }

            // IMPORTANT: The coordinates computed are also used in invalidateDrawable()
            // Make sure to update invalidateDrawable() when changing this code.
            if (dr.mDrawableTop != null) {
                canvas.save();
                canvas.translate(scrollX + compoundPaddingLeft + (hspace - dr.mDrawableWidthTop) / 2,
                        scrollY + mPaddingTop);
                dr.mDrawableTop.draw(canvas);
                canvas.restore();
            }

            // IMPORTANT: The coordinates computed are also used in invalidateDrawable()
            // Make sure to update invalidateDrawable() when changing this code.
            if (dr.mDrawableBottom != null) {
                canvas.save();
                canvas.translate(scrollX + compoundPaddingLeft +
                        (hspace - dr.mDrawableWidthBottom) / 2,
                         scrollY + bottom - top - mPaddingBottom - dr.mDrawableSizeBottom);
                dr.mDrawableBottom.draw(canvas);
                canvas.restore();
            }
        }

        if (mPreDrawState == PREDRAW_DONE) {
            final ViewTreeObserver observer = getViewTreeObserver();
            if (observer != null) {
                observer.removeOnPreDrawListener(this);
                mPreDrawState = PREDRAW_NOT_REGISTERED;
            }
        }

        int color = mCurTextColor;

        if (mLayout == null) {
            assumeLayout();
        }

        Layout layout = mLayout;
        int cursorcolor = color;

        if (mHint != null && mText.length() == 0) {
            if (mHintTextColor != null) {
                color = mCurHintTextColor;
            }

            layout = mHintLayout;
        }

        mTextPaint.setColor(color);
        mTextPaint.setAlpha(mCurrentAlpha);
        mTextPaint.drawableState = getDrawableState();

        canvas.save();
        /*  Would be faster if we didn't have to do this. Can we chop the
            (displayable) text so that we don't need to do this ever?
        */

        int extendedPaddingTop = getExtendedPaddingTop();
        int extendedPaddingBottom = getExtendedPaddingBottom();

        float clipLeft = compoundPaddingLeft + scrollX;
        float clipTop = extendedPaddingTop + scrollY;
        float clipRight = right - left - compoundPaddingRight + scrollX;
        float clipBottom = bottom - top - extendedPaddingBottom + scrollY;

        if (mShadowRadius != 0) {
            clipLeft += Math.min(0, mShadowDx - mShadowRadius);
            clipRight += Math.max(0, mShadowDx + mShadowRadius);

            clipTop += Math.min(0, mShadowDy - mShadowRadius);
            clipBottom += Math.max(0, mShadowDy + mShadowRadius);
        }

        canvas.clipRect(clipLeft, clipTop, clipRight, clipBottom);

        int voffsetText = 0;
        int voffsetCursor = 0;

        // translate in by our padding
        {
            /* shortcircuit calling getVerticaOffset() */
            if ((mGravity & Gravity.VERTICAL_GRAVITY_MASK) != Gravity.TOP) {
                voffsetText = getVerticalOffset(false);
                voffsetCursor = getVerticalOffset(true);
            }
            canvas.translate(compoundPaddingLeft, extendedPaddingTop + voffsetText);
        }

        if (mEllipsize == TextUtils.TruncateAt.MARQUEE) {
            if (!mSingleLine && getLineCount() == 1 && canMarquee() &&
                    (mGravity & Gravity.HORIZONTAL_GRAVITY_MASK) != Gravity.LEFT) {
                canvas.translate(mLayout.getLineRight(0) - (mRight - mLeft -
                        getCompoundPaddingLeft() - getCompoundPaddingRight()), 0.0f);
            }

            if (mMarquee != null && mMarquee.isRunning()) {
                canvas.translate(-mMarquee.mScroll, 0.0f);
            }
        }

        Path highlight = null;
        int selStart = -1, selEnd = -1;

        //  If there is no movement method, then there can be no selection.
        //  Check that first and attempt to skip everything having to do with
        //  the cursor.
        //  XXX This is not strictly true -- a program could set the
        //  selection manually if it really wanted to.
        if (mMovement != null && (isFocused() || isPressed())) {
            selStart = getSelectionStart();
            selEnd = getSelectionEnd();

            if (mCursorVisible && selStart >= 0 && isEnabled()) {
                if (mHighlightPath == null)
                    mHighlightPath = new Path();

                if (selStart == selEnd) {
                    if ((SystemClock.uptimeMillis() - mShowCursor) % (2 * BLINK) < BLINK) {
                        if (mHighlightPathBogus) {
                            mHighlightPath.reset();
                            mLayout.getCursorPath(selStart, mHighlightPath, mText);
                            mHighlightPathBogus = false;
                        }

                        // XXX should pass to skin instead of drawing directly
                        mHighlightPaint.setColor(cursorcolor);
                        mHighlightPaint.setStyle(Paint.Style.STROKE);

                        highlight = mHighlightPath;
                    }
                } else {
                    if (mHighlightPathBogus) {
                        mHighlightPath.reset();
                        mLayout.getSelectionPath(selStart, selEnd, mHighlightPath);
                        mHighlightPathBogus = false;
                    }

                    // XXX should pass to skin instead of drawing directly
                    mHighlightPaint.setColor(mHighlightColor);
                    mHighlightPaint.setStyle(Paint.Style.FILL);

                    highlight = mHighlightPath;
                }
            }
        }

        /*  Comment out until we decide what to do about animations
        boolean isLinearTextOn = false;
        if (currentTransformation != null) {
            isLinearTextOn = mTextPaint.isLinearTextOn();
            Matrix m = currentTransformation.getMatrix();
            if (!m.isIdentity()) {
                // mTextPaint.setLinearTextOn(true);
            }
        }
        */

        final InputMethodState ims = mInputMethodState;
        if (ims != null && ims.mBatchEditNesting == 0) {
            InputMethodManager imm = InputMethodManager.peekInstance();
            if (imm != null) {
                if (imm.isActive(this)) {
                    boolean reported = false;
                    if (ims.mContentChanged || ims.mSelectionModeChanged) {
                        // We are in extract mode and the content has changed
                        // in some way... just report complete new text to the
                        // input method.
                        reported = reportExtractedText();
                    }
                    if (!reported && highlight != null) {
                        int candStart = -1;
                        int candEnd = -1;
                        if (mText instanceof Spannable) {
                            Spannable sp = (Spannable)mText;
                            candStart = EditableInputConnection.getComposingSpanStart(sp);
                            candEnd = EditableInputConnection.getComposingSpanEnd(sp);
                        }
                        imm.updateSelection(this, selStart, selEnd, candStart, candEnd);
                    }
                }
                
                if (imm.isWatchingCursor(this) && highlight != null) {
                    highlight.computeBounds(ims.mTmpRectF, true);
                    ims.mTmpOffset[0] = ims.mTmpOffset[1] = 0;
    
                    canvas.getMatrix().mapPoints(ims.mTmpOffset);
                    ims.mTmpRectF.offset(ims.mTmpOffset[0], ims.mTmpOffset[1]);
    
                    ims.mTmpRectF.offset(0, voffsetCursor - voffsetText);
    
                    ims.mCursorRectInWindow.set((int)(ims.mTmpRectF.left + 0.5),
                            (int)(ims.mTmpRectF.top + 0.5),
                            (int)(ims.mTmpRectF.right + 0.5),
                            (int)(ims.mTmpRectF.bottom + 0.5));
    
                    imm.updateCursor(this,
                            ims.mCursorRectInWindow.left, ims.mCursorRectInWindow.top,
                            ims.mCursorRectInWindow.right, ims.mCursorRectInWindow.bottom);
                }
            }
        }

        layout.draw(canvas, highlight, mHighlightPaint, voffsetCursor - voffsetText);

        if (mMarquee != null && mMarquee.shouldDrawGhost()) {
            canvas.translate((int) mMarquee.getGhostOffset(), 0.0f);
            layout.draw(canvas, highlight, mHighlightPaint, voffsetCursor - voffsetText);
        }

        /*  Comment out until we decide what to do about animations
        if (currentTransformation != null) {
            mTextPaint.setLinearTextOn(isLinearTextOn);
        }
        */

        canvas.restore();

        if (mInsertionPointCursorController != null &&
                mInsertionPointCursorController.isShowing()) {
            mInsertionPointCursorController.updatePosition();
        }
        if (mSelectionModifierCursorController != null &&
                mSelectionModifierCursorController.isShowing()) {
            mSelectionModifierCursorController.updatePosition();
        }
    }

    @Override
    public void getFocusedRect(Rect r) {
        if (mLayout == null) {
            super.getFocusedRect(r);
            return;
        }

        int sel = getSelectionEnd();
        if (sel < 0) {
            super.getFocusedRect(r);
            return;
        }

        int line = mLayout.getLineForOffset(sel);
        r.top = mLayout.getLineTop(line);
        r.bottom = mLayout.getLineBottom(line);

        r.left = (int) mLayout.getPrimaryHorizontal(sel);
        r.right = r.left + 1;

        // Adjust for padding and gravity.
        int paddingLeft = getCompoundPaddingLeft();
        int paddingTop = getExtendedPaddingTop();
        if ((mGravity & Gravity.VERTICAL_GRAVITY_MASK) != Gravity.TOP) {
            paddingTop += getVerticalOffset(false);
        }
        r.offset(paddingLeft, paddingTop);
    }

    /**
     * Return the number of lines of text, or 0 if the internal Layout has not
     * been built.
     */
    public int getLineCount() {
        return mLayout != null ? mLayout.getLineCount() : 0;
    }

    /**
     * Return the baseline for the specified line (0...getLineCount() - 1)
     * If bounds is not null, return the top, left, right, bottom extents
     * of the specified line in it. If the internal Layout has not been built,
     * return 0 and set bounds to (0, 0, 0, 0)
     * @param line which line to examine (0..getLineCount() - 1)
     * @param bounds Optional. If not null, it returns the extent of the line
     * @return the Y-coordinate of the baseline
     */
    public int getLineBounds(int line, Rect bounds) {
        if (mLayout == null) {
            if (bounds != null) {
                bounds.set(0, 0, 0, 0);
            }
            return 0;
        }
        else {
            int baseline = mLayout.getLineBounds(line, bounds);

            int voffset = getExtendedPaddingTop();
            if ((mGravity & Gravity.VERTICAL_GRAVITY_MASK) != Gravity.TOP) {
                voffset += getVerticalOffset(true);
            }
            if (bounds != null) {
                bounds.offset(getCompoundPaddingLeft(), voffset);
            }
            return baseline + voffset;
        }
    }

    @Override
    public int getBaseline() {
        if (mLayout == null) {
            return super.getBaseline();
        }

        int voffset = 0;
        if ((mGravity & Gravity.VERTICAL_GRAVITY_MASK) != Gravity.TOP) {
            voffset = getVerticalOffset(true);
        }

        return getExtendedPaddingTop() + voffset + mLayout.getLineBaseline(0);
    }

    @Override
    public boolean onKeyDown(int keyCode, KeyEvent event) {
        int which = doKeyDown(keyCode, event, null);
        if (which == 0) {
            // Go through default dispatching.
            return super.onKeyDown(keyCode, event);
        }

        return true;
    }

    @Override
    public boolean onKeyMultiple(int keyCode, int repeatCount, KeyEvent event) {
        KeyEvent down = KeyEvent.changeAction(event, KeyEvent.ACTION_DOWN);

        int which = doKeyDown(keyCode, down, event);
        if (which == 0) {
            // Go through default dispatching.
            return super.onKeyMultiple(keyCode, repeatCount, event);
        }
        if (which == -1) {
            // Consumed the whole thing.
            return true;
        }

        repeatCount--;
        
        // We are going to dispatch the remaining events to either the input
        // or movement method.  To do this, we will just send a repeated stream
        // of down and up events until we have done the complete repeatCount.
        // It would be nice if those interfaces had an onKeyMultiple() method,
        // but adding that is a more complicated change.
        KeyEvent up = KeyEvent.changeAction(event, KeyEvent.ACTION_UP);
        if (which == 1) {
            mInput.onKeyUp(this, (Editable)mText, keyCode, up);
            while (--repeatCount > 0) {
                mInput.onKeyDown(this, (Editable)mText, keyCode, down);
                mInput.onKeyUp(this, (Editable)mText, keyCode, up);
            }
            if (mError != null && !mErrorWasChanged) {
                setError(null, null);
            }

        } else if (which == 2) {
            mMovement.onKeyUp(this, (Spannable)mText, keyCode, up);
            while (--repeatCount > 0) {
                mMovement.onKeyDown(this, (Spannable)mText, keyCode, down);
                mMovement.onKeyUp(this, (Spannable)mText, keyCode, up);
            }
        }

        return true;
    }

    /**
     * Returns true if pressing ENTER in this field advances focus instead
     * of inserting the character.  This is true mostly in single-line fields,
     * but also in mail addresses and subjects which will display on multiple
     * lines but where it doesn't make sense to insert newlines.
     */
    private boolean shouldAdvanceFocusOnEnter() {
        if (mInput == null) {
            return false;
        }

        if (mSingleLine) {
            return true;
        }

        if ((mInputType & EditorInfo.TYPE_MASK_CLASS) == EditorInfo.TYPE_CLASS_TEXT) {
            int variation = mInputType & EditorInfo.TYPE_MASK_VARIATION;

            if (variation == EditorInfo.TYPE_TEXT_VARIATION_EMAIL_ADDRESS ||
                variation == EditorInfo.TYPE_TEXT_VARIATION_EMAIL_SUBJECT) {
                return true;
            }
        }

        return false;
    }

    private int doKeyDown(int keyCode, KeyEvent event, KeyEvent otherEvent) {
        if (!isEnabled()) {
            return 0;
        }

        switch (keyCode) {
            case KeyEvent.KEYCODE_ENTER:
                mEnterKeyIsDown = true;
                // If ALT modifier is held, then we always insert a
                // newline character.
                if ((event.getMetaState()&KeyEvent.META_ALT_ON) == 0) {
                    
                    // When mInputContentType is set, we know that we are
                    // running in a "modern" cupcake environment, so don't need
                    // to worry about the application trying to capture
                    // enter key events.
                    if (mInputContentType != null) {
                        
                        // If there is an action listener, given them a
                        // chance to consume the event.
                        if (mInputContentType.onEditorActionListener != null &&
                                mInputContentType.onEditorActionListener.onEditorAction(
                                this, EditorInfo.IME_NULL, event)) {
                            mInputContentType.enterDown = true;
                            // We are consuming the enter key for them.
                            return -1;
                        }
                    }
                    
                    // If our editor should move focus when enter is pressed, or
                    // this is a generated event from an IME action button, then
                    // don't let it be inserted into the text.
                    if ((event.getFlags()&KeyEvent.FLAG_EDITOR_ACTION) != 0
                            || shouldAdvanceFocusOnEnter()) {
                        return -1;
                    }
                }
                break;
                
            case KeyEvent.KEYCODE_DPAD_CENTER:
                mDPadCenterIsDown = true;
                if (shouldAdvanceFocusOnEnter()) {
                    return 0;
                }
                break;

                // Has to be done on key down (and not on key up) to correctly be intercepted.
            case KeyEvent.KEYCODE_BACK:
                if (mSelectionActionMode != null) {
                    stopSelectionActionMode();
                    return -1;
                }
                break;
        }

        if (mInput != null) {
            /*
             * Keep track of what the error was before doing the input
             * so that if an input filter changed the error, we leave
             * that error showing.  Otherwise, we take down whatever
             * error was showing when the user types something.
             */
            mErrorWasChanged = false;

            boolean doDown = true;
            if (otherEvent != null) {
                try {
                    beginBatchEdit();
                    boolean handled = mInput.onKeyOther(this, (Editable) mText,
                            otherEvent);
                    if (mError != null && !mErrorWasChanged) {
                        setError(null, null);
                    }
                    doDown = false;
                    if (handled) {
                        return -1;
                    }
                } catch (AbstractMethodError e) {
                    // onKeyOther was added after 1.0, so if it isn't
                    // implemented we need to try to dispatch as a regular down.
                } finally {
                    endBatchEdit();
                }
            }
            
            if (doDown) {
                beginBatchEdit();
                if (mInput.onKeyDown(this, (Editable) mText, keyCode, event)) {
                    endBatchEdit();
                    if (mError != null && !mErrorWasChanged) {
                        setError(null, null);
                    }
                    return 1;
                }
                endBatchEdit();
            }
        }

        // bug 650865: sometimes we get a key event before a layout.
        // don't try to move around if we don't know the layout.

        if (mMovement != null && mLayout != null) {
            boolean doDown = true;
            if (otherEvent != null) {
                try {
                    boolean handled = mMovement.onKeyOther(this, (Spannable) mText,
                            otherEvent);
                    doDown = false;
                    if (handled) {
                        return -1;
                    }
                } catch (AbstractMethodError e) {
                    // onKeyOther was added after 1.0, so if it isn't
                    // implemented we need to try to dispatch as a regular down.
                }
            }
            if (doDown) {
                if (mMovement.onKeyDown(this, (Spannable)mText, keyCode, event))
                    return 2;
            }
        }

        return 0;
    }

    @Override
    public boolean onKeyUp(int keyCode, KeyEvent event) {
        if (!isEnabled()) {
            return super.onKeyUp(keyCode, event);
        }

        hideControllers();

        switch (keyCode) {
            case KeyEvent.KEYCODE_DPAD_CENTER:
                mDPadCenterIsDown = false;
                /*
                 * If there is a click listener, just call through to
                 * super, which will invoke it.
                 *
                 * If there isn't a click listener, try to show the soft
                 * input method.  (It will also
                 * call performClick(), but that won't do anything in
                 * this case.)
                 */
                if (mOnClickListener == null) {
                    if (mMovement != null && mText instanceof Editable
                            && mLayout != null && onCheckIsTextEditor()) {
                        InputMethodManager imm = (InputMethodManager)
                                getContext().getSystemService(Context.INPUT_METHOD_SERVICE);
                        imm.showSoftInput(this, 0);
                    }
                }
                return super.onKeyUp(keyCode, event);
                
            case KeyEvent.KEYCODE_ENTER:
                mEnterKeyIsDown = false;
                if (mInputContentType != null
                        && mInputContentType.onEditorActionListener != null
                        && mInputContentType.enterDown) {
                    mInputContentType.enterDown = false;
                    if (mInputContentType.onEditorActionListener.onEditorAction(
                            this, EditorInfo.IME_NULL, event)) {
                        return true;
                    }
                }
                
                if ((event.getFlags()&KeyEvent.FLAG_EDITOR_ACTION) != 0
                        || shouldAdvanceFocusOnEnter()) {
                    /*
                     * If there is a click listener, just call through to
                     * super, which will invoke it.
                     *
                     * If there isn't a click listener, try to advance focus,
                     * but still call through to super, which will reset the
                     * pressed state and longpress state.  (It will also
                     * call performClick(), but that won't do anything in
                     * this case.)
                     */
                    if (mOnClickListener == null) {
                        View v = focusSearch(FOCUS_DOWN);

                        if (v != null) {
                            if (!v.requestFocus(FOCUS_DOWN)) {
                                throw new IllegalStateException("focus search returned a view " +
                                        "that wasn't able to take focus!");
                            }

                            /*
                             * Return true because we handled the key; super
                             * will return false because there was no click
                             * listener.
                             */
                            super.onKeyUp(keyCode, event);
                            return true;
                        } else if ((event.getFlags()
                                & KeyEvent.FLAG_EDITOR_ACTION) != 0) {
                            // No target for next focus, but make sure the IME
                            // if this came from it.
                            InputMethodManager imm = InputMethodManager.peekInstance();
                            if (imm != null) {
                                imm.hideSoftInputFromWindow(getWindowToken(), 0);
                            }
                        }
                    }

                    return super.onKeyUp(keyCode, event);
                }
                break;
        }

        if (mInput != null)
            if (mInput.onKeyUp(this, (Editable) mText, keyCode, event))
                return true;

        if (mMovement != null && mLayout != null)
            if (mMovement.onKeyUp(this, (Spannable) mText, keyCode, event))
                return true;

        return super.onKeyUp(keyCode, event);
    }

    @Override public boolean onCheckIsTextEditor() {
        return mInputType != EditorInfo.TYPE_NULL;
    }
    
    @Override public InputConnection onCreateInputConnection(EditorInfo outAttrs) {
        if (onCheckIsTextEditor()) {
            if (mInputMethodState == null) {
                mInputMethodState = new InputMethodState();
            }
            outAttrs.inputType = mInputType;
            if (mInputContentType != null) {
                outAttrs.imeOptions = mInputContentType.imeOptions;
                outAttrs.privateImeOptions = mInputContentType.privateImeOptions;
                outAttrs.actionLabel = mInputContentType.imeActionLabel;
                outAttrs.actionId = mInputContentType.imeActionId;
                outAttrs.extras = mInputContentType.extras;
            } else {
                outAttrs.imeOptions = EditorInfo.IME_NULL;
            }
            if ((outAttrs.imeOptions&EditorInfo.IME_MASK_ACTION)
                    == EditorInfo.IME_ACTION_UNSPECIFIED) {
                if (focusSearch(FOCUS_DOWN) != null) {
                    // An action has not been set, but the enter key will move to
                    // the next focus, so set the action to that.
                    outAttrs.imeOptions |= EditorInfo.IME_ACTION_NEXT;
                } else {
                    // An action has not been set, and there is no focus to move
                    // to, so let's just supply a "done" action.
                    outAttrs.imeOptions |= EditorInfo.IME_ACTION_DONE;
                }
                if (!shouldAdvanceFocusOnEnter()) {
                    outAttrs.imeOptions |= EditorInfo.IME_FLAG_NO_ENTER_ACTION;
                }
            }
            if ((outAttrs.inputType & (InputType.TYPE_MASK_CLASS
                    | InputType.TYPE_TEXT_FLAG_MULTI_LINE))
                    == (InputType.TYPE_CLASS_TEXT
                            | InputType.TYPE_TEXT_FLAG_MULTI_LINE)) {
                // Multi-line text editors should always show an enter key.
                outAttrs.imeOptions |= EditorInfo.IME_FLAG_NO_ENTER_ACTION;
            }
            outAttrs.hintText = mHint;
            if (mText instanceof Editable) {
                InputConnection ic = new EditableInputConnection(this);
                outAttrs.initialSelStart = getSelectionStart();
                outAttrs.initialSelEnd = getSelectionEnd();
                outAttrs.initialCapsMode = ic.getCursorCapsMode(mInputType);
                return ic;
            }
        }
        return null;
    }

    /**
     * If this TextView contains editable content, extract a portion of it
     * based on the information in <var>request</var> in to <var>outText</var>.
     * @return Returns true if the text was successfully extracted, else false.
     */
    public boolean extractText(ExtractedTextRequest request,
            ExtractedText outText) {
        return extractTextInternal(request, EXTRACT_UNKNOWN, EXTRACT_UNKNOWN,
                EXTRACT_UNKNOWN, outText);
    }
    
    static final int EXTRACT_NOTHING = -2;
    static final int EXTRACT_UNKNOWN = -1;
    
    boolean extractTextInternal(ExtractedTextRequest request,
            int partialStartOffset, int partialEndOffset, int delta,
            ExtractedText outText) {
        final CharSequence content = mText;
        if (content != null) {
            if (partialStartOffset != EXTRACT_NOTHING) {
                final int N = content.length();
                if (partialStartOffset < 0) {
                    outText.partialStartOffset = outText.partialEndOffset = -1;
                    partialStartOffset = 0;
                    partialEndOffset = N;
                } else {
                    // Now use the delta to determine the actual amount of text
                    // we need.
                    partialEndOffset += delta;
                    // Adjust offsets to ensure we contain full spans.
                    if (content instanceof Spanned) {
                        Spanned spanned = (Spanned)content;
                        Object[] spans = spanned.getSpans(partialStartOffset,
                                partialEndOffset, ParcelableSpan.class);
                        int i = spans.length;
                        while (i > 0) {
                            i--;
                            int j = spanned.getSpanStart(spans[i]);
                            if (j < partialStartOffset) partialStartOffset = j;
                            j = spanned.getSpanEnd(spans[i]);
                            if (j > partialEndOffset) partialEndOffset = j;
                        }
                    }
                    outText.partialStartOffset = partialStartOffset;
                    outText.partialEndOffset = partialEndOffset - delta;

                    if (partialStartOffset > N) {
                        partialStartOffset = N;
                    } else if (partialStartOffset < 0) {
                        partialStartOffset = 0;
                    }
                    if (partialEndOffset > N) {
                        partialEndOffset = N;
                    } else if (partialEndOffset < 0) {
                        partialEndOffset = 0;
                    }
                }
                if ((request.flags&InputConnection.GET_TEXT_WITH_STYLES) != 0) {
                    outText.text = content.subSequence(partialStartOffset,
                            partialEndOffset);
                } else {
                    outText.text = TextUtils.substring(content, partialStartOffset,
                            partialEndOffset);
                }
            } else {
                outText.partialStartOffset = 0;
                outText.partialEndOffset = 0;
                outText.text = "";
            }
            outText.flags = 0;
            if (MetaKeyKeyListener.getMetaState(mText, MetaKeyKeyListener.META_SELECTING) != 0) {
                outText.flags |= ExtractedText.FLAG_SELECTING;
            }
            if (mSingleLine) {
                outText.flags |= ExtractedText.FLAG_SINGLE_LINE;
            }
            outText.startOffset = 0;
            outText.selectionStart = getSelectionStart();
            outText.selectionEnd = getSelectionEnd();
            return true;
        }
        return false;
    }
    
    boolean reportExtractedText() {
        final InputMethodState ims = mInputMethodState;
        if (ims != null) {
            final boolean contentChanged = ims.mContentChanged;
            if (contentChanged || ims.mSelectionModeChanged) {
                ims.mContentChanged = false;
                ims.mSelectionModeChanged = false;
                final ExtractedTextRequest req = mInputMethodState.mExtracting;
                if (req != null) {
                    InputMethodManager imm = InputMethodManager.peekInstance();
                    if (imm != null) {
                        if (DEBUG_EXTRACT) Log.v(LOG_TAG, "Retrieving extracted start="
                                + ims.mChangedStart + " end=" + ims.mChangedEnd
                                + " delta=" + ims.mChangedDelta);
                        if (ims.mChangedStart < 0 && !contentChanged) {
                            ims.mChangedStart = EXTRACT_NOTHING;
                        }
                        if (extractTextInternal(req, ims.mChangedStart, ims.mChangedEnd,
                                ims.mChangedDelta, ims.mTmpExtracted)) {
                            if (DEBUG_EXTRACT) Log.v(LOG_TAG, "Reporting extracted start="
                                    + ims.mTmpExtracted.partialStartOffset
                                    + " end=" + ims.mTmpExtracted.partialEndOffset
                                    + ": " + ims.mTmpExtracted.text);
                            imm.updateExtractedText(this, req.token,
                                    mInputMethodState.mTmpExtracted);
                            ims.mChangedStart = EXTRACT_UNKNOWN;
                            ims.mChangedEnd = EXTRACT_UNKNOWN;
                            ims.mChangedDelta = 0;
                            ims.mContentChanged = false;
                            return true;
                        }
                    }
                }
            }
        }
        return false;
    }
    
    /**
     * This is used to remove all style-impacting spans from text before new
     * extracted text is being replaced into it, so that we don't have any
     * lingering spans applied during the replace.
     */
    static void removeParcelableSpans(Spannable spannable, int start, int end) {
        Object[] spans = spannable.getSpans(start, end, ParcelableSpan.class);
        int i = spans.length;
        while (i > 0) {
            i--;
            spannable.removeSpan(spans[i]);
        }
    }
    
    /**
     * Apply to this text view the given extracted text, as previously
     * returned by {@link #extractText(ExtractedTextRequest, ExtractedText)}.
     */
    public void setExtractedText(ExtractedText text) {
        Editable content = getEditableText();
        if (text.text != null) {
            if (content == null) {
                setText(text.text, TextView.BufferType.EDITABLE);
            } else if (text.partialStartOffset < 0) {
                removeParcelableSpans(content, 0, content.length());
                content.replace(0, content.length(), text.text);
            } else {
                final int N = content.length();
                int start = text.partialStartOffset;
                if (start > N) start = N;
                int end = text.partialEndOffset;
                if (end > N) end = N;
                removeParcelableSpans(content, start, end);
                content.replace(start, end, text.text);
            }
        }
        
        // Now set the selection position...  make sure it is in range, to
        // avoid crashes.  If this is a partial update, it is possible that
        // the underlying text may have changed, causing us problems here.
        // Also we just don't want to trust clients to do the right thing.
        Spannable sp = (Spannable)getText();
        final int N = sp.length();
        int start = text.selectionStart;
        if (start < 0) start = 0;
        else if (start > N) start = N;
        int end = text.selectionEnd;
        if (end < 0) end = 0;
        else if (end > N) end = N;
        Selection.setSelection(sp, start, end);
        
        // Finally, update the selection mode.
        if ((text.flags&ExtractedText.FLAG_SELECTING) != 0) {
            MetaKeyKeyListener.startSelecting(this, sp);
        } else {
            MetaKeyKeyListener.stopSelecting(this, sp);
        }
    }
    
    /**
     * @hide
     */
    public void setExtracting(ExtractedTextRequest req) {
        if (mInputMethodState != null) {
            mInputMethodState.mExtracting = req;
        }
        hideControllers();
    }
    
    /**
     * Called by the framework in response to a text completion from
     * the current input method, provided by it calling
     * {@link InputConnection#commitCompletion
     * InputConnection.commitCompletion()}.  The default implementation does
     * nothing; text views that are supporting auto-completion should override
     * this to do their desired behavior.
     *
     * @param text The auto complete text the user has selected.
     */
    public void onCommitCompletion(CompletionInfo text) {
    }

    public void beginBatchEdit() {
        final InputMethodState ims = mInputMethodState;
        if (ims != null) {
            int nesting = ++ims.mBatchEditNesting;
            if (nesting == 1) {
                ims.mCursorChanged = false;
                ims.mChangedDelta = 0;
                if (ims.mContentChanged) {
                    // We already have a pending change from somewhere else,
                    // so turn this into a full update.
                    ims.mChangedStart = 0;
                    ims.mChangedEnd = mText.length();
                } else {
                    ims.mChangedStart = EXTRACT_UNKNOWN;
                    ims.mChangedEnd = EXTRACT_UNKNOWN;
                    ims.mContentChanged = false;
                }
                onBeginBatchEdit();
            }
        }
    }
    
    public void endBatchEdit() {
        final InputMethodState ims = mInputMethodState;
        if (ims != null) {
            int nesting = --ims.mBatchEditNesting;
            if (nesting == 0) {
                finishBatchEdit(ims);
            }
        }
    }
    
    void ensureEndedBatchEdit() {
        final InputMethodState ims = mInputMethodState;
        if (ims != null && ims.mBatchEditNesting != 0) {
            ims.mBatchEditNesting = 0;
            finishBatchEdit(ims);
        }
    }
    
    void finishBatchEdit(final InputMethodState ims) {
        onEndBatchEdit();
        
        if (ims.mContentChanged || ims.mSelectionModeChanged) {
            updateAfterEdit();
            reportExtractedText();
        } else if (ims.mCursorChanged) {
            // Cheezy way to get us to report the current cursor location.
            invalidateCursor();
        }
    }
    
    void updateAfterEdit() {
        invalidate();
        int curs = getSelectionStart();

        if (curs >= 0 || (mGravity & Gravity.VERTICAL_GRAVITY_MASK) ==
                             Gravity.BOTTOM) {
            registerForPreDraw();
        }

        if (curs >= 0) {
            mHighlightPathBogus = true;

            if (isFocused()) {
                mShowCursor = SystemClock.uptimeMillis();
                makeBlink();
            }
        }

        checkForResize();
    }
    
    /**
     * Called by the framework in response to a request to begin a batch
     * of edit operations through a call to link {@link #beginBatchEdit()}.
     */
    public void onBeginBatchEdit() {
    }
    
    /**
     * Called by the framework in response to a request to end a batch
     * of edit operations through a call to link {@link #endBatchEdit}.
     */
    public void onEndBatchEdit() {
    }
    
    /**
     * Called by the framework in response to a private command from the
     * current method, provided by it calling
     * {@link InputConnection#performPrivateCommand
     * InputConnection.performPrivateCommand()}.
     *
     * @param action The action name of the command.
     * @param data Any additional data for the command.  This may be null.
     * @return Return true if you handled the command, else false.
     */
    public boolean onPrivateIMECommand(String action, Bundle data) {
        return false;
    }

    private void nullLayouts() {
        if (mLayout instanceof BoringLayout && mSavedLayout == null) {
            mSavedLayout = (BoringLayout) mLayout;
        }
        if (mHintLayout instanceof BoringLayout && mSavedHintLayout == null) {
            mSavedHintLayout = (BoringLayout) mHintLayout;
        }

        mLayout = mHintLayout = null;
    }

    /**
     * Make a new Layout based on the already-measured size of the view,
     * on the assumption that it was measured correctly at some point.
     */
    private void assumeLayout() {
        int width = mRight - mLeft - getCompoundPaddingLeft() - getCompoundPaddingRight();

        if (width < 1) {
            width = 0;
        }

        int physicalWidth = width;

        if (mHorizontallyScrolling) {
            width = VERY_WIDE;
        }

        makeNewLayout(width, physicalWidth, UNKNOWN_BORING, UNKNOWN_BORING,
                      physicalWidth, false);
    }

    /**
     * The width passed in is now the desired layout width,
     * not the full view width with padding.
     * {@hide}
     */
    protected void makeNewLayout(int w, int hintWidth,
                                 BoringLayout.Metrics boring,
                                 BoringLayout.Metrics hintBoring,
                                 int ellipsisWidth, boolean bringIntoView) {
        stopMarquee();

        mHighlightPathBogus = true;

        if (w < 0) {
            w = 0;
        }
        if (hintWidth < 0) {
            hintWidth = 0;
        }

        Layout.Alignment alignment;
        switch (mGravity & Gravity.HORIZONTAL_GRAVITY_MASK) {
            case Gravity.CENTER_HORIZONTAL:
                alignment = Layout.Alignment.ALIGN_CENTER;
                break;

            case Gravity.RIGHT:
                // Note, Layout resolves ALIGN_OPPOSITE to left or
                // right based on the paragraph direction.
                alignment = Layout.Alignment.ALIGN_OPPOSITE;
                break;

            default:
                alignment = Layout.Alignment.ALIGN_NORMAL;
        }

        boolean shouldEllipsize = mEllipsize != null && mInput == null;

        if (mText instanceof Spannable) {
            mLayout = new DynamicLayout(mText, mTransformed, mTextPaint, w,
                    alignment, mSpacingMult,
                    mSpacingAdd, mIncludePad, mInput == null ? mEllipsize : null,
                    ellipsisWidth);
        } else {
            if (boring == UNKNOWN_BORING) {
                boring = BoringLayout.isBoring(mTransformed, mTextPaint,
                                               mBoring);
                if (boring != null) {
                    mBoring = boring;
                }
            }

            if (boring != null) {
                if (boring.width <= w &&
                    (mEllipsize == null || boring.width <= ellipsisWidth)) {
                    if (mSavedLayout != null) {
                        mLayout = mSavedLayout.
                                replaceOrMake(mTransformed, mTextPaint,
                                w, alignment, mSpacingMult, mSpacingAdd,
                                boring, mIncludePad);
                    } else {
                        mLayout = BoringLayout.make(mTransformed, mTextPaint,
                                w, alignment, mSpacingMult, mSpacingAdd,
                                boring, mIncludePad);
                    }

                    mSavedLayout = (BoringLayout) mLayout;
                } else if (shouldEllipsize && boring.width <= w) {
                    if (mSavedLayout != null) {
                        mLayout = mSavedLayout.
                                replaceOrMake(mTransformed, mTextPaint,
                                w, alignment, mSpacingMult, mSpacingAdd,
                                boring, mIncludePad, mEllipsize,
                                ellipsisWidth);
                    } else {
                        mLayout = BoringLayout.make(mTransformed, mTextPaint,
                                w, alignment, mSpacingMult, mSpacingAdd,
                                boring, mIncludePad, mEllipsize,
                                ellipsisWidth);
                    }
                } else if (shouldEllipsize) {
                    mLayout = new StaticLayout(mTransformed,
                                0, mTransformed.length(),
                                mTextPaint, w, alignment, mSpacingMult,
                                mSpacingAdd, mIncludePad, mEllipsize,
                                ellipsisWidth);
                } else {
                    mLayout = new StaticLayout(mTransformed, mTextPaint,
                            w, alignment, mSpacingMult, mSpacingAdd,
                            mIncludePad);
                }
            } else if (shouldEllipsize) {
                mLayout = new StaticLayout(mTransformed,
                            0, mTransformed.length(),
                            mTextPaint, w, alignment, mSpacingMult,
                            mSpacingAdd, mIncludePad, mEllipsize,
                            ellipsisWidth);
            } else {
                mLayout = new StaticLayout(mTransformed, mTextPaint,
                        w, alignment, mSpacingMult, mSpacingAdd,
                        mIncludePad);
            }
        }

        shouldEllipsize = mEllipsize != null;
        mHintLayout = null;

        if (mHint != null) {
            if (shouldEllipsize) hintWidth = w;

            if (hintBoring == UNKNOWN_BORING) {
                hintBoring = BoringLayout.isBoring(mHint, mTextPaint,
                                                   mHintBoring);
                if (hintBoring != null) {
                    mHintBoring = hintBoring;
                }
            }

            if (hintBoring != null) {
                if (hintBoring.width <= hintWidth &&
                    (!shouldEllipsize || hintBoring.width <= ellipsisWidth)) {
                    if (mSavedHintLayout != null) {
                        mHintLayout = mSavedHintLayout.
                                replaceOrMake(mHint, mTextPaint,
                                hintWidth, alignment, mSpacingMult, mSpacingAdd,
                                hintBoring, mIncludePad);
                    } else {
                        mHintLayout = BoringLayout.make(mHint, mTextPaint,
                                hintWidth, alignment, mSpacingMult, mSpacingAdd,
                                hintBoring, mIncludePad);
                    }

                    mSavedHintLayout = (BoringLayout) mHintLayout;
                } else if (shouldEllipsize && hintBoring.width <= hintWidth) {
                    if (mSavedHintLayout != null) {
                        mHintLayout = mSavedHintLayout.
                                replaceOrMake(mHint, mTextPaint,
                                hintWidth, alignment, mSpacingMult, mSpacingAdd,
                                hintBoring, mIncludePad, mEllipsize,
                                ellipsisWidth);
                    } else {
                        mHintLayout = BoringLayout.make(mHint, mTextPaint,
                                hintWidth, alignment, mSpacingMult, mSpacingAdd,
                                hintBoring, mIncludePad, mEllipsize,
                                ellipsisWidth);
                    }
                } else if (shouldEllipsize) {
                    mHintLayout = new StaticLayout(mHint,
                                0, mHint.length(),
                                mTextPaint, hintWidth, alignment, mSpacingMult,
                                mSpacingAdd, mIncludePad, mEllipsize,
                                ellipsisWidth);
                } else {
                    mHintLayout = new StaticLayout(mHint, mTextPaint,
                            hintWidth, alignment, mSpacingMult, mSpacingAdd,
                            mIncludePad);
                }
            } else if (shouldEllipsize) {
                mHintLayout = new StaticLayout(mHint,
                            0, mHint.length(),
                            mTextPaint, hintWidth, alignment, mSpacingMult,
                            mSpacingAdd, mIncludePad, mEllipsize,
                            ellipsisWidth);
            } else {
                mHintLayout = new StaticLayout(mHint, mTextPaint,
                        hintWidth, alignment, mSpacingMult, mSpacingAdd,
                        mIncludePad);
            }
        }

        if (bringIntoView) {
            registerForPreDraw();
        }

        if (mEllipsize == TextUtils.TruncateAt.MARQUEE) {
            if (!compressText(ellipsisWidth)) {
                final int height = mLayoutParams.height;
                // If the size of the view does not depend on the size of the text, try to
                // start the marquee immediately
                if (height != LayoutParams.WRAP_CONTENT && height != LayoutParams.MATCH_PARENT) {
                    startMarquee();
                } else {
                    // Defer the start of the marquee until we know our width (see setFrame())
                    mRestartMarquee = true;
                }
            }
        }

        // CursorControllers need a non-null mLayout
        prepareCursorControllers();
    }

    private boolean compressText(float width) {
        if (isHardwareAccelerated()) return false;
        
        // Only compress the text if it hasn't been compressed by the previous pass
        if (width > 0.0f && mLayout != null && getLineCount() == 1 && !mUserSetTextScaleX &&
                mTextPaint.getTextScaleX() == 1.0f) {
            final float textWidth = mLayout.getLineWidth(0);
            final float overflow = (textWidth + 1.0f - width) / width;
            if (overflow > 0.0f && overflow <= Marquee.MARQUEE_DELTA_MAX) {
                mTextPaint.setTextScaleX(1.0f - overflow - 0.005f);
                post(new Runnable() {
                    public void run() {
                        requestLayout();
                    }
                });
                return true;
            }
        }

        return false;
    }

    private static int desired(Layout layout) {
        int n = layout.getLineCount();
        CharSequence text = layout.getText();
        float max = 0;

        // if any line was wrapped, we can't use it.
        // but it's ok for the last line not to have a newline

        for (int i = 0; i < n - 1; i++) {
            if (text.charAt(layout.getLineEnd(i) - 1) != '\n')
                return -1;
        }

        for (int i = 0; i < n; i++) {
            max = Math.max(max, layout.getLineWidth(i));
        }

        return (int) FloatMath.ceil(max);
    }

    /**
     * Set whether the TextView includes extra top and bottom padding to make
     * room for accents that go above the normal ascent and descent.
     * The default is true.
     *
     * @attr ref android.R.styleable#TextView_includeFontPadding
     */
    public void setIncludeFontPadding(boolean includepad) {
        mIncludePad = includepad;

        if (mLayout != null) {
            nullLayouts();
            requestLayout();
            invalidate();
        }
    }

    private static final BoringLayout.Metrics UNKNOWN_BORING = new BoringLayout.Metrics();

    @Override
    protected void onMeasure(int widthMeasureSpec, int heightMeasureSpec) {
        int widthMode = MeasureSpec.getMode(widthMeasureSpec);
        int heightMode = MeasureSpec.getMode(heightMeasureSpec);
        int widthSize = MeasureSpec.getSize(widthMeasureSpec);
        int heightSize = MeasureSpec.getSize(heightMeasureSpec);

        int width;
        int height;

        BoringLayout.Metrics boring = UNKNOWN_BORING;
        BoringLayout.Metrics hintBoring = UNKNOWN_BORING;

        int des = -1;
        boolean fromexisting = false;

        if (widthMode == MeasureSpec.EXACTLY) {
            // Parent has told us how big to be. So be it.
            width = widthSize;
        } else {
            if (mLayout != null && mEllipsize == null) {
                des = desired(mLayout);
            }

            if (des < 0) {
                boring = BoringLayout.isBoring(mTransformed, mTextPaint, mBoring);
                if (boring != null) {
                    mBoring = boring;
                }
            } else {
                fromexisting = true;
            }

            if (boring == null || boring == UNKNOWN_BORING) {
                if (des < 0) {
                    des = (int) FloatMath.ceil(Layout.getDesiredWidth(mTransformed, mTextPaint));
                }

                width = des;
            } else {
                width = boring.width;
            }

            final Drawables dr = mDrawables;
            if (dr != null) {
                width = Math.max(width, dr.mDrawableWidthTop);
                width = Math.max(width, dr.mDrawableWidthBottom);
            }

            if (mHint != null) {
                int hintDes = -1;
                int hintWidth;

                if (mHintLayout != null && mEllipsize == null) {
                    hintDes = desired(mHintLayout);
                }

                if (hintDes < 0) {
                    hintBoring = BoringLayout.isBoring(mHint, mTextPaint, mHintBoring);
                    if (hintBoring != null) {
                        mHintBoring = hintBoring;
                    }
                }

                if (hintBoring == null || hintBoring == UNKNOWN_BORING) {
                    if (hintDes < 0) {
                        hintDes = (int) FloatMath.ceil(
                                Layout.getDesiredWidth(mHint, mTextPaint));
                    }

                    hintWidth = hintDes;
                } else {
                    hintWidth = hintBoring.width;
                }

                if (hintWidth > width) {
                    width = hintWidth;
                }
            }

            width += getCompoundPaddingLeft() + getCompoundPaddingRight();

            if (mMaxWidthMode == EMS) {
                width = Math.min(width, mMaxWidth * getLineHeight());
            } else {
                width = Math.min(width, mMaxWidth);
            }

            if (mMinWidthMode == EMS) {
                width = Math.max(width, mMinWidth * getLineHeight());
            } else {
                width = Math.max(width, mMinWidth);
            }

            // Check against our minimum width
            width = Math.max(width, getSuggestedMinimumWidth());

            if (widthMode == MeasureSpec.AT_MOST) {
                width = Math.min(widthSize, width);
            }
        }

        int want = width - getCompoundPaddingLeft() - getCompoundPaddingRight();
        int unpaddedWidth = want;
        int hintWant = want;

        if (mHorizontallyScrolling)
            want = VERY_WIDE;

        int hintWidth = mHintLayout == null ? hintWant : mHintLayout.getWidth();

        if (mLayout == null) {
            makeNewLayout(want, hintWant, boring, hintBoring,
                          width - getCompoundPaddingLeft() - getCompoundPaddingRight(), false);
        } else if ((mLayout.getWidth() != want) || (hintWidth != hintWant) ||
                   (mLayout.getEllipsizedWidth() !=
                        width - getCompoundPaddingLeft() - getCompoundPaddingRight())) {
            if (mHint == null && mEllipsize == null &&
                    want > mLayout.getWidth() &&
                    (mLayout instanceof BoringLayout ||
                            (fromexisting && des >= 0 && des <= want))) {
                mLayout.increaseWidthTo(want);
            } else {
                makeNewLayout(want, hintWant, boring, hintBoring,
                              width - getCompoundPaddingLeft() - getCompoundPaddingRight(), false);
            }
        } else {
            // Width has not changed.
        }

        if (heightMode == MeasureSpec.EXACTLY) {
            // Parent has told us how big to be. So be it.
            height = heightSize;
            mDesiredHeightAtMeasure = -1;
        } else {
            int desired = getDesiredHeight();

            height = desired;
            mDesiredHeightAtMeasure = desired;

            if (heightMode == MeasureSpec.AT_MOST) {
                height = Math.min(desired, heightSize);
            }
        }

        int unpaddedHeight = height - getCompoundPaddingTop() - getCompoundPaddingBottom();
        if (mMaxMode == LINES && mLayout.getLineCount() > mMaximum) {
            unpaddedHeight = Math.min(unpaddedHeight, mLayout.getLineTop(mMaximum));
        }

        /*
         * We didn't let makeNewLayout() register to bring the cursor into view,
         * so do it here if there is any possibility that it is needed.
         */
        if (mMovement != null ||
            mLayout.getWidth() > unpaddedWidth ||
            mLayout.getHeight() > unpaddedHeight) {
            registerForPreDraw();
        } else {
            scrollTo(0, 0);
        }

        setMeasuredDimension(width, height);
    }

    private int getDesiredHeight() {
        return Math.max(
                getDesiredHeight(mLayout, true),
                getDesiredHeight(mHintLayout, mEllipsize != null));
    }

    private int getDesiredHeight(Layout layout, boolean cap) {
        if (layout == null) {
            return 0;
        }

        int linecount = layout.getLineCount();
        int pad = getCompoundPaddingTop() + getCompoundPaddingBottom();
        int desired = layout.getLineTop(linecount);

        final Drawables dr = mDrawables;
        if (dr != null) {
            desired = Math.max(desired, dr.mDrawableHeightLeft);
            desired = Math.max(desired, dr.mDrawableHeightRight);
        }

        desired += pad;

        if (mMaxMode == LINES) {
            /*
             * Don't cap the hint to a certain number of lines.
             * (Do cap it, though, if we have a maximum pixel height.)
             */
            if (cap) {
                if (linecount > mMaximum) {
                    desired = layout.getLineTop(mMaximum) +
                              layout.getBottomPadding();

                    if (dr != null) {
                        desired = Math.max(desired, dr.mDrawableHeightLeft);
                        desired = Math.max(desired, dr.mDrawableHeightRight);
                    }

                    desired += pad;
                    linecount = mMaximum;
                }
            }
        } else {
            desired = Math.min(desired, mMaximum);
        }

        if (mMinMode == LINES) {
            if (linecount < mMinimum) {
                desired += getLineHeight() * (mMinimum - linecount);
            }
        } else {
            desired = Math.max(desired, mMinimum);
        }

        // Check against our minimum height
        desired = Math.max(desired, getSuggestedMinimumHeight());

        return desired;
    }

    /**
     * Check whether a change to the existing text layout requires a
     * new view layout.
     */
    private void checkForResize() {
        boolean sizeChanged = false;

        if (mLayout != null) {
            // Check if our width changed
            if (mLayoutParams.width == LayoutParams.WRAP_CONTENT) {
                sizeChanged = true;
                invalidate();
            }

            // Check if our height changed
            if (mLayoutParams.height == LayoutParams.WRAP_CONTENT) {
                int desiredHeight = getDesiredHeight();

                if (desiredHeight != this.getHeight()) {
                    sizeChanged = true;
                }
            } else if (mLayoutParams.height == LayoutParams.MATCH_PARENT) {
                if (mDesiredHeightAtMeasure >= 0) {
                    int desiredHeight = getDesiredHeight();

                    if (desiredHeight != mDesiredHeightAtMeasure) {
                        sizeChanged = true;
                    }
                }
            }
        }

        if (sizeChanged) {
            requestLayout();
            // caller will have already invalidated
        }
    }

    /**
     * Check whether entirely new text requires a new view layout
     * or merely a new text layout.
     */
    private void checkForRelayout() {
        // If we have a fixed width, we can just swap in a new text layout
        // if the text height stays the same or if the view height is fixed.

        if ((mLayoutParams.width != LayoutParams.WRAP_CONTENT ||
                (mMaxWidthMode == mMinWidthMode && mMaxWidth == mMinWidth)) &&
                (mHint == null || mHintLayout != null) &&
                (mRight - mLeft - getCompoundPaddingLeft() - getCompoundPaddingRight() > 0)) {
            // Static width, so try making a new text layout.

            int oldht = mLayout.getHeight();
            int want = mLayout.getWidth();
            int hintWant = mHintLayout == null ? 0 : mHintLayout.getWidth();

            /*
             * No need to bring the text into view, since the size is not
             * changing (unless we do the requestLayout(), in which case it
             * will happen at measure).
             */
            makeNewLayout(want, hintWant, UNKNOWN_BORING, UNKNOWN_BORING,
                          mRight - mLeft - getCompoundPaddingLeft() - getCompoundPaddingRight(),
                          false);

            if (mEllipsize != TextUtils.TruncateAt.MARQUEE) {
                // In a fixed-height view, so use our new text layout.
                if (mLayoutParams.height != LayoutParams.WRAP_CONTENT &&
                    mLayoutParams.height != LayoutParams.MATCH_PARENT) {
                    invalidate();
                    return;
                }
    
                // Dynamic height, but height has stayed the same,
                // so use our new text layout.
                if (mLayout.getHeight() == oldht &&
                    (mHintLayout == null || mHintLayout.getHeight() == oldht)) {
                    invalidate();
                    return;
                }
            }

            // We lose: the height has changed and we have a dynamic height.
            // Request a new view layout using our new text layout.
            requestLayout();
            invalidate();
        } else {
            // Dynamic width, so we have no choice but to request a new
            // view layout with a new text layout.

            nullLayouts();
            requestLayout();
            invalidate();
        }
    }

    /**
     * Returns true if anything changed.
     */
    private boolean bringTextIntoView() {
        int line = 0;
        if ((mGravity & Gravity.VERTICAL_GRAVITY_MASK) == Gravity.BOTTOM) {
            line = mLayout.getLineCount() - 1;
        }

        Layout.Alignment a = mLayout.getParagraphAlignment(line);
        int dir = mLayout.getParagraphDirection(line);
        int hspace = mRight - mLeft - getCompoundPaddingLeft() - getCompoundPaddingRight();
        int vspace = mBottom - mTop - getExtendedPaddingTop() - getExtendedPaddingBottom();
        int ht = mLayout.getHeight();

        int scrollx, scrolly;

        if (a == Layout.Alignment.ALIGN_CENTER) {
            /*
             * Keep centered if possible, or, if it is too wide to fit,
             * keep leading edge in view.
             */

            int left = (int) FloatMath.floor(mLayout.getLineLeft(line));
            int right = (int) FloatMath.ceil(mLayout.getLineRight(line));

            if (right - left < hspace) {
                scrollx = (right + left) / 2 - hspace / 2;
            } else {
                if (dir < 0) {
                    scrollx = right - hspace;
                } else {
                    scrollx = left;
                }
            }
        } else if (a == Layout.Alignment.ALIGN_NORMAL) {
            /*
             * Keep leading edge in view.
             */

            if (dir < 0) {
                int right = (int) FloatMath.ceil(mLayout.getLineRight(line));
                scrollx = right - hspace;
            } else {
                scrollx = (int) FloatMath.floor(mLayout.getLineLeft(line));
            }
        } else /* a == Layout.Alignment.ALIGN_OPPOSITE */ {
            /*
             * Keep trailing edge in view.
             */

            if (dir < 0) {
                scrollx = (int) FloatMath.floor(mLayout.getLineLeft(line));
            } else {
                int right = (int) FloatMath.ceil(mLayout.getLineRight(line));
                scrollx = right - hspace;
            }
        }

        if (ht < vspace) {
            scrolly = 0;
        } else {
            if ((mGravity & Gravity.VERTICAL_GRAVITY_MASK) == Gravity.BOTTOM) {
                scrolly = ht - vspace;
            } else {
                scrolly = 0;
            }
        }

        if (scrollx != mScrollX || scrolly != mScrollY) {
            scrollTo(scrollx, scrolly);
            return true;
        } else {
            return false;
        }
    }

    /**
     * Move the point, specified by the offset, into the view if it is needed.
     * This has to be called after layout. Returns true if anything changed.
     */
    public boolean bringPointIntoView(int offset) {
        boolean changed = false;

        int line = mLayout.getLineForOffset(offset);

        // FIXME: Is it okay to truncate this, or should we round?
        final int x = (int)mLayout.getPrimaryHorizontal(offset);
        final int top = mLayout.getLineTop(line);
        final int bottom = mLayout.getLineTop(line + 1);

        int left = (int) FloatMath.floor(mLayout.getLineLeft(line));
        int right = (int) FloatMath.ceil(mLayout.getLineRight(line));
        int ht = mLayout.getHeight();

        int grav;

        switch (mLayout.getParagraphAlignment(line)) {
            case ALIGN_NORMAL:
                grav = 1;
                break;

            case ALIGN_OPPOSITE:
                grav = -1;
                break;

            default:
                grav = 0;
        }

        grav *= mLayout.getParagraphDirection(line);

        int hspace = mRight - mLeft - getCompoundPaddingLeft() - getCompoundPaddingRight();
        int vspace = mBottom - mTop - getExtendedPaddingTop() - getExtendedPaddingBottom();

        int hslack = (bottom - top) / 2;
        int vslack = hslack;

        if (vslack > vspace / 4)
            vslack = vspace / 4;
        if (hslack > hspace / 4)
            hslack = hspace / 4;

        int hs = mScrollX;
        int vs = mScrollY;

        if (top - vs < vslack)
            vs = top - vslack;
        if (bottom - vs > vspace - vslack)
            vs = bottom - (vspace - vslack);
        if (ht - vs < vspace)
            vs = ht - vspace;
        if (0 - vs > 0)
            vs = 0;

        if (grav != 0) {
            if (x - hs < hslack) {
                hs = x - hslack;
            }
            if (x - hs > hspace - hslack) {
                hs = x - (hspace - hslack);
            }
        }

        if (grav < 0) {
            if (left - hs > 0)
                hs = left;
            if (right - hs < hspace)
                hs = right - hspace;
        } else if (grav > 0) {
            if (right - hs < hspace)
                hs = right - hspace;
            if (left - hs > 0)
                hs = left;
        } else /* grav == 0 */ {
            if (right - left <= hspace) {
                /*
                 * If the entire text fits, center it exactly.
                 */
                hs = left - (hspace - (right - left)) / 2;
            } else if (x > right - hslack) {
                /*
                 * If we are near the right edge, keep the right edge
                 * at the edge of the view.
                 */
                hs = right - hspace;
            } else if (x < left + hslack) {
                /*
                 * If we are near the left edge, keep the left edge
                 * at the edge of the view.
                 */
                hs = left;
            } else if (left > hs) {
                /*
                 * Is there whitespace visible at the left?  Fix it if so.
                 */
                hs = left;
            } else if (right < hs + hspace) {
                /*
                 * Is there whitespace visible at the right?  Fix it if so.
                 */
                hs = right - hspace;
            } else {
                /*
                 * Otherwise, float as needed.
                 */
                if (x - hs < hslack) {
                    hs = x - hslack;
                }
                if (x - hs > hspace - hslack) {
                    hs = x - (hspace - hslack);
                }
            }
        }

        if (hs != mScrollX || vs != mScrollY) {
            if (mScroller == null) {
                scrollTo(hs, vs);
            } else {
                long duration = AnimationUtils.currentAnimationTimeMillis() - mLastScroll;
                int dx = hs - mScrollX;
                int dy = vs - mScrollY;

                if (duration > ANIMATED_SCROLL_GAP) {
                    mScroller.startScroll(mScrollX, mScrollY, dx, dy);
                    awakenScrollBars(mScroller.getDuration());
                    invalidate();
                } else {
                    if (!mScroller.isFinished()) {
                        mScroller.abortAnimation();
                    }

                    scrollBy(dx, dy);
                }

                mLastScroll = AnimationUtils.currentAnimationTimeMillis();
            }

            changed = true;
        }

        if (isFocused()) {
            // This offsets because getInterestingRect() is in terms of
            // viewport coordinates, but requestRectangleOnScreen()
            // is in terms of content coordinates.

            Rect r = new Rect(x, top, x + 1, bottom);
            getInterestingRect(r, line);
            r.offset(mScrollX, mScrollY);

            if (requestRectangleOnScreen(r)) {
                changed = true;
            }
        }

        return changed;
    }

    /**
     * Move the cursor, if needed, so that it is at an offset that is visible
     * to the user.  This will not move the cursor if it represents more than
     * one character (a selection range).  This will only work if the
     * TextView contains spannable text; otherwise it will do nothing.
     *
     * @return True if the cursor was actually moved, false otherwise.
     */
    public boolean moveCursorToVisibleOffset() {
        if (!(mText instanceof Spannable)) {
            return false;
        }
        int start = getSelectionStart();
        int end = getSelectionEnd();
        if (start != end) {
            return false;
        }
        
        // First: make sure the line is visible on screen:
        
        int line = mLayout.getLineForOffset(start);

        final int top = mLayout.getLineTop(line);
        final int bottom = mLayout.getLineTop(line + 1);
        final int vspace = mBottom - mTop - getExtendedPaddingTop() - getExtendedPaddingBottom();
        int vslack = (bottom - top) / 2;
        if (vslack > vspace / 4)
            vslack = vspace / 4;
        final int vs = mScrollY;

        if (top < (vs+vslack)) {
            line = mLayout.getLineForVertical(vs+vslack+(bottom-top));
        } else if (bottom > (vspace+vs-vslack)) {
            line = mLayout.getLineForVertical(vspace+vs-vslack-(bottom-top));
        }
        
        // Next: make sure the character is visible on screen:
        
        final int hspace = mRight - mLeft - getCompoundPaddingLeft() - getCompoundPaddingRight();
        final int hs = mScrollX;
        final int leftChar = mLayout.getOffsetForHorizontal(line, hs);
        final int rightChar = mLayout.getOffsetForHorizontal(line, hspace+hs);
        
        // line might contain bidirectional text
        final int lowChar = leftChar < rightChar ? leftChar : rightChar;
        final int highChar = leftChar > rightChar ? leftChar : rightChar;

        int newStart = start;
        if (newStart < lowChar) {
            newStart = lowChar;
        } else if (newStart > highChar) {
            newStart = highChar;
        }
        
        if (newStart != start) {
            Selection.setSelection((Spannable)mText, newStart);
            return true;
        }
        
        return false;
    }

    @Override
    public void computeScroll() {
        if (mScroller != null) {
            if (mScroller.computeScrollOffset()) {
                mScrollX = mScroller.getCurrX();
                mScrollY = mScroller.getCurrY();
                postInvalidate();  // So we draw again
            }
        }
    }

    private void getInterestingRect(Rect r, int line) {
        convertFromViewportToContentCoordinates(r);

        // Rectangle can can be expanded on first and last line to take
        // padding into account.
        // TODO Take left/right padding into account too?
        if (line == 0) r.top -= getExtendedPaddingTop();
        if (line == mLayout.getLineCount() - 1) r.bottom += getExtendedPaddingBottom();
    }

    private void convertFromViewportToContentCoordinates(Rect r) {
        final int horizontalOffset = viewportToContentHorizontalOffset();
        r.left += horizontalOffset;
        r.right += horizontalOffset;

        final int verticalOffset = viewportToContentVerticalOffset();
        r.top += verticalOffset;
        r.bottom += verticalOffset;
    }

    private int viewportToContentHorizontalOffset() {
        return getCompoundPaddingLeft() - mScrollX;
    }

    private int viewportToContentVerticalOffset() {
        int offset = getExtendedPaddingTop() - mScrollY;
        if ((mGravity & Gravity.VERTICAL_GRAVITY_MASK) != Gravity.TOP) {
            offset += getVerticalOffset(false);
        }
        return offset;
    }

    @Override
    public void debug(int depth) {
        super.debug(depth);

        String output = debugIndent(depth);
        output += "frame={" + mLeft + ", " + mTop + ", " + mRight
                + ", " + mBottom + "} scroll={" + mScrollX + ", " + mScrollY
                + "} ";

        if (mText != null) {

            output += "mText=\"" + mText + "\" ";
            if (mLayout != null) {
                output += "mLayout width=" + mLayout.getWidth()
                        + " height=" + mLayout.getHeight();
            }
        } else {
            output += "mText=NULL";
        }
        Log.d(VIEW_LOG_TAG, output);
    }

    /**
     * Convenience for {@link Selection#getSelectionStart}.
     */
    @ViewDebug.ExportedProperty(category = "text")
    public int getSelectionStart() {
        return Selection.getSelectionStart(getText());
    }

    /**
     * Convenience for {@link Selection#getSelectionEnd}.
     */
    @ViewDebug.ExportedProperty(category = "text")
    public int getSelectionEnd() {
        return Selection.getSelectionEnd(getText());
    }

    /**
     * Return true iff there is a selection inside this text view.
     */
    public boolean hasSelection() {
        final int selectionStart = getSelectionStart();
        final int selectionEnd = getSelectionEnd();

        return selectionStart >= 0 && selectionStart != selectionEnd;
    }

    /**
     * Sets the properties of this field (lines, horizontally scrolling,
     * transformation method) to be for a single-line input.
     *
     * @attr ref android.R.styleable#TextView_singleLine
     */
    public void setSingleLine() {
        setSingleLine(true);
    }

    /**
     * If true, sets the properties of this field (lines, horizontally
     * scrolling, transformation method) to be for a single-line input;
     * if false, restores these to the default conditions.
     * Note that calling this with false restores default conditions,
     * not necessarily those that were in effect prior to calling
     * it with true.
     *
     * @attr ref android.R.styleable#TextView_singleLine
     */
    @android.view.RemotableViewMethod
    public void setSingleLine(boolean singleLine) {
        if ((mInputType&EditorInfo.TYPE_MASK_CLASS)
                == EditorInfo.TYPE_CLASS_TEXT) {
            if (singleLine) {
                mInputType &= ~EditorInfo.TYPE_TEXT_FLAG_MULTI_LINE;
            } else {
                mInputType |= EditorInfo.TYPE_TEXT_FLAG_MULTI_LINE;
            }
        }
        applySingleLine(singleLine, true);
    }

    private void applySingleLine(boolean singleLine, boolean applyTransformation) {
        mSingleLine = singleLine;
        if (singleLine) {
            setLines(1);
            setHorizontallyScrolling(true);
            if (applyTransformation) {
                setTransformationMethod(SingleLineTransformationMethod.
                                        getInstance());
            }
        } else {
            setMaxLines(Integer.MAX_VALUE);
            setHorizontallyScrolling(false);
            if (applyTransformation) {
                setTransformationMethod(null);
            }
        }
    }
    
    /**
     * Causes words in the text that are longer than the view is wide
     * to be ellipsized instead of broken in the middle.  You may also
     * want to {@link #setSingleLine} or {@link #setHorizontallyScrolling}
     * to constrain the text to a single line.  Use <code>null</code>
     * to turn off ellipsizing.
     *
     * @attr ref android.R.styleable#TextView_ellipsize
     */
    public void setEllipsize(TextUtils.TruncateAt where) {
        mEllipsize = where;

        if (mLayout != null) {
            nullLayouts();
            requestLayout();
            invalidate();
        }
    }

    /**
     * Sets how many times to repeat the marquee animation. Only applied if the
     * TextView has marquee enabled. Set to -1 to repeat indefinitely.
     *
     * @attr ref android.R.styleable#TextView_marqueeRepeatLimit
     */
    public void setMarqueeRepeatLimit(int marqueeLimit) {
        mMarqueeRepeatLimit = marqueeLimit;
    }

    /**
     * Returns where, if anywhere, words that are longer than the view
     * is wide should be ellipsized.
     */
    @ViewDebug.ExportedProperty
    public TextUtils.TruncateAt getEllipsize() {
        return mEllipsize;
    }

    /**
     * Set the TextView so that when it takes focus, all the text is
     * selected.
     *
     * @attr ref android.R.styleable#TextView_selectAllOnFocus
     */
    @android.view.RemotableViewMethod
    public void setSelectAllOnFocus(boolean selectAllOnFocus) {
        mSelectAllOnFocus = selectAllOnFocus;

        if (selectAllOnFocus && !(mText instanceof Spannable)) {
            setText(mText, BufferType.SPANNABLE);
        }
    }

    /**
     * Set whether the cursor is visible.  The default is true.
     *
     * @attr ref android.R.styleable#TextView_cursorVisible
     */
    @android.view.RemotableViewMethod
    public void setCursorVisible(boolean visible) {
        mCursorVisible = visible;
        invalidate();

        if (visible) {
            makeBlink();
        } else if (mBlink != null) {
            mBlink.removeCallbacks(mBlink);
        }

        // InsertionPointCursorController depends on mCursorVisible
        prepareCursorControllers();
    }

    private boolean canMarquee() {
        int width = (mRight - mLeft - getCompoundPaddingLeft() - getCompoundPaddingRight());
        return width > 0 && mLayout.getLineWidth(0) > width;
    }

    private void startMarquee() {
        // Do not ellipsize EditText
        if (mInput != null) return;

        if (compressText(getWidth() - getCompoundPaddingLeft() - getCompoundPaddingRight())) {
            return;
        }

        if ((mMarquee == null || mMarquee.isStopped()) && (isFocused() || isSelected()) &&
                getLineCount() == 1 && canMarquee()) {

            if (mMarquee == null) mMarquee = new Marquee(this);
            mMarquee.start(mMarqueeRepeatLimit);
        }
    }

    private void stopMarquee() {
        if (mMarquee != null && !mMarquee.isStopped()) {
            mMarquee.stop();
        }
    }

    private void startStopMarquee(boolean start) {
        if (mEllipsize == TextUtils.TruncateAt.MARQUEE) {
            if (start) {
                startMarquee();
            } else {
                stopMarquee();
            }
        }
    }

    private static final class Marquee extends Handler {
        // TODO: Add an option to configure this
        private static final float MARQUEE_DELTA_MAX = 0.07f;
        private static final int MARQUEE_DELAY = 1200;
        private static final int MARQUEE_RESTART_DELAY = 1200;
        private static final int MARQUEE_RESOLUTION = 1000 / 30;
        private static final int MARQUEE_PIXELS_PER_SECOND = 30;

        private static final byte MARQUEE_STOPPED = 0x0;
        private static final byte MARQUEE_STARTING = 0x1;
        private static final byte MARQUEE_RUNNING = 0x2;

        private static final int MESSAGE_START = 0x1;
        private static final int MESSAGE_TICK = 0x2;
        private static final int MESSAGE_RESTART = 0x3;

        private final WeakReference<TextView> mView;

        private byte mStatus = MARQUEE_STOPPED;
        private final float mScrollUnit;
        private float mMaxScroll;
        float mMaxFadeScroll;
        private float mGhostStart;
        private float mGhostOffset;
        private float mFadeStop;
        private int mRepeatLimit;

        float mScroll;

        Marquee(TextView v) {
            final float density = v.getContext().getResources().getDisplayMetrics().density;
            mScrollUnit = (MARQUEE_PIXELS_PER_SECOND * density) / MARQUEE_RESOLUTION;
            mView = new WeakReference<TextView>(v);
        }

        @Override
        public void handleMessage(Message msg) {
            switch (msg.what) {
                case MESSAGE_START:
                    mStatus = MARQUEE_RUNNING;
                    tick();
                    break;
                case MESSAGE_TICK:
                    tick();
                    break;
                case MESSAGE_RESTART:
                    if (mStatus == MARQUEE_RUNNING) {
                        if (mRepeatLimit >= 0) {
                            mRepeatLimit--;
                        }
                        start(mRepeatLimit);
                    }
                    break;
            }
        }

        void tick() {
            if (mStatus != MARQUEE_RUNNING) {
                return;
            }

            removeMessages(MESSAGE_TICK);

            final TextView textView = mView.get();
            if (textView != null && (textView.isFocused() || textView.isSelected())) {
                mScroll += mScrollUnit;
                if (mScroll > mMaxScroll) {
                    mScroll = mMaxScroll;
                    sendEmptyMessageDelayed(MESSAGE_RESTART, MARQUEE_RESTART_DELAY);
                } else {
                    sendEmptyMessageDelayed(MESSAGE_TICK, MARQUEE_RESOLUTION);
                }
                textView.invalidate();
            }
        }

        void stop() {
            mStatus = MARQUEE_STOPPED;
            removeMessages(MESSAGE_START);
            removeMessages(MESSAGE_RESTART);
            removeMessages(MESSAGE_TICK);
            resetScroll();
        }

        private void resetScroll() {
            mScroll = 0.0f;
            final TextView textView = mView.get();
            if (textView != null) textView.invalidate();
        }

        void start(int repeatLimit) {
            if (repeatLimit == 0) {
                stop();
                return;
            }
            mRepeatLimit = repeatLimit;
            final TextView textView = mView.get();
            if (textView != null && textView.mLayout != null) {
                mStatus = MARQUEE_STARTING;
                mScroll = 0.0f;
                final int textWidth = textView.getWidth() - textView.getCompoundPaddingLeft() -
                        textView.getCompoundPaddingRight();
                final float lineWidth = textView.mLayout.getLineWidth(0);
                final float gap = textWidth / 3.0f;
                mGhostStart = lineWidth - textWidth + gap;
                mMaxScroll = mGhostStart + textWidth;
                mGhostOffset = lineWidth + gap;
                mFadeStop = lineWidth + textWidth / 6.0f;
                mMaxFadeScroll = mGhostStart + lineWidth + lineWidth;

                textView.invalidate();
                sendEmptyMessageDelayed(MESSAGE_START, MARQUEE_DELAY);
            }
        }

        float getGhostOffset() {
            return mGhostOffset;
        }

        boolean shouldDrawLeftFade() {
            return mScroll <= mFadeStop;
        }

        boolean shouldDrawGhost() {
            return mStatus == MARQUEE_RUNNING && mScroll > mGhostStart;
        }

        boolean isRunning() {
            return mStatus == MARQUEE_RUNNING;
        }

        boolean isStopped() {
            return mStatus == MARQUEE_STOPPED;
        }
    }

    /**
     * This method is called when the text is changed, in case any
     * subclasses would like to know.
     *
     * @param text The text the TextView is displaying.
     * @param start The offset of the start of the range of the text
     *              that was modified.
     * @param before The offset of the former end of the range of the
     *               text that was modified.  If text was simply inserted,
     *               this will be the same as <code>start</code>.
     *               If text was replaced with new text or deleted, the
     *               length of the old text was <code>before-start</code>.
     * @param after The offset of the end of the range of the text
     *              that was modified.  If text was simply deleted,
     *              this will be the same as <code>start</code>.
     *              If text was replaced with new text or inserted,
     *              the length of the new text is <code>after-start</code>.
     */
    protected void onTextChanged(CharSequence text,
                                 int start, int before, int after) {
    }

    /**
     * This method is called when the selection has changed, in case any
     * subclasses would like to know.
     * 
     * @param selStart The new selection start location.
     * @param selEnd The new selection end location.
     */
    protected void onSelectionChanged(int selStart, int selEnd) {
    }
    
    /**
     * Adds a TextWatcher to the list of those whose methods are called
     * whenever this TextView's text changes.
     * <p>
     * In 1.0, the {@link TextWatcher#afterTextChanged} method was erroneously
     * not called after {@link #setText} calls.  Now, doing {@link #setText}
     * if there are any text changed listeners forces the buffer type to
     * Editable if it would not otherwise be and does call this method.
     */
    public void addTextChangedListener(TextWatcher watcher) {
        if (mListeners == null) {
            mListeners = new ArrayList<TextWatcher>();
        }

        mListeners.add(watcher);
    }

    /**
     * Removes the specified TextWatcher from the list of those whose
     * methods are called
     * whenever this TextView's text changes.
     */
    public void removeTextChangedListener(TextWatcher watcher) {
        if (mListeners != null) {
            int i = mListeners.indexOf(watcher);

            if (i >= 0) {
                mListeners.remove(i);
            }
        }
    }

    private void sendBeforeTextChanged(CharSequence text, int start, int before,
                                   int after) {
        if (mListeners != null) {
            final ArrayList<TextWatcher> list = mListeners;
            final int count = list.size();
            for (int i = 0; i < count; i++) {
                list.get(i).beforeTextChanged(text, start, before, after);
            }
        }
    }

    /**
     * Not private so it can be called from an inner class without going
     * through a thunk.
     */
    void sendOnTextChanged(CharSequence text, int start, int before,
                                   int after) {
        if (mListeners != null) {
            final ArrayList<TextWatcher> list = mListeners;
            final int count = list.size();
            for (int i = 0; i < count; i++) {
                list.get(i).onTextChanged(text, start, before, after);
            }
        }
    }

    /**
     * Not private so it can be called from an inner class without going
     * through a thunk.
     */
    void sendAfterTextChanged(Editable text) {
        if (mListeners != null) {
            final ArrayList<TextWatcher> list = mListeners;
            final int count = list.size();
            for (int i = 0; i < count; i++) {
                list.get(i).afterTextChanged(text);
            }
        }
    }

    /**
     * Not private so it can be called from an inner class without going
     * through a thunk.
     */
    void handleTextChanged(CharSequence buffer, int start,
            int before, int after) {
        final InputMethodState ims = mInputMethodState;
        if (ims == null || ims.mBatchEditNesting == 0) {
            updateAfterEdit();
        }
        if (ims != null) {
            ims.mContentChanged = true;
            if (ims.mChangedStart < 0) {
                ims.mChangedStart = start;
                ims.mChangedEnd = start+before;
            } else {
                ims.mChangedStart = Math.min(ims.mChangedStart, start);
                ims.mChangedEnd = Math.max(ims.mChangedEnd, start + before - ims.mChangedDelta);
            }
            ims.mChangedDelta += after-before;
        }
        
        sendOnTextChanged(buffer, start, before, after);
        onTextChanged(buffer, start, before, after);

        // Hide the controller if the amount of content changed
        if (before != after) {
            hideControllers();
        }
    }
    
    /**
     * Not private so it can be called from an inner class without going
     * through a thunk.
     */
    void spanChange(Spanned buf, Object what, int oldStart, int newStart,
            int oldEnd, int newEnd) {
        // XXX Make the start and end move together if this ends up
        // spending too much time invalidating.

        boolean selChanged = false;
        int newSelStart=-1, newSelEnd=-1;
        
        final InputMethodState ims = mInputMethodState;
        
        if (what == Selection.SELECTION_END) {
            mHighlightPathBogus = true;
            selChanged = true;
            newSelEnd = newStart;

            if (!isFocused()) {
                mSelectionMoved = true;
            }

            if (oldStart >= 0 || newStart >= 0) {
                invalidateCursor(Selection.getSelectionStart(buf), oldStart, newStart);
                registerForPreDraw();

                if (isFocused()) {
                    mShowCursor = SystemClock.uptimeMillis();
                    makeBlink();
                }
            }
        }

        if (what == Selection.SELECTION_START) {
            mHighlightPathBogus = true;
            selChanged = true;
            newSelStart = newStart;

            if (!isFocused()) {
                mSelectionMoved = true;
            }

            if (oldStart >= 0 || newStart >= 0) {
                int end = Selection.getSelectionEnd(buf);
                invalidateCursor(end, oldStart, newStart);
            }
        }

        if (selChanged) {
            if ((buf.getSpanFlags(what)&Spanned.SPAN_INTERMEDIATE) == 0) {
                if (newSelStart < 0) {
                    newSelStart = Selection.getSelectionStart(buf);
                }
                if (newSelEnd < 0) {
                    newSelEnd = Selection.getSelectionEnd(buf);
                }
                onSelectionChanged(newSelStart, newSelEnd);
            }
        }
        
        if (what instanceof UpdateAppearance ||
            what instanceof ParagraphStyle) {
            if (ims == null || ims.mBatchEditNesting == 0) {
                invalidate();
                mHighlightPathBogus = true;
                checkForResize();
            } else {
                ims.mContentChanged = true;
            }
        }

        if (MetaKeyKeyListener.isMetaTracker(buf, what)) {
            mHighlightPathBogus = true;
            if (ims != null && MetaKeyKeyListener.isSelectingMetaTracker(buf, what)) {
                ims.mSelectionModeChanged = true;
            }

            if (Selection.getSelectionStart(buf) >= 0) {
                if (ims == null || ims.mBatchEditNesting == 0) {
                    invalidateCursor();
                } else {
                    ims.mCursorChanged = true;
                }
            }
        }
        
        if (what instanceof ParcelableSpan) {
            // If this is a span that can be sent to a remote process,
            // the current extract editor would be interested in it.
            if (ims != null && ims.mExtracting != null) {
                if (ims.mBatchEditNesting != 0) {
                    if (oldStart >= 0) {
                        if (ims.mChangedStart > oldStart) {
                            ims.mChangedStart = oldStart;
                        }
                        if (ims.mChangedStart > oldEnd) {
                            ims.mChangedStart = oldEnd;
                        }
                    }
                    if (newStart >= 0) {
                        if (ims.mChangedStart > newStart) {
                            ims.mChangedStart = newStart;
                        }
                        if (ims.mChangedStart > newEnd) {
                            ims.mChangedStart = newEnd;
                        }
                    }
                } else {
                    if (DEBUG_EXTRACT) Log.v(LOG_TAG, "Span change outside of batch: "
                            + oldStart + "-" + oldEnd + ","
                            + newStart + "-" + newEnd + what);
                    ims.mContentChanged = true;
                }
            }
        }
    }

    private class ChangeWatcher
    implements TextWatcher, SpanWatcher {

        private CharSequence mBeforeText;

        public void beforeTextChanged(CharSequence buffer, int start,
                                      int before, int after) {
            if (DEBUG_EXTRACT) Log.v(LOG_TAG, "beforeTextChanged start=" + start
                    + " before=" + before + " after=" + after + ": " + buffer);

            if (AccessibilityManager.getInstance(mContext).isEnabled()
                    && !isPasswordInputType(mInputType)) {
                mBeforeText = buffer.toString();
            }

            TextView.this.sendBeforeTextChanged(buffer, start, before, after);
        }

        public void onTextChanged(CharSequence buffer, int start,
                                  int before, int after) {
            if (DEBUG_EXTRACT) Log.v(LOG_TAG, "onTextChanged start=" + start
                    + " before=" + before + " after=" + after + ": " + buffer);
            TextView.this.handleTextChanged(buffer, start, before, after);

            if (AccessibilityManager.getInstance(mContext).isEnabled() &&
                    (isFocused() || isSelected() &&
                    isShown())) {
                sendAccessibilityEventTypeViewTextChanged(mBeforeText, start, before, after);
                mBeforeText = null;
            }
        }

        public void afterTextChanged(Editable buffer) {
            if (DEBUG_EXTRACT) Log.v(LOG_TAG, "afterTextChanged: " + buffer);
            TextView.this.sendAfterTextChanged(buffer);

            if (MetaKeyKeyListener.getMetaState(buffer,
                                 MetaKeyKeyListener.META_SELECTING) != 0) {
                MetaKeyKeyListener.stopSelecting(TextView.this, buffer);
            }
        }

        public void onSpanChanged(Spannable buf,
                                  Object what, int s, int e, int st, int en) {
            if (DEBUG_EXTRACT) Log.v(LOG_TAG, "onSpanChanged s=" + s + " e=" + e
                    + " st=" + st + " en=" + en + " what=" + what + ": " + buf);
            TextView.this.spanChange(buf, what, s, st, e, en);
        }

        public void onSpanAdded(Spannable buf, Object what, int s, int e) {
            if (DEBUG_EXTRACT) Log.v(LOG_TAG, "onSpanAdded s=" + s + " e=" + e
                    + " what=" + what + ": " + buf);
            TextView.this.spanChange(buf, what, -1, s, -1, e);
        }

        public void onSpanRemoved(Spannable buf, Object what, int s, int e) {
            if (DEBUG_EXTRACT) Log.v(LOG_TAG, "onSpanRemoved s=" + s + " e=" + e
                    + " what=" + what + ": " + buf);
            TextView.this.spanChange(buf, what, s, -1, e, -1);
        }
    }

    private void makeBlink() {
        if (!mCursorVisible) {
            if (mBlink != null) {
                mBlink.removeCallbacks(mBlink);
            }

            return;
        }

        if (mBlink == null)
            mBlink = new Blink(this);

        mBlink.removeCallbacks(mBlink);
        mBlink.postAtTime(mBlink, mShowCursor + BLINK);
    }

    /**
     * @hide
     */
    @Override
    public void dispatchFinishTemporaryDetach() {
        mDispatchTemporaryDetach = true;
        super.dispatchFinishTemporaryDetach();
        mDispatchTemporaryDetach = false;
    }

    @Override
    public void onStartTemporaryDetach() {
        super.onStartTemporaryDetach();
        // Only track when onStartTemporaryDetach() is called directly,
        // usually because this instance is an editable field in a list
        if (!mDispatchTemporaryDetach) mTemporaryDetach = true;
    }
    
    @Override
    public void onFinishTemporaryDetach() {
        super.onFinishTemporaryDetach();
        // Only track when onStartTemporaryDetach() is called directly,
        // usually because this instance is an editable field in a list
        if (!mDispatchTemporaryDetach) mTemporaryDetach = false;
    }
    
    @Override
    protected void onFocusChanged(boolean focused, int direction, Rect previouslyFocusedRect) {
        if (mTemporaryDetach) {
            // If we are temporarily in the detach state, then do nothing.
            super.onFocusChanged(focused, direction, previouslyFocusedRect);
            return;
        }
        
        mShowCursor = SystemClock.uptimeMillis();

        ensureEndedBatchEdit();

        if (focused) {
            int selStart = getSelectionStart();
            int selEnd = getSelectionEnd();

            if (!mFrozenWithFocus || (selStart < 0 || selEnd < 0)) {
                // If a tap was used to give focus to that view, move cursor at tap position.
                // Has to be done before onTakeFocus, which can be overloaded.
                moveCursorToLastTapPosition();

                if (mMovement != null) {
                    mMovement.onTakeFocus(this, (Spannable) mText, direction);
                }

                if (mSelectAllOnFocus) {
                    Selection.setSelection((Spannable) mText, 0, mText.length());
                }

                // The DecorView does not have focus when the 'Done' ExtractEditText button is
                // pressed. Since it is the ViewRoot's mView, it requests focus before
                // ExtractEditText clears focus, which gives focus to the ExtractEditText.
                // This special case ensure that we keep current selection in that case.
                // It would be better to know why the DecorView does not have focus at that time.
                if (((this instanceof ExtractEditText) || mSelectionMoved) &&
                        selStart >= 0 && selEnd >= 0) {
                    /*
                     * Someone intentionally set the selection, so let them
                     * do whatever it is that they wanted to do instead of
                     * the default on-focus behavior.  We reset the selection
                     * here instead of just skipping the onTakeFocus() call
                     * because some movement methods do something other than
                     * just setting the selection in theirs and we still
                     * need to go through that path.
                     */
                    Selection.setSelection((Spannable) mText, selStart, selEnd);
                }
                mTouchFocusSelected = true;
            }

            mFrozenWithFocus = false;
            mSelectionMoved = false;

            if (mText instanceof Spannable) {
                Spannable sp = (Spannable) mText;
                MetaKeyKeyListener.resetMetaState(sp);
            }

            makeBlink();

            if (mError != null) {
                showError();
            }
        } else {
            if (mError != null) {
                hideError();
            }
            // Don't leave us in the middle of a batch edit.
            onEndBatchEdit();

            hideInsertionPointCursorController();
            if (this instanceof ExtractEditText) {
                // terminateTextSelectionMode removes selection, which we want to keep when
                // ExtractEditText goes out of focus.
                final int selStart = getSelectionStart();
                final int selEnd = getSelectionEnd();
                terminateSelectionActionMode();
                Selection.setSelection((Spannable) mText, selStart, selEnd);
            } else {
                terminateSelectionActionMode();
            }
        }

        startStopMarquee(focused);

        if (mTransformation != null) {
            mTransformation.onFocusChanged(this, mText, focused, direction, previouslyFocusedRect);
        }

        super.onFocusChanged(focused, direction, previouslyFocusedRect);
    }

    private void moveCursorToLastTapPosition() {
        if (mSelectionModifierCursorController != null) {
            int mTapToFocusPosition = ((SelectionModifierCursorController)
                    mSelectionModifierCursorController).getMinTouchOffset();
            if (mTapToFocusPosition >= 0) {
                // Safety check, should not be possible.
                if (mTapToFocusPosition > mText.length()) {
                    Log.e(LOG_TAG, "Invalid tap focus position (" + mTapToFocusPosition + " vs "
                            + mText.length() + ")");
                    mTapToFocusPosition = mText.length();
                }
                Selection.setSelection((Spannable) mText, mTapToFocusPosition);
            }
        }
    }

    @Override
    public void onWindowFocusChanged(boolean hasWindowFocus) {
        super.onWindowFocusChanged(hasWindowFocus);

        if (hasWindowFocus) {
            if (mBlink != null) {
                mBlink.uncancel();

                if (isFocused()) {
                    mShowCursor = SystemClock.uptimeMillis();
                    makeBlink();
                }
            }
        } else {
            if (mBlink != null) {
                mBlink.cancel();
            }
            // Don't leave us in the middle of a batch edit.
            onEndBatchEdit();
            if (mInputContentType != null) {
                mInputContentType.enterDown = false;
            }
            hideInsertionPointCursorController();
            if (mSelectionModifierCursorController != null) {
                mSelectionModifierCursorController.hide();
            }
        }

        startStopMarquee(hasWindowFocus);
    }

    @Override
    protected void onVisibilityChanged(View changedView, int visibility) {
        super.onVisibilityChanged(changedView, visibility);
        if (visibility != VISIBLE) {
            hideInsertionPointCursorController();
            if (mSelectionModifierCursorController != null) {
                mSelectionModifierCursorController.hide();
            }
        }
    }

    /**
     * Use {@link BaseInputConnection#removeComposingSpans
     * BaseInputConnection.removeComposingSpans()} to remove any IME composing
     * state from this text view.
     */
    public void clearComposingText() {
        if (mText instanceof Spannable) {
            BaseInputConnection.removeComposingSpans((Spannable)mText);
        }
    }
    
    @Override
    public void setSelected(boolean selected) {
        boolean wasSelected = isSelected();

        super.setSelected(selected);

        if (selected != wasSelected && mEllipsize == TextUtils.TruncateAt.MARQUEE) {
            if (selected) {
                startMarquee();
            } else {
                stopMarquee();
            }
        }
    }

    private void onTapUpEvent(int prevStart, int prevEnd) {
        final int start = getSelectionStart();
        final int end = getSelectionEnd();

        if (start == end) {
            if (start >= prevStart && start < prevEnd) {
                // Restore previous selection
                Selection.setSelection((Spannable)mText, prevStart, prevEnd);

                if (mSelectionModifierCursorController != null &&
                        !mSelectionModifierCursorController.isShowing()) {
                    // If the anchors aren't showing, revive them.
                    mSelectionModifierCursorController.show();
                } else {
                    // Tapping inside the selection displays the cut/copy/paste context menu
                    // as long as the anchors are already showing.
                    showContextMenu();
                }
                return;
            } else {
                // Tapping outside stops selection mode, if any
                stopSelectionActionMode();

                if (mInsertionPointCursorController != null && mText.length() > 0) {
                    mInsertionPointCursorController.show();
                }
            }
        } else if (hasSelection() && mSelectionModifierCursorController != null) {
            mSelectionModifierCursorController.show();
        }
    }

    class CommitSelectionReceiver extends ResultReceiver {
        private final int mPrevStart, mPrevEnd;

        public CommitSelectionReceiver(int prevStart, int prevEnd) {
            super(getHandler());
            mPrevStart = prevStart;
            mPrevEnd = prevEnd;
        }

        @Override
        protected void onReceiveResult(int resultCode, Bundle resultData) {
            // If this tap was actually used to show the IMM, leave cursor or selection unchanged
            // by restoring its previous position.
            if (resultCode == InputMethodManager.RESULT_SHOWN) {
                final int len = mText.length();
                int start = Math.min(len, mPrevStart);
                int end = Math.min(len, mPrevEnd);
                Selection.setSelection((Spannable)mText, start, end);

                if (hasSelection()) {
                    startSelectionActionMode();
                }
            }
        }
    }

    @Override
    public boolean onTouchEvent(MotionEvent event) {
        final int action = event.getActionMasked();
        if (action == MotionEvent.ACTION_DOWN) {
            if (mInsertionPointCursorController != null) {
                mInsertionPointCursorController.onTouchEvent(event);
            }
            if (mSelectionModifierCursorController != null) {
                mSelectionModifierCursorController.onTouchEvent(event);
            }

            // Reset this state; it will be re-set if super.onTouchEvent
            // causes focus to move to the view.
            mTouchFocusSelected = false;
            mScrolled = false;
        }

        final boolean superResult = super.onTouchEvent(event);

        /*
         * Don't handle the release after a long press, because it will
         * move the selection away from whatever the menu action was
         * trying to affect.
         */
        if (mEatTouchRelease && action == MotionEvent.ACTION_UP) {
            mEatTouchRelease = false;
            return superResult;
        }

        if ((mMovement != null || onCheckIsTextEditor()) && mText instanceof Spannable && mLayout != null) {
            if (mInsertionPointCursorController != null) {
                mInsertionPointCursorController.onTouchEvent(event);
            }
            if (mSelectionModifierCursorController != null) {
                mSelectionModifierCursorController.onTouchEvent(event);
            }

            boolean handled = false;

            // Save previous selection, in case this event is used to show the IME.
            int oldSelStart = getSelectionStart();
            int oldSelEnd = getSelectionEnd();

            final int oldScrollX = mScrollX;
            final int oldScrollY = mScrollY;
            
            if (mMovement != null) {
                handled |= mMovement.onTouchEvent(this, (Spannable) mText, event);
            }

            if (isTextEditable()) {
                if (mScrollX != oldScrollX || mScrollY != oldScrollY) {
                    // Hide insertion anchor while scrolling. Leave selection.
                    hideInsertionPointCursorController();
                    if (mSelectionModifierCursorController != null &&
                            mSelectionModifierCursorController.isShowing()) {
                        mSelectionModifierCursorController.updatePosition();
                    }
                }
                if (action == MotionEvent.ACTION_UP && isFocused() && !mScrolled) {
                    InputMethodManager imm = (InputMethodManager)
                          getContext().getSystemService(Context.INPUT_METHOD_SERVICE);

                    CommitSelectionReceiver csr = null;
                    if (getSelectionStart() != oldSelStart || getSelectionEnd() != oldSelEnd ||
                            didTouchFocusSelect()) {
                        csr = new CommitSelectionReceiver(oldSelStart, oldSelEnd);
                    }

                    handled |= imm.showSoftInput(this, 0, csr) && (csr != null);

                    // Cannot be done by CommitSelectionReceiver, which might not always be called,
                    // for instance when dealing with an ExtractEditText.
                    onTapUpEvent(oldSelStart, oldSelEnd);
                }
            }

            if (handled) {
                return true;
            }
        }

        return superResult;
    }

    private void prepareCursorControllers() {
        // TODO Add an extra android:cursorController flag to disable the controller?
        if (mCursorVisible && mLayout != null) {
            if (mInsertionPointCursorController == null) {
                mInsertionPointCursorController = new InsertionPointCursorController();
            }
        } else {
            mInsertionPointCursorController = null;
        }

        if (textCanBeSelected() && mLayout != null) {
            if (mSelectionModifierCursorController == null) {
                mSelectionModifierCursorController = new SelectionModifierCursorController();
            }
        } else {
            // Stop selection mode if the controller becomes unavailable.
            stopSelectionActionMode();
            mSelectionModifierCursorController = null;
        }
    }

    /**
     * @return True iff this TextView contains a text that can be edited.
     */
    private boolean isTextEditable() {
        return mText instanceof Editable && onCheckIsTextEditor();
    }

    /**
     * Returns true, only while processing a touch gesture, if the initial
     * touch down event caused focus to move to the text view and as a result
     * its selection changed.  Only valid while processing the touch gesture
     * of interest.
     */
    public boolean didTouchFocusSelect() {
        return mTouchFocusSelected;
    }
    
    @Override
    public void cancelLongPress() {
        super.cancelLongPress();
        mScrolled = true;
    }
    
    @Override
    public boolean onTrackballEvent(MotionEvent event) {
        if (mMovement != null && mText instanceof Spannable &&
            mLayout != null) {
            if (mMovement.onTrackballEvent(this, (Spannable) mText, event)) {
                return true;
            }
        }

        return super.onTrackballEvent(event);
    }

    public void setScroller(Scroller s) {
        mScroller = s;
    }

    private static class Blink extends Handler implements Runnable {
        private final WeakReference<TextView> mView;
        private boolean mCancelled;

        public Blink(TextView v) {
            mView = new WeakReference<TextView>(v);
        }

        public void run() {
            if (mCancelled) {
                return;
            }

            removeCallbacks(Blink.this);

            TextView tv = mView.get();

            if (tv != null && tv.isFocused()) {
                int st = tv.getSelectionStart();
                int en = tv.getSelectionEnd();

                if (st == en && st >= 0 && en >= 0) {
                    if (tv.mLayout != null) {
                        tv.invalidateCursorPath();
                    }

                    postAtTime(this, SystemClock.uptimeMillis() + BLINK);
                }
            }
        }

        void cancel() {
            if (!mCancelled) {
                removeCallbacks(Blink.this);
                mCancelled = true;
            }
        }

        void uncancel() {
            mCancelled = false;
        }
    }

    @Override
    protected float getLeftFadingEdgeStrength() {
        if (mEllipsize == TextUtils.TruncateAt.MARQUEE) {
            if (mMarquee != null && !mMarquee.isStopped()) {
                final Marquee marquee = mMarquee;
                if (marquee.shouldDrawLeftFade()) {
                    return marquee.mScroll / getHorizontalFadingEdgeLength();
                } else {
                    return 0.0f;
                }
            } else if (getLineCount() == 1) {
                switch (mGravity & Gravity.HORIZONTAL_GRAVITY_MASK) {
                    case Gravity.LEFT:
                        return 0.0f;
                    case Gravity.RIGHT:
                        return (mLayout.getLineRight(0) - (mRight - mLeft) -
                                getCompoundPaddingLeft() - getCompoundPaddingRight() -
                                mLayout.getLineLeft(0)) / getHorizontalFadingEdgeLength();
                    case Gravity.CENTER_HORIZONTAL:
                        return 0.0f;
                }
            }
        }
        return super.getLeftFadingEdgeStrength();
    }

    @Override
    protected float getRightFadingEdgeStrength() {
        if (mEllipsize == TextUtils.TruncateAt.MARQUEE) {
            if (mMarquee != null && !mMarquee.isStopped()) {
                final Marquee marquee = mMarquee;
                return (marquee.mMaxFadeScroll - marquee.mScroll) / getHorizontalFadingEdgeLength();
            } else if (getLineCount() == 1) {
                switch (mGravity & Gravity.HORIZONTAL_GRAVITY_MASK) {
                    case Gravity.LEFT:
                        final int textWidth = (mRight - mLeft) - getCompoundPaddingLeft() -
                                getCompoundPaddingRight();
                        final float lineWidth = mLayout.getLineWidth(0);
                        return (lineWidth - textWidth) / getHorizontalFadingEdgeLength();
                    case Gravity.RIGHT:
                        return 0.0f;
                    case Gravity.CENTER_HORIZONTAL:
                        return (mLayout.getLineWidth(0) - ((mRight - mLeft) -
                                getCompoundPaddingLeft() - getCompoundPaddingRight())) /
                                getHorizontalFadingEdgeLength();
                }
            }
        }
        return super.getRightFadingEdgeStrength();
    }

    @Override
    protected int computeHorizontalScrollRange() {
        if (mLayout != null) {
            return mSingleLine && (mGravity & Gravity.HORIZONTAL_GRAVITY_MASK) == Gravity.LEFT ?
                    (int) mLayout.getLineWidth(0) : mLayout.getWidth();
        }

        return super.computeHorizontalScrollRange();
    }

    @Override
    protected int computeVerticalScrollRange() {
        if (mLayout != null)
            return mLayout.getHeight();

        return super.computeVerticalScrollRange();
    }

    @Override
    protected int computeVerticalScrollExtent() {
        return getHeight() - getCompoundPaddingTop() - getCompoundPaddingBottom();
    }
    
    public enum BufferType {
        NORMAL, SPANNABLE, EDITABLE,
    }

    /**
     * Returns the TextView_textColor attribute from the
     * Resources.StyledAttributes, if set, or the TextAppearance_textColor
     * from the TextView_textAppearance attribute, if TextView_textColor
     * was not set directly.
     */
    public static ColorStateList getTextColors(Context context, TypedArray attrs) {
        ColorStateList colors;
        colors = attrs.getColorStateList(com.android.internal.R.styleable.
                                         TextView_textColor);

        if (colors == null) {
            int ap = attrs.getResourceId(com.android.internal.R.styleable.
                                         TextView_textAppearance, -1);
            if (ap != -1) {
                TypedArray appearance;
                appearance = context.obtainStyledAttributes(ap,
                                            com.android.internal.R.styleable.TextAppearance);
                colors = appearance.getColorStateList(com.android.internal.R.styleable.
                                                  TextAppearance_textColor);
                appearance.recycle();
            }
        }

        return colors;
    }

    /**
     * Returns the default color from the TextView_textColor attribute
     * from the AttributeSet, if set, or the default color from the
     * TextAppearance_textColor from the TextView_textAppearance attribute,
     * if TextView_textColor was not set directly.
     */
    public static int getTextColor(Context context,
                                   TypedArray attrs,
                                   int def) {
        ColorStateList colors = getTextColors(context, attrs);

        if (colors == null) {
            return def;
        } else {
            return colors.getDefaultColor();
        }
    }

    @Override
    public boolean onKeyShortcut(int keyCode, KeyEvent event) {
        switch (keyCode) {
        case KeyEvent.KEYCODE_A:
            if (canSelectText()) {
                return onTextContextMenuItem(ID_SELECT_ALL);
            }

            break;

        case KeyEvent.KEYCODE_X:
            if (canCut()) {
                return onTextContextMenuItem(ID_CUT);
            }

            break;

        case KeyEvent.KEYCODE_C:
            if (canCopy()) {
                return onTextContextMenuItem(ID_COPY);
            }

            break;

        case KeyEvent.KEYCODE_V:
            if (canPaste()) {
                return onTextContextMenuItem(ID_PASTE);
            }

            break;
        }

        return super.onKeyShortcut(keyCode, event);
    }

    private boolean canSelectText() {
        return textCanBeSelected() && mText.length() != 0;
    }

    private boolean textCanBeSelected() {
        // prepareCursorController() relies on this method.
        // If you change this condition, make sure prepareCursorController is called anywhere
        // the value of this condition might be changed.
        return (mText instanceof Spannable &&
                mMovement != null &&
                mMovement.canSelectArbitrarily());
    }

    private boolean canCut() {
        if (mTransformation instanceof PasswordTransformationMethod) {
            return false;
        }

        if (mText.length() > 0 && hasSelection()) {
            if (mText instanceof Editable && mInput != null) {
                return true;
            }
        }

        return false;
    }

    private boolean canCopy() {
        if (mTransformation instanceof PasswordTransformationMethod) {
            return false;
        }

        if (mText.length() > 0 && hasSelection()) {
            return true;
        }

        return false;
    }

    private boolean canPaste() {
        return (mText instanceof Editable &&
                mInput != null &&
                getSelectionStart() >= 0 &&
                getSelectionEnd() >= 0 &&
                ((ClipboardManager)getContext().getSystemService(Context.CLIPBOARD_SERVICE)).
                hasPrimaryClip());
    }

    /**
     * Returns the offsets delimiting the 'word' located at position offset.
     *
     * @param offset An offset in the text.
     * @return The offsets for the start and end of the word located at <code>offset</code>.
     * The two ints offsets are packed in a long, with the starting offset shifted by 32 bits.
     * Returns a negative value if no valid word was found.
     */
    private long getWordLimitsAt(int offset) {
        /*
         * Quick return if the input type is one where adding words
         * to the dictionary doesn't make any sense.
         */
        int klass = mInputType & InputType.TYPE_MASK_CLASS;
        if (klass == InputType.TYPE_CLASS_NUMBER ||
            klass == InputType.TYPE_CLASS_PHONE ||
            klass == InputType.TYPE_CLASS_DATETIME) {
            return -1;
        }

        int variation = mInputType & InputType.TYPE_MASK_VARIATION;
        if (variation == InputType.TYPE_TEXT_VARIATION_URI ||
            variation == InputType.TYPE_TEXT_VARIATION_PASSWORD ||
            variation == InputType.TYPE_TEXT_VARIATION_VISIBLE_PASSWORD ||
            variation == InputType.TYPE_TEXT_VARIATION_EMAIL_ADDRESS ||
            variation == InputType.TYPE_TEXT_VARIATION_FILTER) {
            return -1;
        }

        int len = mText.length();
        int end = Math.min(offset, len);

        if (end < 0) {
            return -1;
        }

        int start = end;

        for (; start > 0; start--) {
            char c = mTransformed.charAt(start - 1);
            int type = Character.getType(c);

            if (c != '\'' &&
                type != Character.UPPERCASE_LETTER &&
                type != Character.LOWERCASE_LETTER &&
                type != Character.TITLECASE_LETTER &&
                type != Character.MODIFIER_LETTER &&
                type != Character.DECIMAL_DIGIT_NUMBER) {
                break;
            }
        }

        for (; end < len; end++) {
            char c = mTransformed.charAt(end);
            int type = Character.getType(c);

            if (c != '\'' &&
                type != Character.UPPERCASE_LETTER &&
                type != Character.LOWERCASE_LETTER &&
                type != Character.TITLECASE_LETTER &&
                type != Character.MODIFIER_LETTER &&
                type != Character.DECIMAL_DIGIT_NUMBER) {
                break;
            }
        }

        if (start == end) {
            return -1;
        }

        if (end - start > 48) {
            return -1;
        }

        boolean hasLetter = false;
        for (int i = start; i < end; i++) {
            if (Character.isLetter(mTransformed.charAt(i))) {
                hasLetter = true;
                break;
            }
        }

        if (!hasLetter) {
            return -1;
        }

        // Two ints packed in a long
        return packRangeInLong(start, end);
    }

    private static long packRangeInLong(int start, int end) {
        return (((long) start) << 32) | end;
    }

    private static int extractRangeStartFromLong(long range) {
        return (int) (range >>> 32);
    }

    private static int extractRangeEndFromLong(long range) {
        return (int) (range & 0x00000000FFFFFFFFL);
    }

    private void selectCurrentWord() {
        // In case selection mode is started after an orientation change or after a select all,
        // use the current selection instead of creating one
        if (hasSelection()) {
            return;
        }

        int minOffset, maxOffset;

        if (mContextMenuTriggeredByKey) {
            minOffset = getSelectionStart();
            maxOffset = getSelectionEnd();
        } else {
            // selectionModifierCursorController is not null at that point
            SelectionModifierCursorController selectionModifierCursorController =
                ((SelectionModifierCursorController) mSelectionModifierCursorController);
            minOffset = selectionModifierCursorController.getMinTouchOffset();
            maxOffset = selectionModifierCursorController.getMaxTouchOffset();
        }

        int selectionStart, selectionEnd;

        long wordLimits = getWordLimitsAt(minOffset);
        if (wordLimits >= 0) {
            selectionStart = extractRangeStartFromLong(wordLimits);
        } else {
            selectionStart = Math.max(minOffset - 5, 0);
        }

        wordLimits = getWordLimitsAt(maxOffset);
        if (wordLimits >= 0) {
            selectionEnd = extractRangeEndFromLong(wordLimits);
        } else {
            selectionEnd = Math.min(maxOffset + 5, mText.length());
        }

        Selection.setSelection((Spannable) mText, selectionStart, selectionEnd);
    }
<<<<<<< HEAD

=======
    
    private String getWordForDictionary() {
        if (!mContextMenuTriggeredByKey) {
            moveCursorToLastTapPosition();
        }
        long wordLimits = getWordLimitsAt(getSelectionStart());
        if (wordLimits >= 0) {
            int start = extractRangeStartFromLong(wordLimits);
            int end = extractRangeEndFromLong(wordLimits);
            return mTransformed.subSequence(start, end).toString();
        } else {
            return null;
        }
    }
    
>>>>>>> d7d47941
    @Override
    public boolean dispatchPopulateAccessibilityEvent(AccessibilityEvent event) {
        if (!isShown()) {
            return false;
        }

        final boolean isPassword = isPasswordInputType(mInputType);

        if (!isPassword) {
            CharSequence text = getText();
            if (TextUtils.isEmpty(text)) {
                text = getHint();
            }
            if (!TextUtils.isEmpty(text)) {
                if (text.length() > AccessibilityEvent.MAX_TEXT_LENGTH) {
                    text = text.subSequence(0, AccessibilityEvent.MAX_TEXT_LENGTH + 1);
                }
                event.getText().add(text);
            }
        } else {
            event.setPassword(isPassword);
        }
        return false;
    }

    void sendAccessibilityEventTypeViewTextChanged(CharSequence beforeText,
            int fromIndex, int removedCount, int addedCount) {
        AccessibilityEvent event =
            AccessibilityEvent.obtain(AccessibilityEvent.TYPE_VIEW_TEXT_CHANGED);
        event.setFromIndex(fromIndex);
        event.setRemovedCount(removedCount);
        event.setAddedCount(addedCount);
        event.setBeforeText(beforeText);
        sendAccessibilityEventUnchecked(event);
    }

    @Override
    protected void onCreateContextMenu(ContextMenu menu) {
        super.onCreateContextMenu(menu);
        boolean added = false;
        mContextMenuTriggeredByKey = mDPadCenterIsDown || mEnterKeyIsDown;
        // Problem with context menu on long press: the menu appears while the key in down and when
        // the key is released, the view does not receive the key_up event. This ensures that the
        // state is reset whenever the context menu action is displayed.
        // mContextMenuTriggeredByKey saved that state so that it is available in
        // onTextContextMenuItem. We cannot simply clear these flags in onTextContextMenuItem since
        // it may not be called (if the user/ discards the context menu with the back key).
        mDPadCenterIsDown = mEnterKeyIsDown = false;

<<<<<<< HEAD
        MenuHandler handler = new MenuHandler();
=======
        if (mIsInTextSelectionMode) {
            MenuHandler handler = new MenuHandler();
            
            if (canCut()) {
                menu.add(0, ID_CUT, 0, com.android.internal.R.string.cut).
                     setOnMenuItemClickListener(handler).
                     setAlphabeticShortcut('x');
                added = true;
            }

            if (canCopy()) {
                menu.add(0, ID_COPY, 0, com.android.internal.R.string.copy).
                     setOnMenuItemClickListener(handler).
                     setAlphabeticShortcut('c');
                added = true;
            }

            if (canPaste()) {
                menu.add(0, ID_PASTE, 0, com.android.internal.R.string.paste).
                     setOnMenuItemClickListener(handler).
                     setAlphabeticShortcut('v');
                added = true;
            }
        } else {
            MenuHandler handler = new MenuHandler();
>>>>>>> d7d47941

        if (mText instanceof Spanned) {
            int selStart = getSelectionStart();
            int selEnd = getSelectionEnd();

            int min = Math.min(selStart, selEnd);
            int max = Math.max(selStart, selEnd);

            URLSpan[] urls = ((Spanned) mText).getSpans(min, max,
                                                        URLSpan.class);
            if (urls.length == 1) {
                menu.add(0, ID_COPY_URL, 0,
                         com.android.internal.R.string.copyUrl).
                            setOnMenuItemClickListener(handler);

                added = true;
            }
        }
        
        // The context menu is not empty, which will prevent the selection mode from starting.
        // Add a entry to start it in the context menu.
        // TODO Does not handle the case where a subclass does not call super.thisMethod or
        // populates the menu AFTER this call.
        if (menu.size() > 0) {
            menu.add(0, ID_SELECTION_MODE, 0, com.android.internal.R.string.selectTextMode).
            setOnMenuItemClickListener(handler);
            added = true;
        }

        if (added) {
            menu.setHeaderTitle(com.android.internal.R.string.editTextMenuTitle);
        }
    }

    /**
     * Returns whether this text view is a current input method target.  The
     * default implementation just checks with {@link InputMethodManager}.
     */
    public boolean isInputMethodTarget() {
        InputMethodManager imm = InputMethodManager.peekInstance();
        return imm != null && imm.isActive(this);
    }
    
    // Selection context mode
    private static final int ID_SELECT_ALL = android.R.id.selectAll;
    private static final int ID_CUT = android.R.id.cut;
    private static final int ID_COPY = android.R.id.copy;
    private static final int ID_PASTE = android.R.id.paste;
    // Context menu entries
    private static final int ID_COPY_URL = android.R.id.copyUrl;
    private static final int ID_SELECTION_MODE = android.R.id.selectTextMode;

    private class MenuHandler implements MenuItem.OnMenuItemClickListener {
        public boolean onMenuItemClick(MenuItem item) {
            return onTextContextMenuItem(item.getItemId());
        }
    }

    /**
     * Called when a context menu option for the text view is selected.  Currently
     * this will be {@link android.R.id#copyUrl} or {@link android.R.id#selectTextMode}.
     */
    public boolean onTextContextMenuItem(int id) {
        int min = 0;
        int max = mText.length();

        if (isFocused()) {
            final int selStart = getSelectionStart();
            final int selEnd = getSelectionEnd();

            min = Math.max(0, Math.min(selStart, selEnd));
            max = Math.max(0, Math.max(selStart, selEnd));
        }

        ClipboardManager clipboard = (ClipboardManager)getContext()
                .getSystemService(Context.CLIPBOARD_SERVICE);

        switch (id) {
            case ID_COPY_URL:
                URLSpan[] urls = ((Spanned) mText).getSpans(min, max, URLSpan.class);
                if (urls.length >= 1) {
                    ClipData clip = null;
                    for (int i=0; i<urls.length; i++) {
                        Uri uri = Uri.parse(urls[0].getURL());
                        if (clip == null) {
                            clip = ClipData.newRawUri(null, null, uri);
                        } else {
                            clip.addItem(new ClipData.Item(uri));
                        }
                    }
                    if (clip != null) {
                        clipboard.setPrimaryClip(clip);
                    }
                }
                return true;

<<<<<<< HEAD
            case ID_SELECTION_MODE:
                startSelectionActionMode();
=======
            case ID_ADD_TO_DICTIONARY:
                String word = getWordForDictionary();
                if (word != null) {
                    Intent i = new Intent("com.android.settings.USER_DICTIONARY_INSERT");
                    i.putExtra("word", word);
                    i.setFlags(i.getFlags() | Intent.FLAG_ACTIVITY_NEW_TASK);
                    getContext().startActivity(i);
                }
>>>>>>> d7d47941
                return true;
            }

        return false;
    }

    /**
     * Prepare text so that there are not zero or two spaces at beginning and end of region defined
     * by [min, max] when replacing this region by paste.
     */
    private long prepareSpacesAroundPaste(int min, int max, CharSequence paste) {
        // Paste adds/removes spaces before or after insertion as needed.
        if (Character.isSpaceChar(paste.charAt(0))) {
            if (min > 0 && Character.isSpaceChar(mTransformed.charAt(min - 1))) {
                // Two spaces at beginning of paste: remove one
                final int originalLength = mText.length();
                ((Editable) mText).replace(min - 1, min, "");
                // Due to filters, there is no garantee that exactly one character was
                // removed. Count instead.
                final int delta = mText.length() - originalLength;
                min += delta;
                max += delta;
            }
        } else {
            if (min > 0 && !Character.isSpaceChar(mTransformed.charAt(min - 1))) {
                // No space at beginning of paste: add one
                final int originalLength = mText.length();
                ((Editable) mText).replace(min, min, " ");
                // Taking possible filters into account as above.
                final int delta = mText.length() - originalLength;
                min += delta;
                max += delta;
            }
        }

        if (Character.isSpaceChar(paste.charAt(paste.length() - 1))) {
            if (max < mText.length() && Character.isSpaceChar(mTransformed.charAt(max))) {
                // Two spaces at end of paste: remove one
                ((Editable) mText).replace(max, max + 1, "");
            }
        } else {
            if (max < mText.length() && !Character.isSpaceChar(mTransformed.charAt(max))) {
                // No space at end of paste: add one
                ((Editable) mText).replace(max, max, " ");
            }
        }
        return packRangeInLong(min, max);
    }

    @Override
    public boolean performLongClick() {
        if (super.performLongClick()) {
            mEatTouchRelease = true;
            return true;
        }
        
        if (startSelectionActionMode()) {
            performHapticFeedback(HapticFeedbackConstants.LONG_PRESS);
            mEatTouchRelease = true;
            return true;
        }

        return false;
    }

    private boolean touchPositionIsInSelection() {
        int selectionStart = getSelectionStart();
        int selectionEnd = getSelectionEnd();

        if (selectionStart == selectionEnd) {
            return false;
        }

        if (selectionStart > selectionEnd) {
            int tmp = selectionStart;
            selectionStart = selectionEnd;
            selectionEnd = tmp;
            Selection.setSelection((Spannable) mText, selectionStart, selectionEnd);
        }

        SelectionModifierCursorController selectionModifierCursorController =
            ((SelectionModifierCursorController) mSelectionModifierCursorController);
        int minOffset = selectionModifierCursorController.getMinTouchOffset();
        int maxOffset = selectionModifierCursorController.getMaxTouchOffset();

        return ((minOffset >= selectionStart) && (maxOffset < selectionEnd));
    }

    /**
     * Provides the callback used to start a selection action mode.
     *
     * @return A callback instance that will be used to start selection mode, or null if selection
     * mode is not available.
     */
    private ActionMode.Callback getActionModeCallback() {
        // Long press in the current selection.
        // Should initiate a drag. Return false, to rely on context menu for now.
        if (canSelectText() && !touchPositionIsInSelection()) {
            return new SelectionActionModeCallback();
        }
        return null;
    }

    /**
     *
     * @return true if the selection mode was actually started.
     */
    private boolean startSelectionActionMode() {
        if (mSelectionActionMode != null) {
            // Selection action mode is already started
            return false;
        }

        ActionMode.Callback actionModeCallback = getActionModeCallback();
        if (actionModeCallback != null) {
            mSelectionActionMode = startActionMode(actionModeCallback);
            return mSelectionActionMode != null;
        }

        return false;
    }

    /**
     * Same as {@link #stopSelectionActionMode()}, except that there is no cursor controller
     * fade out animation. Needed since the drawable and their alpha values are shared by all
     * TextViews. Switching from one TextView to another would fade the cursor controllers in the
     * new one otherwise.
     */
    private void terminateSelectionActionMode() {
        stopSelectionActionMode();
        if (mSelectionModifierCursorController != null) {
            SelectionModifierCursorController selectionModifierCursorController =
                (SelectionModifierCursorController) mSelectionModifierCursorController;
            selectionModifierCursorController.cancelFadeOutAnimation();
        }
    }

    private void stopSelectionActionMode() {
        if (mSelectionActionMode != null) {
            mSelectionActionMode.finish();
        }
    }

    private class SelectionActionModeCallback implements ActionMode.Callback {

        @Override
        public boolean onCreateActionMode(ActionMode mode, Menu menu) {
            if (mSelectionModifierCursorController == null) {
                Log.w(LOG_TAG, "TextView has no selection controller. Action mode cancelled.");
                return false;
            }

            if (!requestFocus()) {
                return false;
            }

            mode.setTitle(mContext.getString(com.android.internal.R.string.textSelectionCABTitle));
            mode.setSubtitle(null);

            selectCurrentWord();

            boolean atLeastOne = false;

            if (canSelectText()) {
                menu.add(0, ID_SELECT_ALL, 0, com.android.internal.R.string.selectAll).
                    setIcon(com.android.internal.R.drawable.ic_menu_select_all).
                    setAlphabeticShortcut('a');
                atLeastOne = true;
            }

            if (canCut()) {
                menu.add(0, ID_CUT, 0, com.android.internal.R.string.cut).
                    setIcon(com.android.internal.R.drawable.ic_menu_cut).
                    setAlphabeticShortcut('x');
                atLeastOne = true;
            }

            if (canCopy()) {
                menu.add(0, ID_COPY, 0, com.android.internal.R.string.copy).
                    setIcon(com.android.internal.R.drawable.ic_menu_copy).
                    setAlphabeticShortcut('c');
                atLeastOne = true;
            }

            if (canPaste()) {
                menu.add(0, ID_PASTE, 0, com.android.internal.R.string.paste).
                        setIcon(com.android.internal.R.drawable.ic_menu_paste).
                        setAlphabeticShortcut('v');
                atLeastOne = true;
            }

            if (atLeastOne) {
                mSelectionModifierCursorController.show();
                return true;
            } else {
                return false;
            }
        }

        @Override
        public boolean onPrepareActionMode(ActionMode mode, Menu menu) {
            return true;
        }

        @Override
        public boolean onActionItemClicked(ActionMode mode, MenuItem item) {
            final int itemId = item.getItemId();

            if (itemId == ID_SELECT_ALL) {
                Selection.setSelection((Spannable) mText, 0, mText.length());
                // Update controller positions after selection change.
                if (mSelectionModifierCursorController != null) {
                    mSelectionModifierCursorController.show();
                }
                return true;
            }

            ClipboardManager clipboard = (ClipboardManager) getContext().
                    getSystemService(Context.CLIPBOARD_SERVICE);

            int min = 0;
            int max = mText.length();

            if (isFocused()) {
                final int selStart = getSelectionStart();
                final int selEnd = getSelectionEnd();

                min = Math.max(0, Math.min(selStart, selEnd));
                max = Math.max(0, Math.max(selStart, selEnd));
            }

            switch (item.getItemId()) {
                case ID_PASTE:
                    ClipData clip = clipboard.getPrimaryClip();
                    if (clip != null) {
                        boolean didfirst = false;
                        for (int i=0; i<clip.getItemCount(); i++) {
                            CharSequence paste = clip.getItem(i).coerceToText(getContext());
                            if (paste != null) {
                                if (!didfirst) {
                                    long minMax = prepareSpacesAroundPaste(min, max, paste);
                                    min = extractRangeStartFromLong(minMax);
                                    max = extractRangeEndFromLong(minMax);
                                    Selection.setSelection((Spannable) mText, max);
                                    ((Editable) mText).replace(min, max, paste);
                                } else {
                                    ((Editable) mText).insert(getSelectionEnd(), "\n");
                                    ((Editable) mText).insert(getSelectionEnd(), paste);
                                }
                            }
                        }
                        stopSelectionActionMode();
                    }
                    return true;

                case ID_CUT:
                    clipboard.setPrimaryClip(ClipData.newPlainText(null, null,
                            mTransformed.subSequence(min, max)));
                    ((Editable) mText).delete(min, max);
                    stopSelectionActionMode();
                    return true;

                case ID_COPY:
                    clipboard.setPrimaryClip(ClipData.newPlainText(null, null,
                            mTransformed.subSequence(min, max)));
                    stopSelectionActionMode();
                    return true;
            }

            return false;
        }

        @Override
        public void onDestroyActionMode(ActionMode mode) {
            Selection.setSelection((Spannable) mText, getSelectionStart());
            if (mSelectionModifierCursorController != null) {
                mSelectionModifierCursorController.hide();
            }
            mSelectionActionMode = null;
        }
    }

    /**
     * A CursorController instance can be used to control a cursor in the text.
     * It is not used outside of {@link TextView}.
     * @hide
     */
    private interface CursorController extends ViewTreeObserver.OnTouchModeChangeListener {
        /**
         * Makes the cursor controller visible on screen. Will be drawn by {@link #draw(Canvas)}.
         * See also {@link #hide()}.
         */
        public void show();

        /**
         * Hide the cursor controller from screen.
         * See also {@link #show()}.
         */
        public void hide();

        /**
         * @return true if the CursorController is currently visible
         */
        public boolean isShowing();

        /**
         * Update the controller's position.
         */
        public void updatePosition(HandleView handle, int x, int y);

        public void updatePosition();

        /**
         * This method is called by {@link #onTouchEvent(MotionEvent)} and gives the controller
         * a chance to become active and/or visible.
         * @param event The touch event
         */
        public boolean onTouchEvent(MotionEvent event);
    }

    private class HandleView extends View {
        private boolean mPositionOnTop = false;
        private Drawable mDrawable;
        private PopupWindow mContainer;
        private int mPositionX;
        private int mPositionY;
        private CursorController mController;
        private boolean mIsDragging;
        private float mTouchToWindowOffsetX;
        private float mTouchToWindowOffsetY;
        private float mHotspotX;
        private float mHotspotY;
        private int mHeight;
        private float mTouchOffsetY;
        private int mLastParentX;
        private int mLastParentY;

        public static final int LEFT = 0;
        public static final int CENTER = 1;
        public static final int RIGHT = 2;

        public HandleView(CursorController controller, int pos) {
            super(TextView.this.mContext);
            mController = controller;
            mContainer = new PopupWindow(TextView.this.mContext, null,
                    com.android.internal.R.attr.textSelectHandleWindowStyle);
            mContainer.setSplitTouchEnabled(true);
            mContainer.setClippingEnabled(false);
            mContainer.setWindowLayoutType(WindowManager.LayoutParams.TYPE_APPLICATION_SUB_PANEL);

            setOrientation(pos);
        }

        public void setOrientation(int pos) {
            int handleWidth;
            switch (pos) {
            case LEFT: {
                if (mSelectHandleLeft == null) {
                    mSelectHandleLeft = mContext.getResources().getDrawable(
                            mTextSelectHandleLeftRes);
                }
                mDrawable = mSelectHandleLeft;
                handleWidth = mDrawable.getIntrinsicWidth();
                mHotspotX = handleWidth / 4 * 3;
                break;
            }

            case RIGHT: {
                if (mSelectHandleRight == null) {
                    mSelectHandleRight = mContext.getResources().getDrawable(
                            mTextSelectHandleRightRes);
                }
                mDrawable = mSelectHandleRight;
                handleWidth = mDrawable.getIntrinsicWidth();
                mHotspotX = handleWidth / 4;
                break;
            }

            case CENTER:
            default: {
                if (mSelectHandleCenter == null) {
                    mSelectHandleCenter = mContext.getResources().getDrawable(
                            mTextSelectHandleRes);
                }
                mDrawable = mSelectHandleCenter;
                handleWidth = mDrawable.getIntrinsicWidth();
                mHotspotX = handleWidth / 2;
                break;
            }
            }

            final int handleHeight = mDrawable.getIntrinsicHeight();

            mTouchOffsetY = -handleHeight * 0.3f;
            mHotspotY = 0;
            mHeight = handleHeight;
            invalidate();
        }

        @Override
        public void onMeasure(int widthMeasureSpec, int heightMeasureSpec) {
            setMeasuredDimension(mDrawable.getIntrinsicWidth(),
                    mDrawable.getIntrinsicHeight());
        }

        public void show() {
            if (!isPositionVisible()) {
                hide();
                return;
            }
            mContainer.setContentView(this);
            final int[] coords = mTempCoords;
            TextView.this.getLocationInWindow(coords);
            coords[0] += mPositionX;
            coords[1] += mPositionY;
            mContainer.showAtLocation(TextView.this, 0, coords[0], coords[1]);
        }

        public void hide() {
            mIsDragging = false;
            mContainer.dismiss();
        }

        public boolean isShowing() {
            return mContainer.isShowing();
        }

        private boolean isPositionVisible() {
            // Always show a dragging handle.
            if (mIsDragging) {
                return true;
            }

            final int extendedPaddingTop = getExtendedPaddingTop();
            final int extendedPaddingBottom = getExtendedPaddingBottom();
            final int compoundPaddingLeft = getCompoundPaddingLeft();
            final int compoundPaddingRight = getCompoundPaddingRight();

            final TextView hostView = TextView.this;
            final int left = 0;
            final int right = hostView.getWidth();
            final int top = 0;
            final int bottom = hostView.getHeight();

            if (mTempRect == null) {
                mTempRect = new Rect();
            }
            final Rect clip = mTempRect;
            clip.left = left + compoundPaddingLeft;
            clip.top = top + extendedPaddingTop;
            clip.right = right - compoundPaddingRight;
            clip.bottom = bottom - extendedPaddingBottom;

            final ViewParent parent = hostView.getParent();
            if (parent == null || !parent.getChildVisibleRect(hostView, clip, null)) {
                return false;
            }

            final int[] coords = mTempCoords;
            hostView.getLocationInWindow(coords);
            final int posX = coords[0] + mPositionX + (int) mHotspotX;
            final int posY = coords[1] + mPositionY + (int) mHotspotY;

            return posX >= clip.left && posX <= clip.right &&
                    posY >= clip.top && posY <= clip.bottom;
        }

        private void moveTo(int x, int y) {
            mPositionX = x - TextView.this.mScrollX;
            mPositionY = y - TextView.this.mScrollY;
            if (isPositionVisible()) {
                int[] coords = null;
                if (mContainer.isShowing()){
                    coords = mTempCoords;
                    TextView.this.getLocationInWindow(coords);
                    mContainer.update(coords[0] + mPositionX, coords[1] + mPositionY,
                            mRight - mLeft, mBottom - mTop);
                } else {
                    show();
                }

                if (mIsDragging) {
                    if (coords == null) {
                        coords = mTempCoords;
                        TextView.this.getLocationInWindow(coords);
                    }
                    if (coords[0] != mLastParentX || coords[1] != mLastParentY) {
                        mTouchToWindowOffsetX += coords[0] - mLastParentX;
                        mTouchToWindowOffsetY += coords[1] - mLastParentY;
                        mLastParentX = coords[0];
                        mLastParentY = coords[1];
                    }
                }
            } else {
                hide();
            }
        }

        @Override
        public void onDraw(Canvas c) {
            mDrawable.setBounds(0, 0, mRight - mLeft, mBottom - mTop);
            if (mPositionOnTop) {
                c.save();
                c.rotate(180, (mRight - mLeft) / 2, (mBottom - mTop) / 2);
                mDrawable.draw(c);
                c.restore();
            } else {
                mDrawable.draw(c);
            }
        }

        @Override
        public boolean onTouchEvent(MotionEvent ev) {
            switch (ev.getActionMasked()) {
            case MotionEvent.ACTION_DOWN: {
                final float rawX = ev.getRawX();
                final float rawY = ev.getRawY();
                mTouchToWindowOffsetX = rawX - mPositionX;
                mTouchToWindowOffsetY = rawY - mPositionY;
                final int[] coords = mTempCoords;
                TextView.this.getLocationInWindow(coords);
                mLastParentX = coords[0];
                mLastParentY = coords[1];
                mIsDragging = true;
                break;
            }
            case MotionEvent.ACTION_MOVE: {
                final float rawX = ev.getRawX();
                final float rawY = ev.getRawY();
                final float newPosX = rawX - mTouchToWindowOffsetX + mHotspotX;
                final float newPosY = rawY - mTouchToWindowOffsetY + mHotspotY + mTouchOffsetY;

                mController.updatePosition(this, Math.round(newPosX), Math.round(newPosY));

                break;
            }
            case MotionEvent.ACTION_UP:
            case MotionEvent.ACTION_CANCEL:
                mIsDragging = false;
            }
            return true;
        }

        public boolean isDragging() {
            return mIsDragging;
        }

        void positionAtCursor(final int offset, boolean bottom) {
            final int width = mDrawable.getIntrinsicWidth();
            final int height = mDrawable.getIntrinsicHeight();
            final int line = mLayout.getLineForOffset(offset);
            final int lineTop = mLayout.getLineTop(line);
            final int lineBottom = mLayout.getLineBottom(line);

            final Rect bounds = sCursorControllerTempRect;
            bounds.left = (int) (mLayout.getPrimaryHorizontal(offset) - mHotspotX)
                + TextView.this.mScrollX;
            bounds.top = (bottom ? lineBottom : lineTop - mHeight) + TextView.this.mScrollY;

            bounds.right = bounds.left + width;
            bounds.bottom = bounds.top + height;

            convertFromViewportToContentCoordinates(bounds);
            moveTo(bounds.left, bounds.top);
        }
    }

    private class InsertionPointCursorController implements CursorController {
        private static final int DELAY_BEFORE_FADE_OUT = 4100;

        // The cursor controller image
        private final HandleView mHandle;

        private final Runnable mHider = new Runnable() {
            public void run() {
                hide();
            }
        };

        InsertionPointCursorController() {
            mHandle = new HandleView(this, HandleView.CENTER);
        }

        public void show() {
            updatePosition();
            mHandle.show();
            hideDelayed(DELAY_BEFORE_FADE_OUT);
        }

        public void hide() {
            mHandle.hide();
            TextView.this.removeCallbacks(mHider);
        }

        private void hideDelayed(int msec) {
            TextView.this.removeCallbacks(mHider);
            TextView.this.postDelayed(mHider, msec);
        }

        public boolean isShowing() {
            return mHandle.isShowing();
        }

        public void updatePosition(HandleView handle, int x, int y) {
            final int previousOffset = getSelectionStart();
            int offset = getHysteresisOffset(x, y, previousOffset);

            if (offset != previousOffset) {
                Selection.setSelection((Spannable) mText, offset);
                updatePosition();
            }
            hideDelayed(DELAY_BEFORE_FADE_OUT);
        }

        public void updatePosition() {
            final int offset = getSelectionStart();

            if (offset < 0) {
                // Should never happen, safety check.
                Log.w(LOG_TAG, "Update cursor controller position called with no cursor");
                hide();
                return;
            }

            mHandle.positionAtCursor(offset, true);
        }

        public boolean onTouchEvent(MotionEvent ev) {
            return false;
        }

        public void onTouchModeChanged(boolean isInTouchMode) {
            if (!isInTouchMode) {
                hide();
            }
        }
    }

    private class SelectionModifierCursorController implements CursorController {
        // The cursor controller images
        private HandleView mStartHandle, mEndHandle;
        // The offsets of that last touch down event. Remembered to start selection there.
        private int mMinTouchOffset, mMaxTouchOffset;
        // Whether selection anchors are active
        private boolean mIsShowing;

        private static final int DELAY_BEFORE_FADE_OUT = 4100;

        private final Runnable mHider = new Runnable() {
            public void run() {
                hide();
            }
        };

        SelectionModifierCursorController() {
            mStartHandle = new HandleView(this, HandleView.LEFT);
            mEndHandle = new HandleView(this, HandleView.RIGHT);
            mMinTouchOffset = mMaxTouchOffset = -1;
        }

        public void show() {
            mIsShowing = true;
            updatePosition();
            mStartHandle.show();
            mEndHandle.show();
            hideInsertionPointCursorController();
            hideDelayed(DELAY_BEFORE_FADE_OUT);
        }

        public void hide() {
            mStartHandle.hide();
            mEndHandle.hide();
            mIsShowing = false;
            removeCallbacks(mHider);
        }

        private void hideDelayed(int delay) {
            removeCallbacks(mHider);
            postDelayed(mHider, delay);
        }

        public boolean isShowing() {
            return mIsShowing;
        }

        public void cancelFadeOutAnimation() {
            hide();
        }

        public void updatePosition(HandleView handle, int x, int y) {
            int selectionStart = getSelectionStart();
            int selectionEnd = getSelectionEnd();

            final int previousOffset = handle == mStartHandle ? selectionStart : selectionEnd;
            int offset = getHysteresisOffset(x, y, previousOffset);

            // Handle the case where start and end are swapped, making sure start <= end
            if (handle == mStartHandle) {
                if (selectionStart == offset || offset > selectionEnd) {
                    return; // no change, no need to redraw;
                }
                // If the user "closes" the selection entirely they were probably trying to
                // select a single character. Help them out.
                if (offset == selectionEnd) {
                    offset = selectionEnd - 1;
                }
                selectionStart = offset;
            } else {
                if (selectionEnd == offset || offset < selectionStart) {
                    return; // no change, no need to redraw;
                }
                // If the user "closes" the selection entirely they were probably trying to
                // select a single character. Help them out.
                if (offset == selectionStart) {
                    offset = selectionStart + 1;
                }
                selectionEnd = offset;
            }

            Selection.setSelection((Spannable) mText, selectionStart, selectionEnd);
            updatePosition();
        }

        public void updatePosition() {
            final int selectionStart = getSelectionStart();
            final int selectionEnd = getSelectionEnd();

            if ((selectionStart < 0) || (selectionEnd < 0)) {
                // Should never happen, safety check.
                Log.w(LOG_TAG, "Update selection controller position called with no cursor");
                hide();
                return;
            }

            mStartHandle.positionAtCursor(selectionStart, true);
            mEndHandle.positionAtCursor(selectionEnd, true);
            hideDelayed(DELAY_BEFORE_FADE_OUT);
        }

        public boolean onTouchEvent(MotionEvent event) {
            // This is done even when the View does not have focus, so that long presses can start
            // selection and tap can move cursor from this tap position.
            if (isTextEditable()) {
                switch (event.getActionMasked()) {
                    case MotionEvent.ACTION_DOWN:
                        final int x = (int) event.getX();
                        final int y = (int) event.getY();

                        // Remember finger down position, to be able to start selection from there
                        mMinTouchOffset = mMaxTouchOffset = getOffset(x, y);

                        break;

                    case MotionEvent.ACTION_POINTER_DOWN:
                    case MotionEvent.ACTION_POINTER_UP:
                        // Handle multi-point gestures. Keep min and max offset positions.
                        // Only activated for devices that correctly handle multi-touch.
                        if (mContext.getPackageManager().hasSystemFeature(
                                PackageManager.FEATURE_TOUCHSCREEN_MULTITOUCH_DISTINCT)) {
                            updateMinAndMaxOffsets(event);
                        }
                        break;
                }
            }
            return false;
        }

        /**
         * @param event
         */
        private void updateMinAndMaxOffsets(MotionEvent event) {
            int pointerCount = event.getPointerCount();
            for (int index = 0; index < pointerCount; index++) {
                final int x = (int) event.getX(index);
                final int y = (int) event.getY(index);
                int offset = getOffset(x, y);
                if (offset < mMinTouchOffset) mMinTouchOffset = offset;
                if (offset > mMaxTouchOffset) mMaxTouchOffset = offset;
            }
        }

        public int getMinTouchOffset() {
            return mMinTouchOffset;
        }

        public int getMaxTouchOffset() {
            return mMaxTouchOffset;
        }

        /**
         * @return true iff this controller is currently used to move the selection start.
         */
        public boolean isSelectionStartDragged() {
            return mStartHandle.isDragging();
        }

        public void onTouchModeChanged(boolean isInTouchMode) {
            if (!isInTouchMode) {
                hide();
            }
        }
    }

    private void hideInsertionPointCursorController() {
        if (mInsertionPointCursorController != null) {
            mInsertionPointCursorController.hide();
        }
    }

    private void hideControllers() {
        hideInsertionPointCursorController();
        stopSelectionActionMode();
    }

    private int getOffsetForHorizontal(int line, int x) {
        x -= getTotalPaddingLeft();
        // Clamp the position to inside of the view.
        x = Math.max(0, x);
        x = Math.min(getWidth() - getTotalPaddingRight() - 1, x);
        x += getScrollX();
        return getLayout().getOffsetForHorizontal(line, x);
    }

    /**
     * Get the offset character closest to the specified absolute position.
     *
     * @param x The horizontal absolute position of a point on screen
     * @param y The vertical absolute position of a point on screen
     * @return the character offset for the character whose position is closest to the specified
     *  position. Returns -1 if there is no layout.
     *
     * @hide
     */
    public int getOffset(int x, int y) {
        if (getLayout() == null) return -1;

        y -= getTotalPaddingTop();
        // Clamp the position to inside of the view.
        y = Math.max(0, y);
        y = Math.min(getHeight() - getTotalPaddingBottom() - 1, y);
        y += getScrollY();

        final int line = getLayout().getLineForVertical(y);
        final int offset = getOffsetForHorizontal(line, x);
        return offset;
    }

    int getHysteresisOffset(int x, int y, int previousOffset) {
        final Layout layout = getLayout();
        if (layout == null) return -1;

        y -= getTotalPaddingTop();
        // Clamp the position to inside of the view.
        y = Math.max(0, y);
        y = Math.min(getHeight() - getTotalPaddingBottom() - 1, y);
        y += getScrollY();

        int line = getLayout().getLineForVertical(y);

        final int previousLine = layout.getLineForOffset(previousOffset);
        final int previousLineTop = layout.getLineTop(previousLine);
        final int previousLineBottom = layout.getLineBottom(previousLine);
        final int hysteresisThreshold = (previousLineBottom - previousLineTop) / 8;

        // If new line is just before or after previous line and y position is less than
        // hysteresisThreshold away from previous line, keep cursor on previous line.
        if (((line == previousLine + 1) && ((y - previousLineBottom) < hysteresisThreshold)) ||
            ((line == previousLine - 1) && ((previousLineTop - y)    < hysteresisThreshold))) {
            line = previousLine;
        }

        return getOffsetForHorizontal(line, x);
    }


    @ViewDebug.ExportedProperty(category = "text")
    private CharSequence            mText;
    private CharSequence            mTransformed;
    private BufferType              mBufferType = BufferType.NORMAL;

    private int                     mInputType = EditorInfo.TYPE_NULL;
    private CharSequence            mHint;
    private Layout                  mHintLayout;

    private KeyListener             mInput;

    private MovementMethod          mMovement;
    private TransformationMethod    mTransformation;
    private ChangeWatcher           mChangeWatcher;

    private ArrayList<TextWatcher>  mListeners = null;

    // display attributes
    private final TextPaint         mTextPaint;
    private boolean                 mUserSetTextScaleX;
    private final Paint             mHighlightPaint;
    private int                     mHighlightColor = 0xCC475925;
    private Layout                  mLayout;

    private long                    mShowCursor;
    private Blink                   mBlink;
    private boolean                 mCursorVisible = true;

    // Cursor Controllers. Null when disabled.
    private CursorController        mInsertionPointCursorController;
    private CursorController        mSelectionModifierCursorController;
<<<<<<< HEAD
    private ActionMode              mSelectionActionMode;
    private int                     mLastTouchOffset = -1;
=======
    private boolean                 mIsInTextSelectionMode = false;
>>>>>>> d7d47941
    // These are needed to desambiguate a long click. If the long click comes from ones of these, we
    // select from the current cursor position. Otherwise, select from long pressed position.
    private boolean                 mDPadCenterIsDown = false;
    private boolean                 mEnterKeyIsDown = false;
    private boolean                 mContextMenuTriggeredByKey = false;
    // Created once and shared by different CursorController helper methods.
    // Only one cursor controller is active at any time which prevent race conditions.
    private static Rect             sCursorControllerTempRect = new Rect();

    private boolean                 mSelectAllOnFocus = false;

    private int                     mGravity = Gravity.TOP | Gravity.LEFT;
    private boolean                 mHorizontallyScrolling;

    private int                     mAutoLinkMask;
    private boolean                 mLinksClickable = true;

    private float                   mSpacingMult = 1;
    private float                   mSpacingAdd = 0;

    private static final int        LINES = 1;
    private static final int        EMS = LINES;
    private static final int        PIXELS = 2;

    private int                     mMaximum = Integer.MAX_VALUE;
    private int                     mMaxMode = LINES;
    private int                     mMinimum = 0;
    private int                     mMinMode = LINES;

    private int                     mMaxWidth = Integer.MAX_VALUE;
    private int                     mMaxWidthMode = PIXELS;
    private int                     mMinWidth = 0;
    private int                     mMinWidthMode = PIXELS;

    private boolean                 mSingleLine;
    private int                     mDesiredHeightAtMeasure = -1;
    private boolean                 mIncludePad = true;

    // tmp primitives, so we don't alloc them on each draw
    private Path                    mHighlightPath;
    private boolean                 mHighlightPathBogus = true;
    private static final RectF      sTempRect = new RectF();

    // XXX should be much larger
    private static final int        VERY_WIDE = 16384;

    private static final int        BLINK = 500;

    private static final int ANIMATED_SCROLL_GAP = 250;
    private long mLastScroll;
    private Scroller mScroller = null;

    private BoringLayout.Metrics mBoring;
    private BoringLayout.Metrics mHintBoring;

    private BoringLayout mSavedLayout, mSavedHintLayout;

    private static final InputFilter[] NO_FILTERS = new InputFilter[0];
    private InputFilter[] mFilters = NO_FILTERS;
    private static final Spanned EMPTY_SPANNED = new SpannedString("");
}<|MERGE_RESOLUTION|>--- conflicted
+++ resolved
@@ -7361,25 +7361,7 @@
 
         Selection.setSelection((Spannable) mText, selectionStart, selectionEnd);
     }
-<<<<<<< HEAD
-
-=======
-    
-    private String getWordForDictionary() {
-        if (!mContextMenuTriggeredByKey) {
-            moveCursorToLastTapPosition();
-        }
-        long wordLimits = getWordLimitsAt(getSelectionStart());
-        if (wordLimits >= 0) {
-            int start = extractRangeStartFromLong(wordLimits);
-            int end = extractRangeEndFromLong(wordLimits);
-            return mTransformed.subSequence(start, end).toString();
-        } else {
-            return null;
-        }
-    }
-    
->>>>>>> d7d47941
+
     @Override
     public boolean dispatchPopulateAccessibilityEvent(AccessibilityEvent event) {
         if (!isShown()) {
@@ -7429,35 +7411,7 @@
         // it may not be called (if the user/ discards the context menu with the back key).
         mDPadCenterIsDown = mEnterKeyIsDown = false;
 
-<<<<<<< HEAD
         MenuHandler handler = new MenuHandler();
-=======
-        if (mIsInTextSelectionMode) {
-            MenuHandler handler = new MenuHandler();
-            
-            if (canCut()) {
-                menu.add(0, ID_CUT, 0, com.android.internal.R.string.cut).
-                     setOnMenuItemClickListener(handler).
-                     setAlphabeticShortcut('x');
-                added = true;
-            }
-
-            if (canCopy()) {
-                menu.add(0, ID_COPY, 0, com.android.internal.R.string.copy).
-                     setOnMenuItemClickListener(handler).
-                     setAlphabeticShortcut('c');
-                added = true;
-            }
-
-            if (canPaste()) {
-                menu.add(0, ID_PASTE, 0, com.android.internal.R.string.paste).
-                     setOnMenuItemClickListener(handler).
-                     setAlphabeticShortcut('v');
-                added = true;
-            }
-        } else {
-            MenuHandler handler = new MenuHandler();
->>>>>>> d7d47941
 
         if (mText instanceof Spanned) {
             int selStart = getSelectionStart();
@@ -7554,19 +7508,8 @@
                 }
                 return true;
 
-<<<<<<< HEAD
             case ID_SELECTION_MODE:
                 startSelectionActionMode();
-=======
-            case ID_ADD_TO_DICTIONARY:
-                String word = getWordForDictionary();
-                if (word != null) {
-                    Intent i = new Intent("com.android.settings.USER_DICTIONARY_INSERT");
-                    i.putExtra("word", word);
-                    i.setFlags(i.getFlags() | Intent.FLAG_ACTIVITY_NEW_TASK);
-                    getContext().startActivity(i);
-                }
->>>>>>> d7d47941
                 return true;
             }
 
@@ -8473,12 +8416,7 @@
     // Cursor Controllers. Null when disabled.
     private CursorController        mInsertionPointCursorController;
     private CursorController        mSelectionModifierCursorController;
-<<<<<<< HEAD
     private ActionMode              mSelectionActionMode;
-    private int                     mLastTouchOffset = -1;
-=======
-    private boolean                 mIsInTextSelectionMode = false;
->>>>>>> d7d47941
     // These are needed to desambiguate a long click. If the long click comes from ones of these, we
     // select from the current cursor position. Otherwise, select from long pressed position.
     private boolean                 mDPadCenterIsDown = false;
