--- conflicted
+++ resolved
@@ -309,16 +309,7 @@
         }
         
         private Bitmap getDefaultWallpaperLocked(Context context) {
-<<<<<<< HEAD
-            try {
-                InputStream is = openDefaultWallpaper(context);
-                if (is != null) {
-                    int width = mService.getWidthHint();
-                    int height = mService.getHeightHint();
-
-=======
-            InputStream is = context.getResources().openRawResource(
-                    com.android.internal.R.drawable.default_wallpaper);
+            InputStream is = openDefaultWallpaper(context);
             if (is != null) {
                 try {
                     BitmapFactory.Options options = new BitmapFactory.Options();
@@ -326,7 +317,6 @@
                 } catch (OutOfMemoryError e) {
                     Log.w(TAG, "Can't decode stream", e);
                 } finally {
->>>>>>> 734a78fb
                     try {
                         is.close();
                     } catch (IOException e) {
