--- conflicted
+++ resolved
@@ -61,8 +61,6 @@
     public static final int APP_TRANSITION_TIMEOUT = 3;
 
     /**
-<<<<<<< HEAD
-=======
      * Grant Uri permissions from one app to another. This method only extends
      * permission grants if {@code callingUid} has permission to them.
      */
@@ -70,7 +68,6 @@
             Intent intent, int targetUserId);
 
     /**
->>>>>>> 6422e8fb
      * Verify that calling app has access to the given provider.
      */
     public abstract String checkContentProviderAccess(String authority, int userId);
