--- conflicted
+++ resolved
@@ -203,12 +203,8 @@
     }
 
 
-<<<<<<< HEAD
-    KeyguardManager() throws ServiceNotFoundException {
-=======
-    KeyguardManager(Context context) {
+    KeyguardManager(Context context) throws ServiceNotFoundException {
         mContext = context;
->>>>>>> 2a12d852
         mWM = WindowManagerGlobal.getWindowManagerService();
         mTrustManager = ITrustManager.Stub.asInterface(
                 ServiceManager.getServiceOrThrow(Context.TRUST_SERVICE));
