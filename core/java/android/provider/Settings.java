/*
 * Copyright (C) 2006 The Android Open Source Project
 *
 * Licensed under the Apache License, Version 2.0 (the "License");
 * you may not use this file except in compliance with the License.
 * You may obtain a copy of the License at
 *
 *      http://www.apache.org/licenses/LICENSE-2.0
 *
 * Unless required by applicable law or agreed to in writing, software
 * distributed under the License is distributed on an "AS IS" BASIS,
 * WITHOUT WARRANTIES OR CONDITIONS OF ANY KIND, either express or implied.
 * See the License for the specific language governing permissions and
 * limitations under the License.
 */

package android.provider;

import android.annotation.NonNull;
import android.annotation.SdkConstant;
import android.annotation.SdkConstant.SdkConstantType;
import android.annotation.SystemApi;
import android.annotation.TestApi;
import android.app.ActivityThread;
import android.app.AppOpsManager;
import android.app.Application;
import android.app.SearchManager;
import android.app.WallpaperManager;
import android.content.ComponentName;
import android.content.ContentResolver;
import android.content.ContentValues;
import android.content.Context;
import android.content.IContentProvider;
import android.content.Intent;
import android.content.pm.ActivityInfo;
import android.content.pm.PackageManager;
import android.content.pm.ResolveInfo;
import android.content.res.Configuration;
import android.content.res.Resources;
import android.database.Cursor;
import android.database.SQLException;
import android.location.LocationManager;
import android.net.ConnectivityManager;
import android.net.Uri;
import android.net.wifi.WifiManager;
import android.os.BatteryManager;
import android.os.Bundle;
import android.os.DropBoxManager;
import android.os.IBinder;
import android.os.LocaleList;
import android.os.Process;
import android.os.RemoteException;
import android.os.ServiceManager;
import android.os.UserHandle;
import android.os.Build.VERSION_CODES;
import android.speech.tts.TextToSpeech;
import android.text.TextUtils;
import android.util.AndroidException;
import android.util.ArrayMap;
import android.util.ArraySet;
import android.util.Log;
import android.util.MemoryIntArray;

import com.android.internal.annotations.GuardedBy;
import com.android.internal.util.ArrayUtils;
import com.android.internal.widget.ILockSettings;

import java.io.IOException;
import java.net.URISyntaxException;
import java.text.SimpleDateFormat;
import java.util.HashMap;
import java.util.HashSet;
import java.util.Locale;
import java.util.Map;
import java.util.Set;

/**
 * The Settings provider contains global system-level device preferences.
 */
public final class Settings {

    // Intent actions for Settings

    /**
     * Activity Action: Show system settings.
     * <p>
     * Input: Nothing.
     * <p>
     * Output: Nothing.
     */
    @SdkConstant(SdkConstantType.ACTIVITY_INTENT_ACTION)
    public static final String ACTION_SETTINGS = "android.settings.SETTINGS";

    /**
     * Activity Action: Show settings to allow configuration of APNs.
     * <p>
     * Input: Nothing.
     * <p>
     * Output: Nothing.
     */
    @SdkConstant(SdkConstantType.ACTIVITY_INTENT_ACTION)
    public static final String ACTION_APN_SETTINGS = "android.settings.APN_SETTINGS";

    /**
     * Activity Action: Show settings to allow configuration of current location
     * sources.
     * <p>
     * In some cases, a matching Activity may not exist, so ensure you
     * safeguard against this.
     * <p>
     * Input: Nothing.
     * <p>
     * Output: Nothing.
     */
    @SdkConstant(SdkConstantType.ACTIVITY_INTENT_ACTION)
    public static final String ACTION_LOCATION_SOURCE_SETTINGS =
            "android.settings.LOCATION_SOURCE_SETTINGS";

    /**
     * Activity Action: Show settings to allow configuration of users.
     * <p>
     * In some cases, a matching Activity may not exist, so ensure you
     * safeguard against this.
     * <p>
     * Input: Nothing.
     * <p>
     * Output: Nothing.
     * @hide
     */
    @SdkConstant(SdkConstantType.ACTIVITY_INTENT_ACTION)
    public static final String ACTION_USER_SETTINGS =
            "android.settings.USER_SETTINGS";

    /**
     * Activity Action: Show settings to allow configuration of wireless controls
     * such as Wi-Fi, Bluetooth and Mobile networks.
     * <p>
     * In some cases, a matching Activity may not exist, so ensure you
     * safeguard against this.
     * <p>
     * Input: Nothing.
     * <p>
     * Output: Nothing.
     */
    @SdkConstant(SdkConstantType.ACTIVITY_INTENT_ACTION)
    public static final String ACTION_WIRELESS_SETTINGS =
            "android.settings.WIRELESS_SETTINGS";

    /**
     * Activity Action: Show tether provisioning activity.
     *
     * <p>
     * In some cases, a matching Activity may not exist, so ensure you
     * safeguard against this.
     * <p>
     * Input: {@link ConnectivityManager.EXTRA_TETHER_TYPE} should be included to specify which type
     * of tethering should be checked. {@link ConnectivityManager.EXTRA_PROVISION_CALLBACK} should
     * contain a {@link ResultReceiver} which will be called back with a tether result code.
     * <p>
     * Output: The result of the provisioning check.
     * {@link ConnectivityManager.TETHER_ERROR_NO_ERROR} if successful,
     * {@link ConnectivityManager.TETHER_ERROR_PROVISION_FAILED} for failure.
     *
     * @hide
     */
    @SdkConstant(SdkConstantType.ACTIVITY_INTENT_ACTION)
    public static final String ACTION_TETHER_PROVISIONING =
            "android.settings.TETHER_PROVISIONING_UI";

    /**
     * Activity Action: Show settings to allow entering/exiting airplane mode.
     * <p>
     * In some cases, a matching Activity may not exist, so ensure you
     * safeguard against this.
     * <p>
     * Input: Nothing.
     * <p>
     * Output: Nothing.
     */
    @SdkConstant(SdkConstantType.ACTIVITY_INTENT_ACTION)
    public static final String ACTION_AIRPLANE_MODE_SETTINGS =
            "android.settings.AIRPLANE_MODE_SETTINGS";

    /**
     * Activity Action: Modify Airplane mode settings using a voice command.
     * <p>
     * In some cases, a matching Activity may not exist, so ensure you safeguard against this.
     * <p>
     * This intent MUST be started using
     * {@link android.service.voice.VoiceInteractionSession#startVoiceActivity
     * startVoiceActivity}.
     * <p>
     * Note: The activity implementing this intent MUST verify that
     * {@link android.app.Activity#isVoiceInteraction isVoiceInteraction} returns true before
     * modifying the setting.
     * <p>
     * Input: To tell which state airplane mode should be set to, add the
     * {@link #EXTRA_AIRPLANE_MODE_ENABLED} extra to this Intent with the state specified.
     * If the extra is not included, no changes will be made.
     * <p>
     * Output: Nothing.
     */
    @SdkConstant(SdkConstantType.ACTIVITY_INTENT_ACTION)
    public static final String ACTION_VOICE_CONTROL_AIRPLANE_MODE =
            "android.settings.VOICE_CONTROL_AIRPLANE_MODE";

    /**
     * Activity Action: Show settings for accessibility modules.
     * <p>
     * In some cases, a matching Activity may not exist, so ensure you
     * safeguard against this.
     * <p>
     * Input: Nothing.
     * <p>
     * Output: Nothing.
     */
    @SdkConstant(SdkConstantType.ACTIVITY_INTENT_ACTION)
    public static final String ACTION_ACCESSIBILITY_SETTINGS =
            "android.settings.ACCESSIBILITY_SETTINGS";

    /**
     * Activity Action: Show settings to control access to usage information.
     * <p>
     * In some cases, a matching Activity may not exist, so ensure you
     * safeguard against this.
     * <p>
     * Input: Nothing.
     * <p>
     * Output: Nothing.
     */
    @SdkConstant(SdkConstantType.ACTIVITY_INTENT_ACTION)
    public static final String ACTION_USAGE_ACCESS_SETTINGS =
            "android.settings.USAGE_ACCESS_SETTINGS";

    /**
     * Activity Category: Show application settings related to usage access.
     * <p>
     * An activity that provides a user interface for adjusting usage access related
     * preferences for its containing application. Optional but recommended for apps that
     * use {@link android.Manifest.permission#PACKAGE_USAGE_STATS}.
     * <p>
     * The activity may define meta-data to describe what usage access is
     * used for within their app with {@link #METADATA_USAGE_ACCESS_REASON}, which
     * will be displayed in Settings.
     * <p>
     * Input: Nothing.
     * <p>
     * Output: Nothing.
     */
    @SdkConstant(SdkConstantType.INTENT_CATEGORY)
    public static final String INTENT_CATEGORY_USAGE_ACCESS_CONFIG =
            "android.intent.category.USAGE_ACCESS_CONFIG";

    /**
     * Metadata key: Reason for needing usage access.
     * <p>
     * A key for metadata attached to an activity that receives action
     * {@link #INTENT_CATEGORY_USAGE_ACCESS_CONFIG}, shown to the
     * user as description of how the app uses usage access.
     * <p>
     */
    public static final String METADATA_USAGE_ACCESS_REASON =
            "android.settings.metadata.USAGE_ACCESS_REASON";

    /**
     * Activity Action: Show settings to allow configuration of security and
     * location privacy.
     * <p>
     * In some cases, a matching Activity may not exist, so ensure you
     * safeguard against this.
     * <p>
     * Input: Nothing.
     * <p>
     * Output: Nothing.
     */
    @SdkConstant(SdkConstantType.ACTIVITY_INTENT_ACTION)
    public static final String ACTION_SECURITY_SETTINGS =
            "android.settings.SECURITY_SETTINGS";

    /**
     * Activity Action: Show trusted credentials settings, opening to the user tab,
     * to allow management of installed credentials.
     * <p>
     * In some cases, a matching Activity may not exist, so ensure you
     * safeguard against this.
     * <p>
     * Input: Nothing.
     * <p>
     * Output: Nothing.
     * @hide
     */
    @SdkConstant(SdkConstantType.ACTIVITY_INTENT_ACTION)
    public static final String ACTION_TRUSTED_CREDENTIALS_USER =
            "com.android.settings.TRUSTED_CREDENTIALS_USER";

    /**
     * Activity Action: Show dialog explaining that an installed CA cert may enable
     * monitoring of encrypted network traffic.
     * <p>
     * In some cases, a matching Activity may not exist, so ensure you
     * safeguard against this. Add {@link #EXTRA_NUMBER_OF_CERTIFICATES} extra to indicate the
     * number of certificates.
     * <p>
     * Input: Nothing.
     * <p>
     * Output: Nothing.
     * @hide
     */
    @SdkConstant(SdkConstantType.ACTIVITY_INTENT_ACTION)
    public static final String ACTION_MONITORING_CERT_INFO =
            "com.android.settings.MONITORING_CERT_INFO";

    /**
     * Activity Action: Show settings to allow configuration of privacy options.
     * <p>
     * In some cases, a matching Activity may not exist, so ensure you
     * safeguard against this.
     * <p>
     * Input: Nothing.
     * <p>
     * Output: Nothing.
     */
    @SdkConstant(SdkConstantType.ACTIVITY_INTENT_ACTION)
    public static final String ACTION_PRIVACY_SETTINGS =
            "android.settings.PRIVACY_SETTINGS";

    /**
     * Activity Action: Show settings to allow configuration of VPN.
     * <p>
     * In some cases, a matching Activity may not exist, so ensure you
     * safeguard against this.
     * <p>
     * Input: Nothing.
     * <p>
     * Output: Nothing.
     */
    @SdkConstant(SdkConstantType.ACTIVITY_INTENT_ACTION)
    public static final String ACTION_VPN_SETTINGS =
            "android.settings.VPN_SETTINGS";

    /**
     * Activity Action: Show settings to allow configuration of Wi-Fi.
     * <p>
     * In some cases, a matching Activity may not exist, so ensure you
     * safeguard against this.
     * <p>
     * Input: Nothing.
     * <p>
     * Output: Nothing.

     */
    @SdkConstant(SdkConstantType.ACTIVITY_INTENT_ACTION)
    public static final String ACTION_WIFI_SETTINGS =
            "android.settings.WIFI_SETTINGS";

    /**
     * Activity Action: Show settings to allow configuration of a static IP
     * address for Wi-Fi.
     * <p>
     * In some cases, a matching Activity may not exist, so ensure you safeguard
     * against this.
     * <p>
     * Input: Nothing.
     * <p>
     * Output: Nothing.
     */
    @SdkConstant(SdkConstantType.ACTIVITY_INTENT_ACTION)
    public static final String ACTION_WIFI_IP_SETTINGS =
            "android.settings.WIFI_IP_SETTINGS";

    /**
     * Activity Action: Show settings to allow configuration of Bluetooth.
     * <p>
     * In some cases, a matching Activity may not exist, so ensure you
     * safeguard against this.
     * <p>
     * Input: Nothing.
     * <p>
     * Output: Nothing.
     */
    @SdkConstant(SdkConstantType.ACTIVITY_INTENT_ACTION)
    public static final String ACTION_BLUETOOTH_SETTINGS =
            "android.settings.BLUETOOTH_SETTINGS";

    /**
     * Activity Action: Show settings to allow configuration of cast endpoints.
     * <p>
     * In some cases, a matching Activity may not exist, so ensure you
     * safeguard against this.
     * <p>
     * Input: Nothing.
     * <p>
     * Output: Nothing.
     */
    @SdkConstant(SdkConstantType.ACTIVITY_INTENT_ACTION)
    public static final String ACTION_CAST_SETTINGS =
            "android.settings.CAST_SETTINGS";

    /**
     * Activity Action: Show settings to allow configuration of date and time.
     * <p>
     * In some cases, a matching Activity may not exist, so ensure you
     * safeguard against this.
     * <p>
     * Input: Nothing.
     * <p>
     * Output: Nothing.
     */
    @SdkConstant(SdkConstantType.ACTIVITY_INTENT_ACTION)
    public static final String ACTION_DATE_SETTINGS =
            "android.settings.DATE_SETTINGS";

    /**
     * Activity Action: Show settings to allow configuration of sound and volume.
     * <p>
     * In some cases, a matching Activity may not exist, so ensure you
     * safeguard against this.
     * <p>
     * Input: Nothing.
     * <p>
     * Output: Nothing.
     */
    @SdkConstant(SdkConstantType.ACTIVITY_INTENT_ACTION)
    public static final String ACTION_SOUND_SETTINGS =
            "android.settings.SOUND_SETTINGS";

    /**
     * Activity Action: Show settings to allow configuration of display.
     * <p>
     * In some cases, a matching Activity may not exist, so ensure you
     * safeguard against this.
     * <p>
     * Input: Nothing.
     * <p>
     * Output: Nothing.
     */
    @SdkConstant(SdkConstantType.ACTIVITY_INTENT_ACTION)
    public static final String ACTION_DISPLAY_SETTINGS =
            "android.settings.DISPLAY_SETTINGS";

    /**
     * Activity Action: Show settings to allow configuration of Night display.
     * <p>
     * In some cases, a matching Activity may not exist, so ensure you
     * safeguard against this.
     * <p>
     * Input: Nothing.
     * <p>
     * Output: Nothing.
     *
     * @hide
     */
    @SdkConstant(SdkConstantType.ACTIVITY_INTENT_ACTION)
    public static final String ACTION_NIGHT_DISPLAY_SETTINGS =
            "android.settings.NIGHT_DISPLAY_SETTINGS";

    /**
     * Activity Action: Show settings to allow configuration of locale.
     * <p>
     * In some cases, a matching Activity may not exist, so ensure you
     * safeguard against this.
     * <p>
     * Input: Nothing.
     * <p>
     * Output: Nothing.
     */
    @SdkConstant(SdkConstantType.ACTIVITY_INTENT_ACTION)
    public static final String ACTION_LOCALE_SETTINGS =
            "android.settings.LOCALE_SETTINGS";

    /**
     * Activity Action: Show settings to configure input methods, in particular
     * allowing the user to enable input methods.
     * <p>
     * In some cases, a matching Activity may not exist, so ensure you
     * safeguard against this.
     * <p>
     * Input: Nothing.
     * <p>
     * Output: Nothing.
     */
    @SdkConstant(SdkConstantType.ACTIVITY_INTENT_ACTION)
    public static final String ACTION_VOICE_INPUT_SETTINGS =
            "android.settings.VOICE_INPUT_SETTINGS";

    /**
     * Activity Action: Show settings to configure input methods, in particular
     * allowing the user to enable input methods.
     * <p>
     * In some cases, a matching Activity may not exist, so ensure you
     * safeguard against this.
     * <p>
     * Input: Nothing.
     * <p>
     * Output: Nothing.
     */
    @SdkConstant(SdkConstantType.ACTIVITY_INTENT_ACTION)
    public static final String ACTION_INPUT_METHOD_SETTINGS =
            "android.settings.INPUT_METHOD_SETTINGS";

    /**
     * Activity Action: Show settings to enable/disable input method subtypes.
     * <p>
     * In some cases, a matching Activity may not exist, so ensure you
     * safeguard against this.
     * <p>
     * To tell which input method's subtypes are displayed in the settings, add
     * {@link #EXTRA_INPUT_METHOD_ID} extra to this Intent with the input method id.
     * If there is no extra in this Intent, subtypes from all installed input methods
     * will be displayed in the settings.
     *
     * @see android.view.inputmethod.InputMethodInfo#getId
     * <p>
     * Input: Nothing.
     * <p>
     * Output: Nothing.
     */
    @SdkConstant(SdkConstantType.ACTIVITY_INTENT_ACTION)
    public static final String ACTION_INPUT_METHOD_SUBTYPE_SETTINGS =
            "android.settings.INPUT_METHOD_SUBTYPE_SETTINGS";

    /**
     * Activity Action: Show a dialog to select input method.
     * <p>
     * In some cases, a matching Activity may not exist, so ensure you
     * safeguard against this.
     * <p>
     * Input: Nothing.
     * <p>
     * Output: Nothing.
     * @hide
     */
    @SdkConstant(SdkConstantType.ACTIVITY_INTENT_ACTION)
    public static final String ACTION_SHOW_INPUT_METHOD_PICKER =
            "android.settings.SHOW_INPUT_METHOD_PICKER";

    /**
     * Activity Action: Show settings to manage the user input dictionary.
     * <p>
     * Starting with {@link android.os.Build.VERSION_CODES#KITKAT},
     * it is guaranteed there will always be an appropriate implementation for this Intent action.
     * In prior releases of the platform this was optional, so ensure you safeguard against it.
     * <p>
     * Input: Nothing.
     * <p>
     * Output: Nothing.
     */
    @SdkConstant(SdkConstantType.ACTIVITY_INTENT_ACTION)
    public static final String ACTION_USER_DICTIONARY_SETTINGS =
            "android.settings.USER_DICTIONARY_SETTINGS";

    /**
     * Activity Action: Show settings to configure the hardware keyboard.
     * <p>
     * In some cases, a matching Activity may not exist, so ensure you
     * safeguard against this.
     * <p>
     * Input: Nothing.
     * <p>
     * Output: Nothing.
     */
    @SdkConstant(SdkConstantType.ACTIVITY_INTENT_ACTION)
    public static final String ACTION_HARD_KEYBOARD_SETTINGS =
            "android.settings.HARD_KEYBOARD_SETTINGS";

    /**
     * Activity Action: Adds a word to the user dictionary.
     * <p>
     * In some cases, a matching Activity may not exist, so ensure you
     * safeguard against this.
     * <p>
     * Input: An extra with key <code>word</code> that contains the word
     * that should be added to the dictionary.
     * <p>
     * Output: Nothing.
     *
     * @hide
     */
    @SdkConstant(SdkConstantType.ACTIVITY_INTENT_ACTION)
    public static final String ACTION_USER_DICTIONARY_INSERT =
            "com.android.settings.USER_DICTIONARY_INSERT";

    /**
     * Activity Action: Show settings to allow configuration of application-related settings.
     * <p>
     * In some cases, a matching Activity may not exist, so ensure you
     * safeguard against this.
     * <p>
     * Input: Nothing.
     * <p>
     * Output: Nothing.
     */
    @SdkConstant(SdkConstantType.ACTIVITY_INTENT_ACTION)
    public static final String ACTION_APPLICATION_SETTINGS =
            "android.settings.APPLICATION_SETTINGS";

    /**
     * Activity Action: Show settings to allow configuration of application
     * development-related settings.  As of
     * {@link android.os.Build.VERSION_CODES#JELLY_BEAN_MR1} this action is
     * a required part of the platform.
     * <p>
     * Input: Nothing.
     * <p>
     * Output: Nothing.
     */
    @SdkConstant(SdkConstantType.ACTIVITY_INTENT_ACTION)
    public static final String ACTION_APPLICATION_DEVELOPMENT_SETTINGS =
            "android.settings.APPLICATION_DEVELOPMENT_SETTINGS";

    /**
     * Activity Action: Show settings to allow configuration of quick launch shortcuts.
     * <p>
     * In some cases, a matching Activity may not exist, so ensure you
     * safeguard against this.
     * <p>
     * Input: Nothing.
     * <p>
     * Output: Nothing.
     */
    @SdkConstant(SdkConstantType.ACTIVITY_INTENT_ACTION)
    public static final String ACTION_QUICK_LAUNCH_SETTINGS =
            "android.settings.QUICK_LAUNCH_SETTINGS";

    /**
     * Activity Action: Show settings to manage installed applications.
     * <p>
     * In some cases, a matching Activity may not exist, so ensure you
     * safeguard against this.
     * <p>
     * Input: Nothing.
     * <p>
     * Output: Nothing.
     */
    @SdkConstant(SdkConstantType.ACTIVITY_INTENT_ACTION)
    public static final String ACTION_MANAGE_APPLICATIONS_SETTINGS =
            "android.settings.MANAGE_APPLICATIONS_SETTINGS";

    /**
     * Activity Action: Show settings to manage all applications.
     * <p>
     * In some cases, a matching Activity may not exist, so ensure you
     * safeguard against this.
     * <p>
     * Input: Nothing.
     * <p>
     * Output: Nothing.
     */
    @SdkConstant(SdkConstantType.ACTIVITY_INTENT_ACTION)
    public static final String ACTION_MANAGE_ALL_APPLICATIONS_SETTINGS =
            "android.settings.MANAGE_ALL_APPLICATIONS_SETTINGS";

    /**
     * Activity Action: Show screen for controlling which apps can draw on top of other apps.
     * <p>
     * In some cases, a matching Activity may not exist, so ensure you
     * safeguard against this.
     * <p>
     * Input: Optionally, the Intent's data URI can specify the application package name to
     * directly invoke the management GUI specific to the package name. For example
     * "package:com.my.app".
     * <p>
     * Output: Nothing.
     */
    @SdkConstant(SdkConstantType.ACTIVITY_INTENT_ACTION)
    public static final String ACTION_MANAGE_OVERLAY_PERMISSION =
            "android.settings.action.MANAGE_OVERLAY_PERMISSION";

    /**
     * Activity Action: Show screen for controlling which apps are allowed to write/modify
     * system settings.
     * <p>
     * In some cases, a matching Activity may not exist, so ensure you
     * safeguard against this.
     * <p>
     * Input: Optionally, the Intent's data URI can specify the application package name to
     * directly invoke the management GUI specific to the package name. For example
     * "package:com.my.app".
     * <p>
     * Output: Nothing.
     */
    @SdkConstant(SdkConstantType.ACTIVITY_INTENT_ACTION)
    public static final String ACTION_MANAGE_WRITE_SETTINGS =
            "android.settings.action.MANAGE_WRITE_SETTINGS";

    /**
     * Activity Action: Show screen of details about a particular application.
     * <p>
     * In some cases, a matching Activity may not exist, so ensure you
     * safeguard against this.
     * <p>
     * Input: The Intent's data URI specifies the application package name
     * to be shown, with the "package" scheme.  That is "package:com.my.app".
     * <p>
     * Output: Nothing.
     */
    @SdkConstant(SdkConstantType.ACTIVITY_INTENT_ACTION)
    public static final String ACTION_APPLICATION_DETAILS_SETTINGS =
            "android.settings.APPLICATION_DETAILS_SETTINGS";

    /**
     * Activity Action: Show screen for controlling which apps can ignore battery optimizations.
     * <p>
     * Input: Nothing.
     * <p>
     * Output: Nothing.
     * <p>
     * You can use {@link android.os.PowerManager#isIgnoringBatteryOptimizations
     * PowerManager.isIgnoringBatteryOptimizations()} to determine if an application is
     * already ignoring optimizations.  You can use
     * {@link #ACTION_REQUEST_IGNORE_BATTERY_OPTIMIZATIONS} to ask the user to put you
     * on this list.
     */
    @SdkConstant(SdkConstantType.ACTIVITY_INTENT_ACTION)
    public static final String ACTION_IGNORE_BATTERY_OPTIMIZATION_SETTINGS =
            "android.settings.IGNORE_BATTERY_OPTIMIZATION_SETTINGS";

    /**
     * Activity Action: Ask the user to allow an app to ignore battery optimizations (that is,
     * put them on the whitelist of apps shown by
     * {@link #ACTION_IGNORE_BATTERY_OPTIMIZATION_SETTINGS}).  For an app to use this, it also
     * must hold the {@link android.Manifest.permission#REQUEST_IGNORE_BATTERY_OPTIMIZATIONS}
     * permission.
     * <p><b>Note:</b> most applications should <em>not</em> use this; there are many facilities
     * provided by the platform for applications to operate correctly in the various power
     * saving modes.  This is only for unusual applications that need to deeply control their own
     * execution, at the potential expense of the user's battery life.  Note that these applications
     * greatly run the risk of showing to the user as high power consumers on their device.</p>
     * <p>
     * Input: The Intent's data URI must specify the application package name
     * to be shown, with the "package" scheme.  That is "package:com.my.app".
     * <p>
     * Output: Nothing.
     * <p>
     * You can use {@link android.os.PowerManager#isIgnoringBatteryOptimizations
     * PowerManager.isIgnoringBatteryOptimizations()} to determine if an application is
     * already ignoring optimizations.
     */
    @SdkConstant(SdkConstantType.ACTIVITY_INTENT_ACTION)
    public static final String ACTION_REQUEST_IGNORE_BATTERY_OPTIMIZATIONS =
            "android.settings.REQUEST_IGNORE_BATTERY_OPTIMIZATIONS";

    /**
     * Activity Action: Show screen for controlling background data
     * restrictions for a particular application.
     * <p>
     * Input: Intent's data URI set with an application name, using the
     * "package" schema (like "package:com.my.app").
     *
     * <p>
     * Output: Nothing.
     * <p>
     * Applications can also use {@link android.net.ConnectivityManager#getRestrictBackgroundStatus
     * ConnectivityManager#getRestrictBackgroundStatus()} to determine the
     * status of the background data restrictions for them.
     */
    @SdkConstant(SdkConstantType.ACTIVITY_INTENT_ACTION)
    public static final String ACTION_IGNORE_BACKGROUND_DATA_RESTRICTIONS_SETTINGS =
            "android.settings.IGNORE_BACKGROUND_DATA_RESTRICTIONS_SETTINGS";

    /**
     * @hide
     * Activity Action: Show the "app ops" settings screen.
     * <p>
     * Input: Nothing.
     * <p>
     * Output: Nothing.
     */
    @SdkConstant(SdkConstantType.ACTIVITY_INTENT_ACTION)
    public static final String ACTION_APP_OPS_SETTINGS =
            "android.settings.APP_OPS_SETTINGS";

    /**
     * Activity Action: Show settings for system update functionality.
     * <p>
     * In some cases, a matching Activity may not exist, so ensure you
     * safeguard against this.
     * <p>
     * Input: Nothing.
     * <p>
     * Output: Nothing.
     *
     * @hide
     */
    @SdkConstant(SdkConstantType.ACTIVITY_INTENT_ACTION)
    public static final String ACTION_SYSTEM_UPDATE_SETTINGS =
            "android.settings.SYSTEM_UPDATE_SETTINGS";

    /**
     * Activity Action: Show settings to allow configuration of sync settings.
     * <p>
     * In some cases, a matching Activity may not exist, so ensure you
     * safeguard against this.
     * <p>
     * The account types available to add via the add account button may be restricted by adding an
     * {@link #EXTRA_AUTHORITIES} extra to this Intent with one or more syncable content provider's
     * authorities. Only account types which can sync with that content provider will be offered to
     * the user.
     * <p>
     * Input: Nothing.
     * <p>
     * Output: Nothing.
     */
    @SdkConstant(SdkConstantType.ACTIVITY_INTENT_ACTION)
    public static final String ACTION_SYNC_SETTINGS =
            "android.settings.SYNC_SETTINGS";

    /**
     * Activity Action: Show add account screen for creating a new account.
     * <p>
     * In some cases, a matching Activity may not exist, so ensure you
     * safeguard against this.
     * <p>
     * The account types available to add may be restricted by adding an {@link #EXTRA_AUTHORITIES}
     * extra to the Intent with one or more syncable content provider's authorities.  Only account
     * types which can sync with that content provider will be offered to the user.
     * <p>
     * Account types can also be filtered by adding an {@link #EXTRA_ACCOUNT_TYPES} extra to the
     * Intent with one or more account types.
     * <p>
     * Input: Nothing.
     * <p>
     * Output: Nothing.
     */
    @SdkConstant(SdkConstantType.ACTIVITY_INTENT_ACTION)
    public static final String ACTION_ADD_ACCOUNT =
            "android.settings.ADD_ACCOUNT_SETTINGS";

    /**
     * Activity Action: Show settings for selecting the network operator.
     * <p>
     * In some cases, a matching Activity may not exist, so ensure you
     * safeguard against this.
     * <p>
     * Input: Nothing.
     * <p>
     * Output: Nothing.
     */
    @SdkConstant(SdkConstantType.ACTIVITY_INTENT_ACTION)
    public static final String ACTION_NETWORK_OPERATOR_SETTINGS =
            "android.settings.NETWORK_OPERATOR_SETTINGS";

    /**
     * Activity Action: Show settings for selection of 2G/3G.
     * <p>
     * In some cases, a matching Activity may not exist, so ensure you
     * safeguard against this.
     * <p>
     * Input: Nothing.
     * <p>
     * Output: Nothing.
     */
    @SdkConstant(SdkConstantType.ACTIVITY_INTENT_ACTION)
    public static final String ACTION_DATA_ROAMING_SETTINGS =
            "android.settings.DATA_ROAMING_SETTINGS";

    /**
     * Activity Action: Show settings for internal storage.
     * <p>
     * In some cases, a matching Activity may not exist, so ensure you
     * safeguard against this.
     * <p>
     * Input: Nothing.
     * <p>
     * Output: Nothing.
     */
    @SdkConstant(SdkConstantType.ACTIVITY_INTENT_ACTION)
    public static final String ACTION_INTERNAL_STORAGE_SETTINGS =
            "android.settings.INTERNAL_STORAGE_SETTINGS";
    /**
     * Activity Action: Show settings for memory card storage.
     * <p>
     * In some cases, a matching Activity may not exist, so ensure you
     * safeguard against this.
     * <p>
     * Input: Nothing.
     * <p>
     * Output: Nothing.
     */
    @SdkConstant(SdkConstantType.ACTIVITY_INTENT_ACTION)
    public static final String ACTION_MEMORY_CARD_SETTINGS =
            "android.settings.MEMORY_CARD_SETTINGS";

    /**
     * Activity Action: Show settings for global search.
     * <p>
     * In some cases, a matching Activity may not exist, so ensure you
     * safeguard against this.
     * <p>
     * Input: Nothing.
     * <p>
     * Output: Nothing
     */
    @SdkConstant(SdkConstantType.ACTIVITY_INTENT_ACTION)
    public static final String ACTION_SEARCH_SETTINGS =
        "android.search.action.SEARCH_SETTINGS";

    /**
     * Activity Action: Show general device information settings (serial
     * number, software version, phone number, etc.).
     * <p>
     * In some cases, a matching Activity may not exist, so ensure you
     * safeguard against this.
     * <p>
     * Input: Nothing.
     * <p>
     * Output: Nothing
     */
    @SdkConstant(SdkConstantType.ACTIVITY_INTENT_ACTION)
    public static final String ACTION_DEVICE_INFO_SETTINGS =
        "android.settings.DEVICE_INFO_SETTINGS";

    /**
     * Activity Action: Show NFC settings.
     * <p>
     * This shows UI that allows NFC to be turned on or off.
     * <p>
     * In some cases, a matching Activity may not exist, so ensure you
     * safeguard against this.
     * <p>
     * Input: Nothing.
     * <p>
     * Output: Nothing
     * @see android.nfc.NfcAdapter#isEnabled()
     */
    @SdkConstant(SdkConstantType.ACTIVITY_INTENT_ACTION)
    public static final String ACTION_NFC_SETTINGS = "android.settings.NFC_SETTINGS";

    /**
     * Activity Action: Show NFC Sharing settings.
     * <p>
     * This shows UI that allows NDEF Push (Android Beam) to be turned on or
     * off.
     * <p>
     * In some cases, a matching Activity may not exist, so ensure you
     * safeguard against this.
     * <p>
     * Input: Nothing.
     * <p>
     * Output: Nothing
     * @see android.nfc.NfcAdapter#isNdefPushEnabled()
     */
    @SdkConstant(SdkConstantType.ACTIVITY_INTENT_ACTION)
    public static final String ACTION_NFCSHARING_SETTINGS =
        "android.settings.NFCSHARING_SETTINGS";

    /**
     * Activity Action: Show NFC Tap & Pay settings
     * <p>
     * This shows UI that allows the user to configure Tap&Pay
     * settings.
     * <p>
     * In some cases, a matching Activity may not exist, so ensure you
     * safeguard against this.
     * <p>
     * Input: Nothing.
     * <p>
     * Output: Nothing
     */
    @SdkConstant(SdkConstantType.ACTIVITY_INTENT_ACTION)
    public static final String ACTION_NFC_PAYMENT_SETTINGS =
        "android.settings.NFC_PAYMENT_SETTINGS";

    /**
     * Activity Action: Show Daydream settings.
     * <p>
     * In some cases, a matching Activity may not exist, so ensure you
     * safeguard against this.
     * <p>
     * Input: Nothing.
     * <p>
     * Output: Nothing.
     * @see android.service.dreams.DreamService
     */
    @SdkConstant(SdkConstantType.ACTIVITY_INTENT_ACTION)
    public static final String ACTION_DREAM_SETTINGS = "android.settings.DREAM_SETTINGS";

    /**
     * Activity Action: Show Notification listener settings.
     * <p>
     * In some cases, a matching Activity may not exist, so ensure you
     * safeguard against this.
     * <p>
     * Input: Nothing.
     * <p>
     * Output: Nothing.
     * @see android.service.notification.NotificationListenerService
     */
    @SdkConstant(SdkConstantType.ACTIVITY_INTENT_ACTION)
    public static final String ACTION_NOTIFICATION_LISTENER_SETTINGS
            = "android.settings.ACTION_NOTIFICATION_LISTENER_SETTINGS";

    /**
     * Activity Action: Show Do Not Disturb access settings.
     * <p>
     * Users can grant and deny access to Do Not Disturb configuration from here.
     * See {@link android.app.NotificationManager#isNotificationPolicyAccessGranted()} for more
     * details.
     * <p>
     * Input: Nothing.
     * <p>
     * Output: Nothing.
     */
    @SdkConstant(SdkConstantType.ACTIVITY_INTENT_ACTION)
    public static final String ACTION_NOTIFICATION_POLICY_ACCESS_SETTINGS
            = "android.settings.NOTIFICATION_POLICY_ACCESS_SETTINGS";

    /**
     * @hide
     */
    @SdkConstant(SdkConstantType.ACTIVITY_INTENT_ACTION)
    public static final String ACTION_CONDITION_PROVIDER_SETTINGS
            = "android.settings.ACTION_CONDITION_PROVIDER_SETTINGS";

    /**
     * Activity Action: Show settings for video captioning.
     * <p>
     * In some cases, a matching Activity may not exist, so ensure you safeguard
     * against this.
     * <p>
     * Input: Nothing.
     * <p>
     * Output: Nothing.
     */
    @SdkConstant(SdkConstantType.ACTIVITY_INTENT_ACTION)
    public static final String ACTION_CAPTIONING_SETTINGS = "android.settings.CAPTIONING_SETTINGS";

    /**
     * Activity Action: Show the top level print settings.
     * <p>
     * In some cases, a matching Activity may not exist, so ensure you
     * safeguard against this.
     * <p>
     * Input: Nothing.
     * <p>
     * Output: Nothing.
     */
    @SdkConstant(SdkConstantType.ACTIVITY_INTENT_ACTION)
    public static final String ACTION_PRINT_SETTINGS =
            "android.settings.ACTION_PRINT_SETTINGS";

    /**
     * Activity Action: Show Zen Mode configuration settings.
     *
     * @hide
     */
    @SdkConstant(SdkConstantType.ACTIVITY_INTENT_ACTION)
    public static final String ACTION_ZEN_MODE_SETTINGS = "android.settings.ZEN_MODE_SETTINGS";

    /**
     * Activity Action: Show Zen Mode priority configuration settings.
     *
     * @hide
     */
    @SdkConstant(SdkConstantType.ACTIVITY_INTENT_ACTION)
    public static final String ACTION_ZEN_MODE_PRIORITY_SETTINGS
            = "android.settings.ZEN_MODE_PRIORITY_SETTINGS";

    /**
     * Activity Action: Show Zen Mode automation configuration settings.
     *
     * @hide
     */
    @SdkConstant(SdkConstantType.ACTIVITY_INTENT_ACTION)
    public static final String ACTION_ZEN_MODE_AUTOMATION_SETTINGS
            = "android.settings.ZEN_MODE_AUTOMATION_SETTINGS";

    /**
     * Activity Action: Modify do not disturb mode settings.
     * <p>
     * In some cases, a matching Activity may not exist, so ensure you safeguard against this.
     * <p>
     * This intent MUST be started using
     * {@link android.service.voice.VoiceInteractionSession#startVoiceActivity
     * startVoiceActivity}.
     * <p>
     * Note: The Activity implementing this intent MUST verify that
     * {@link android.app.Activity#isVoiceInteraction isVoiceInteraction}.
     * returns true before modifying the setting.
     * <p>
     * Input: The optional {@link #EXTRA_DO_NOT_DISTURB_MODE_MINUTES} extra can be used to indicate
     * how long the user wishes to avoid interruptions for. The optional
     * {@link #EXTRA_DO_NOT_DISTURB_MODE_ENABLED} extra can be to indicate if the user is
     * enabling or disabling do not disturb mode. If either extra is not included, the
     * user maybe asked to provide the value.
     * <p>
     * Output: Nothing.
     */
    @SdkConstant(SdkConstantType.ACTIVITY_INTENT_ACTION)
    public static final String ACTION_VOICE_CONTROL_DO_NOT_DISTURB_MODE =
            "android.settings.VOICE_CONTROL_DO_NOT_DISTURB_MODE";

    /**
     * Activity Action: Show Zen Mode schedule rule configuration settings.
     *
     * @hide
     */
    @SdkConstant(SdkConstantType.ACTIVITY_INTENT_ACTION)
    public static final String ACTION_ZEN_MODE_SCHEDULE_RULE_SETTINGS
            = "android.settings.ZEN_MODE_SCHEDULE_RULE_SETTINGS";

    /**
     * Activity Action: Show Zen Mode event rule configuration settings.
     *
     * @hide
     */
    @SdkConstant(SdkConstantType.ACTIVITY_INTENT_ACTION)
    public static final String ACTION_ZEN_MODE_EVENT_RULE_SETTINGS
            = "android.settings.ZEN_MODE_EVENT_RULE_SETTINGS";

    /**
     * Activity Action: Show Zen Mode external rule configuration settings.
     *
     * @hide
     */
    @SdkConstant(SdkConstantType.ACTIVITY_INTENT_ACTION)
    public static final String ACTION_ZEN_MODE_EXTERNAL_RULE_SETTINGS
            = "android.settings.ZEN_MODE_EXTERNAL_RULE_SETTINGS";

    /**
     * Activity Action: Show the regulatory information screen for the device.
     * <p>
     * In some cases, a matching Activity may not exist, so ensure you safeguard
     * against this.
     * <p>
     * Input: Nothing.
     * <p>
     * Output: Nothing.
     */
    @SdkConstant(SdkConstantType.ACTIVITY_INTENT_ACTION)
    public static final String
            ACTION_SHOW_REGULATORY_INFO = "android.settings.SHOW_REGULATORY_INFO";

    /**
     * Activity Action: Show Device Name Settings.
     * <p>
     * In some cases, a matching Activity may not exist, so ensure you safeguard
     * against this.
     *
     * @hide
     */
    @SdkConstant(SdkConstantType.ACTIVITY_INTENT_ACTION)
    public static final String DEVICE_NAME_SETTINGS = "android.settings.DEVICE_NAME";

    /**
     * Activity Action: Show pairing settings.
     * <p>
     * In some cases, a matching Activity may not exist, so ensure you safeguard
     * against this.
     *
     * @hide
     */
    @SdkConstant(SdkConstantType.ACTIVITY_INTENT_ACTION)
    public static final String ACTION_PAIRING_SETTINGS = "android.settings.PAIRING_SETTINGS";

    /**
     * Activity Action: Show battery saver settings.
     * <p>
     * In some cases, a matching Activity may not exist, so ensure you safeguard
     * against this.
     */
    @SdkConstant(SdkConstantType.ACTIVITY_INTENT_ACTION)
    public static final String ACTION_BATTERY_SAVER_SETTINGS
            = "android.settings.BATTERY_SAVER_SETTINGS";

    /**
     * Activity Action: Modify Battery Saver mode setting using a voice command.
     * <p>
     * In some cases, a matching Activity may not exist, so ensure you safeguard against this.
     * <p>
     * This intent MUST be started using
     * {@link android.service.voice.VoiceInteractionSession#startVoiceActivity
     * startVoiceActivity}.
     * <p>
     * Note: The activity implementing this intent MUST verify that
     * {@link android.app.Activity#isVoiceInteraction isVoiceInteraction} returns true before
     * modifying the setting.
     * <p>
     * Input: To tell which state batter saver mode should be set to, add the
     * {@link #EXTRA_BATTERY_SAVER_MODE_ENABLED} extra to this Intent with the state specified.
     * If the extra is not included, no changes will be made.
     * <p>
     * Output: Nothing.
     */
    @SdkConstant(SdkConstantType.ACTIVITY_INTENT_ACTION)
    public static final String ACTION_VOICE_CONTROL_BATTERY_SAVER_MODE =
            "android.settings.VOICE_CONTROL_BATTERY_SAVER_MODE";

    /**
     * Activity Action: Show Home selection settings. If there are multiple activities
     * that can satisfy the {@link Intent#CATEGORY_HOME} intent, this screen allows you
     * to pick your preferred activity.
     */
    @SdkConstant(SdkConstantType.ACTIVITY_INTENT_ACTION)
    public static final String ACTION_HOME_SETTINGS
            = "android.settings.HOME_SETTINGS";



    /**
     * Activity Action: Show Default apps settings.
     * <p>
     * In some cases, a matching Activity may not exist, so ensure you
     * safeguard against this.
     * <p>
     * Input: Nothing.
     * <p>
     * Output: Nothing.
     */
    @SdkConstant(SdkConstantType.ACTIVITY_INTENT_ACTION)
    public static final String ACTION_MANAGE_DEFAULT_APPS_SETTINGS
            = "android.settings.MANAGE_DEFAULT_APPS_SETTINGS";

    /**
     * Activity Action: Show notification settings.
     *
     * @hide
     */
    @SdkConstant(SdkConstantType.ACTIVITY_INTENT_ACTION)
    public static final String ACTION_NOTIFICATION_SETTINGS
            = "android.settings.NOTIFICATION_SETTINGS";

    /**
     * Activity Action: Show notification settings for a single app.
     *
     * @hide
     */
    @SdkConstant(SdkConstantType.ACTIVITY_INTENT_ACTION)
    public static final String ACTION_APP_NOTIFICATION_SETTINGS
            = "android.settings.APP_NOTIFICATION_SETTINGS";

    /**
     * Activity Action: Show notification redaction settings.
     *
     * @hide
     */
    @SdkConstant(SdkConstantType.ACTIVITY_INTENT_ACTION)
    public static final String ACTION_APP_NOTIFICATION_REDACTION
            = "android.settings.ACTION_APP_NOTIFICATION_REDACTION";

    /** @hide */ public static final String EXTRA_APP_UID = "app_uid";
    /** @hide */ public static final String EXTRA_APP_PACKAGE = "app_package";

    /**
     * Activity Action: Show a dialog with disabled by policy message.
     * <p> If an user action is disabled by policy, this dialog can be triggered to let
     * the user know about this.
     * <p>
     * Input: Nothing.
     * <p>
     * Output: Nothing.
     *
     * @hide
     */
    @SdkConstant(SdkConstantType.ACTIVITY_INTENT_ACTION)
    public static final String ACTION_SHOW_ADMIN_SUPPORT_DETAILS
            = "android.settings.SHOW_ADMIN_SUPPORT_DETAILS";

    /**
     * Activity Action: Show a dialog for remote bugreport flow.
     * <p>
     * Input: Nothing.
     * <p>
     * Output: Nothing.
     *
     * @hide
     */
    @SdkConstant(SdkConstantType.ACTIVITY_INTENT_ACTION)
    public static final String ACTION_SHOW_REMOTE_BUGREPORT_DIALOG
            = "android.settings.SHOW_REMOTE_BUGREPORT_DIALOG";

    /**
     * Activity Action: Show VR listener settings.
     * <p>
     * Input: Nothing.
     * <p>
     * Output: Nothing.
     *
     * @see android.service.vr.VrListenerService
     */
    @SdkConstant(SdkConstantType.ACTIVITY_INTENT_ACTION)
    public static final String ACTION_VR_LISTENER_SETTINGS
            = "android.settings.VR_LISTENER_SETTINGS";

    /**
     * Activity Action: Show Storage Manager settings.
     * <p>
     * Input: Nothing.
     * <p>
     * Output: Nothing.
     *
     * @hide
     */
    @SdkConstant(SdkConstantType.ACTIVITY_INTENT_ACTION)
    public static final String ACTION_STORAGE_MANAGER_SETTINGS
            = "android.settings.STORAGE_MANAGER_SETTINGS";

    /**
     * Activity Action: Allows user to select current webview implementation.
     * <p>
     * Input: Nothing.
     * <p>
     * Output: Nothing.
     */
    @SdkConstant(SdkConstantType.ACTIVITY_INTENT_ACTION)
    public static final String ACTION_WEBVIEW_SETTINGS = "android.settings.WEBVIEW_SETTINGS";

    // End of Intent actions for Settings

    /**
     * @hide - Private call() method on SettingsProvider to read from 'system' table.
     */
    public static final String CALL_METHOD_GET_SYSTEM = "GET_system";

    /**
     * @hide - Private call() method on SettingsProvider to read from 'secure' table.
     */
    public static final String CALL_METHOD_GET_SECURE = "GET_secure";

    /**
     * @hide - Private call() method on SettingsProvider to read from 'global' table.
     */
    public static final String CALL_METHOD_GET_GLOBAL = "GET_global";

    /**
     * @hide - Specifies that the caller of the fast-path call()-based flow tracks
     * the settings generation in order to cache values locally. If this key is
     * mapped to a <code>null</code> string extra in the request bundle, the response
     * bundle will contain the same key mapped to a parcelable extra which would be
     * an {@link android.util.MemoryIntArray}. The response will also contain an
     * integer mapped to the {@link #CALL_METHOD_GENERATION_INDEX_KEY} which is the
     * index in the array clients should use to lookup the generation. For efficiency
     * the caller should request the generation tracking memory array only if it
     * doesn't already have it.
     *
     * @see #CALL_METHOD_GENERATION_INDEX_KEY
     */
    public static final String CALL_METHOD_TRACK_GENERATION_KEY = "_track_generation";

    /**
     * @hide Key with the location in the {@link android.util.MemoryIntArray} where
     * to look up the generation id of the backing table. The value is an integer.
     *
     * @see #CALL_METHOD_TRACK_GENERATION_KEY
     */
    public static final String CALL_METHOD_GENERATION_INDEX_KEY = "_generation_index";

    /**
     * @hide Key with the settings table generation. The value is an integer.
     *
     * @see #CALL_METHOD_TRACK_GENERATION_KEY
     */
    public static final String CALL_METHOD_GENERATION_KEY = "_generation";

    /**
     * @hide - User handle argument extra to the fast-path call()-based requests
     */
    public static final String CALL_METHOD_USER_KEY = "_user";

    /** @hide - Private call() method to write to 'system' table */
    public static final String CALL_METHOD_PUT_SYSTEM = "PUT_system";

    /** @hide - Private call() method to write to 'secure' table */
    public static final String CALL_METHOD_PUT_SECURE = "PUT_secure";

    /** @hide - Private call() method to write to 'global' table */
    public static final String CALL_METHOD_PUT_GLOBAL= "PUT_global";

    /**
     * Activity Extra: Limit available options in launched activity based on the given authority.
     * <p>
     * This can be passed as an extra field in an Activity Intent with one or more syncable content
     * provider's authorities as a String[]. This field is used by some intents to alter the
     * behavior of the called activity.
     * <p>
     * Example: The {@link #ACTION_ADD_ACCOUNT} intent restricts the account types available based
     * on the authority given.
     */
    public static final String EXTRA_AUTHORITIES = "authorities";

    /**
     * Activity Extra: Limit available options in launched activity based on the given account
     * types.
     * <p>
     * This can be passed as an extra field in an Activity Intent with one or more account types
     * as a String[]. This field is used by some intents to alter the behavior of the called
     * activity.
     * <p>
     * Example: The {@link #ACTION_ADD_ACCOUNT} intent restricts the account types to the specified
     * list.
     */
    public static final String EXTRA_ACCOUNT_TYPES = "account_types";

    public static final String EXTRA_INPUT_METHOD_ID = "input_method_id";

    /**
     * Activity Extra: The device identifier to act upon.
     * <p>
     * This can be passed as an extra field in an Activity Intent with a single
     * InputDeviceIdentifier. This field is used by some activities to jump straight into the
     * settings for the given device.
     * <p>
     * Example: The {@link #ACTION_INPUT_METHOD_SETTINGS} intent opens the keyboard layout
     * dialog for the given device.
     * @hide
     */
    public static final String EXTRA_INPUT_DEVICE_IDENTIFIER = "input_device_identifier";

    /**
     * Activity Extra: Enable or disable Airplane Mode.
     * <p>
     * This can be passed as an extra field to the {@link #ACTION_VOICE_CONTROL_AIRPLANE_MODE}
     * intent as a boolean to indicate if it should be enabled.
     */
    public static final String EXTRA_AIRPLANE_MODE_ENABLED = "airplane_mode_enabled";

    /**
     * Activity Extra: Enable or disable Battery saver mode.
     * <p>
     * This can be passed as an extra field to the {@link #ACTION_VOICE_CONTROL_BATTERY_SAVER_MODE}
     * intent as a boolean to indicate if it should be enabled.
     */
    public static final String EXTRA_BATTERY_SAVER_MODE_ENABLED =
            "android.settings.extra.battery_saver_mode_enabled";

    /**
     * Activity Extra: Enable or disable Do Not Disturb mode.
     * <p>
     * This can be passed as an extra field to the {@link #ACTION_VOICE_CONTROL_DO_NOT_DISTURB_MODE}
     * intent as a boolean to indicate if it should be enabled.
     */
    public static final String EXTRA_DO_NOT_DISTURB_MODE_ENABLED =
            "android.settings.extra.do_not_disturb_mode_enabled";

    /**
     * Activity Extra: How many minutes to enable do not disturb mode for.
     * <p>
     * This can be passed as an extra field to the {@link #ACTION_VOICE_CONTROL_DO_NOT_DISTURB_MODE}
     * intent to indicate how long do not disturb mode should be enabled for.
     */
    public static final String EXTRA_DO_NOT_DISTURB_MODE_MINUTES =
            "android.settings.extra.do_not_disturb_mode_minutes";

    /**
     * Activity Extra: Number of certificates
     * <p>
     * This can be passed as an extra field to the {@link #ACTION_MONITORING_CERT_INFO}
     * intent to indicate the number of certificates
     * @hide
     */
    public static final String EXTRA_NUMBER_OF_CERTIFICATES =
            "android.settings.extra.number_of_certificates";

    private static final String JID_RESOURCE_PREFIX = "android";

    public static final String AUTHORITY = "settings";

    private static final String TAG = "Settings";
    private static final boolean LOCAL_LOGV = false;

    // Lock ensures that when enabling/disabling the master location switch, we don't end up
    // with a partial enable/disable state in multi-threaded situations.
    private static final Object mLocationSettingsLock = new Object();

    public static class SettingNotFoundException extends AndroidException {
        public SettingNotFoundException(String msg) {
            super(msg);
        }
    }

    /**
     * Common base for tables of name/value settings.
     */
    public static class NameValueTable implements BaseColumns {
        public static final String NAME = "name";
        public static final String VALUE = "value";

        protected static boolean putString(ContentResolver resolver, Uri uri,
                String name, String value) {
            // The database will take care of replacing duplicates.
            try {
                ContentValues values = new ContentValues();
                values.put(NAME, name);
                values.put(VALUE, value);
                resolver.insert(uri, values);
                return true;
            } catch (SQLException e) {
                Log.w(TAG, "Can't set key " + name + " in " + uri, e);
                return false;
            }
        }

        public static Uri getUriFor(Uri uri, String name) {
            return Uri.withAppendedPath(uri, name);
        }
    }

    private static final class GenerationTracker {
        private final MemoryIntArray mArray;
        private final Runnable mErrorHandler;
        private final int mIndex;
        private int mCurrentGeneration;

        public GenerationTracker(@NonNull MemoryIntArray array, int index,
                int generation, Runnable errorHandler) {
            mArray = array;
            mIndex = index;
            mErrorHandler = errorHandler;
            mCurrentGeneration = generation;
        }

        public boolean isGenerationChanged() {
            final int currentGeneration = readCurrentGeneration();
            if (currentGeneration >= 0) {
                if (currentGeneration == mCurrentGeneration) {
                    return false;
                }
                mCurrentGeneration = currentGeneration;
            }
            return true;
        }

        private int readCurrentGeneration() {
            try {
                return mArray.get(mIndex);
            } catch (IOException e) {
                Log.e(TAG, "Error getting current generation", e);
                if (mErrorHandler != null) {
                    mErrorHandler.run();
                }
            }
            return -1;
        }

        public void destroy() {
            try {
                mArray.close();
            } catch (IOException e) {
                Log.e(TAG, "Error closing backing array", e);
                if (mErrorHandler != null) {
                    mErrorHandler.run();
                }
            }
        }
    }

    // Thread-safe.
    private static class NameValueCache {
        private static final boolean DEBUG = false;

        private final Uri mUri;

        private static final String[] SELECT_VALUE =
            new String[] { Settings.NameValueTable.VALUE };
        private static final String NAME_EQ_PLACEHOLDER = "name=?";

        // Must synchronize on 'this' to access mValues and mValuesVersion.
        private final HashMap<String, String> mValues = new HashMap<String, String>();

        // Initially null; set lazily and held forever.  Synchronized on 'this'.
        private IContentProvider mContentProvider = null;

        // The method we'll call (or null, to not use) on the provider
        // for the fast path of retrieving settings.
        private final String mCallGetCommand;
        private final String mCallSetCommand;

        @GuardedBy("this")
        private GenerationTracker mGenerationTracker;

        public NameValueCache(Uri uri, String getCommand, String setCommand) {
            mUri = uri;
            mCallGetCommand = getCommand;
            mCallSetCommand = setCommand;
        }

        private IContentProvider lazyGetProvider(ContentResolver cr) {
            IContentProvider cp = null;
            synchronized (NameValueCache.this) {
                cp = mContentProvider;
                if (cp == null) {
                    cp = mContentProvider = cr.acquireProvider(mUri.getAuthority());
                }
            }
            return cp;
        }

        public boolean putStringForUser(ContentResolver cr, String name, String value,
                final int userHandle) {
            try {
                Bundle arg = new Bundle();
                arg.putString(Settings.NameValueTable.VALUE, value);
                arg.putInt(CALL_METHOD_USER_KEY, userHandle);
                IContentProvider cp = lazyGetProvider(cr);
                cp.call(cr.getPackageName(), mCallSetCommand, name, arg);
            } catch (RemoteException e) {
                Log.w(TAG, "Can't set key " + name + " in " + mUri, e);
                return false;
            }
            return true;
        }

        public String getStringForUser(ContentResolver cr, String name, final int userHandle) {
            final boolean isSelf = (userHandle == UserHandle.myUserId());
            if (isSelf) {
                synchronized (NameValueCache.this) {
                    if (mGenerationTracker != null) {
                        if (mGenerationTracker.isGenerationChanged()) {
                            if (DEBUG) {
                                Log.i(TAG, "Generation changed for type:"
                                        + mUri.getPath() + " in package:"
                                        + cr.getPackageName() +" and user:" + userHandle);
                            }
                            mValues.clear();
                        } else if (mValues.containsKey(name)) {
                            return mValues.get(name);
                        }
                    }
                }
            } else {
                if (LOCAL_LOGV) Log.v(TAG, "get setting for user " + userHandle
                        + " by user " + UserHandle.myUserId() + " so skipping cache");
            }

            IContentProvider cp = lazyGetProvider(cr);

            // Try the fast path first, not using query().  If this
            // fails (alternate Settings provider that doesn't support
            // this interface?) then we fall back to the query/table
            // interface.
            if (mCallGetCommand != null) {
                try {
                    Bundle args = null;
                    if (!isSelf) {
                        args = new Bundle();
                        args.putInt(CALL_METHOD_USER_KEY, userHandle);
                    }
                    boolean needsGenerationTracker = false;
                    synchronized (NameValueCache.this) {
                        if (isSelf && mGenerationTracker == null) {
                            needsGenerationTracker = true;
                            if (args == null) {
                                args = new Bundle();
                            }
                            args.putString(CALL_METHOD_TRACK_GENERATION_KEY, null);
                            if (DEBUG) {
                                Log.i(TAG, "Requested generation tracker for type: "+ mUri.getPath()
                                        + " in package:" + cr.getPackageName() +" and user:"
                                        + userHandle);
                            }
                        }
                    }
                    Bundle b = cp.call(cr.getPackageName(), mCallGetCommand, name, args);
                    if (b != null) {
                        String value = b.getString(Settings.NameValueTable.VALUE);
                        // Don't update our cache for reads of other users' data
                        if (isSelf) {
                            synchronized (NameValueCache.this) {
                                if (needsGenerationTracker) {
                                    MemoryIntArray array = b.getParcelable(
                                            CALL_METHOD_TRACK_GENERATION_KEY);
                                    final int index = b.getInt(
                                            CALL_METHOD_GENERATION_INDEX_KEY, -1);
                                    if (array != null && index >= 0) {
                                        final int generation = b.getInt(
                                                CALL_METHOD_GENERATION_KEY, 0);
                                        if (DEBUG) {
                                            Log.i(TAG, "Received generation tracker for type:"
                                                    + mUri.getPath() + " in package:"
                                                    + cr.getPackageName() + " and user:"
                                                    + userHandle + " with index:" + index);
                                        }
                                        mGenerationTracker = new GenerationTracker(array, index,
                                                generation, () -> {
                                            synchronized (NameValueCache.this) {
                                                Log.e(TAG, "Error accessing generation"
                                                        + " tracker - removing");
                                                if (mGenerationTracker != null) {
                                                    GenerationTracker generationTracker =
                                                            mGenerationTracker;
                                                    mGenerationTracker = null;
                                                    generationTracker.destroy();
                                                    mValues.clear();
                                                }
                                            }
                                        });
                                    }
                                }
                                mValues.put(name, value);
                            }
                        } else {
                            if (LOCAL_LOGV) Log.i(TAG, "call-query of user " + userHandle
                                    + " by " + UserHandle.myUserId()
                                    + " so not updating cache");
                        }
                        return value;
                    }
                    // If the response Bundle is null, we fall through
                    // to the query interface below.
                } catch (RemoteException e) {
                    // Not supported by the remote side?  Fall through
                    // to query().
                }
            }

            Cursor c = null;
            try {
                c = cp.query(cr.getPackageName(), mUri, SELECT_VALUE, NAME_EQ_PLACEHOLDER,
                             new String[]{name}, null, null);
                if (c == null) {
                    Log.w(TAG, "Can't get key " + name + " from " + mUri);
                    return null;
                }

                String value = c.moveToNext() ? c.getString(0) : null;
                synchronized (NameValueCache.this) {
                    mValues.put(name, value);
                }
                if (LOCAL_LOGV) {
                    Log.v(TAG, "cache miss [" + mUri.getLastPathSegment() + "]: " +
                            name + " = " + (value == null ? "(null)" : value));
                }
                return value;
            } catch (RemoteException e) {
                Log.w(TAG, "Can't get key " + name + " from " + mUri, e);
                return null;  // Return null, but don't cache it.
            } finally {
                if (c != null) c.close();
            }
        }
    }

    /**
     * Checks if the specified context can draw on top of other apps. As of API
     * level 23, an app cannot draw on top of other apps unless it declares the
     * {@link android.Manifest.permission#SYSTEM_ALERT_WINDOW} permission in its
     * manifest, <em>and</em> the user specifically grants the app this
     * capability. To prompt the user to grant this approval, the app must send an
     * intent with the action
     * {@link android.provider.Settings#ACTION_MANAGE_OVERLAY_PERMISSION}, which
     * causes the system to display a permission management screen.
     *
     * @param context App context.
     * @return true if the specified context can draw on top of other apps, false otherwise
     */
    public static boolean canDrawOverlays(Context context) {
        return Settings.isCallingPackageAllowedToDrawOverlays(context, Process.myUid(),
                context.getOpPackageName(), false);
    }

    /**
     * System settings, containing miscellaneous system preferences.  This
     * table holds simple name/value pairs.  There are convenience
     * functions for accessing individual settings entries.
     */
    public static final class System extends NameValueTable {
        private static final float DEFAULT_FONT_SCALE = 1.0f;

        /** @hide */
        public static interface Validator {
            public boolean validate(String value);
        }

        /**
         * The content:// style URL for this table
         */
        public static final Uri CONTENT_URI =
            Uri.parse("content://" + AUTHORITY + "/system");

        private static final NameValueCache sNameValueCache = new NameValueCache(
                CONTENT_URI,
                CALL_METHOD_GET_SYSTEM,
                CALL_METHOD_PUT_SYSTEM);

        private static final HashSet<String> MOVED_TO_SECURE;
        static {
            MOVED_TO_SECURE = new HashSet<String>(30);
            MOVED_TO_SECURE.add(Secure.ANDROID_ID);
            MOVED_TO_SECURE.add(Secure.HTTP_PROXY);
            MOVED_TO_SECURE.add(Secure.LOCATION_PROVIDERS_ALLOWED);
            MOVED_TO_SECURE.add(Secure.LOCK_BIOMETRIC_WEAK_FLAGS);
            MOVED_TO_SECURE.add(Secure.LOCK_PATTERN_ENABLED);
            MOVED_TO_SECURE.add(Secure.LOCK_PATTERN_VISIBLE);
            MOVED_TO_SECURE.add(Secure.LOCK_PATTERN_TACTILE_FEEDBACK_ENABLED);
            MOVED_TO_SECURE.add(Secure.LOGGING_ID);
            MOVED_TO_SECURE.add(Secure.PARENTAL_CONTROL_ENABLED);
            MOVED_TO_SECURE.add(Secure.PARENTAL_CONTROL_LAST_UPDATE);
            MOVED_TO_SECURE.add(Secure.PARENTAL_CONTROL_REDIRECT_URL);
            MOVED_TO_SECURE.add(Secure.SETTINGS_CLASSNAME);
            MOVED_TO_SECURE.add(Secure.USE_GOOGLE_MAIL);
            MOVED_TO_SECURE.add(Secure.WIFI_NETWORKS_AVAILABLE_NOTIFICATION_ON);
            MOVED_TO_SECURE.add(Secure.WIFI_NETWORKS_AVAILABLE_REPEAT_DELAY);
            MOVED_TO_SECURE.add(Secure.WIFI_NUM_OPEN_NETWORKS_KEPT);
            MOVED_TO_SECURE.add(Secure.WIFI_ON);
            MOVED_TO_SECURE.add(Secure.WIFI_WATCHDOG_ACCEPTABLE_PACKET_LOSS_PERCENTAGE);
            MOVED_TO_SECURE.add(Secure.WIFI_WATCHDOG_AP_COUNT);
            MOVED_TO_SECURE.add(Secure.WIFI_WATCHDOG_BACKGROUND_CHECK_DELAY_MS);
            MOVED_TO_SECURE.add(Secure.WIFI_WATCHDOG_BACKGROUND_CHECK_ENABLED);
            MOVED_TO_SECURE.add(Secure.WIFI_WATCHDOG_BACKGROUND_CHECK_TIMEOUT_MS);
            MOVED_TO_SECURE.add(Secure.WIFI_WATCHDOG_INITIAL_IGNORED_PING_COUNT);
            MOVED_TO_SECURE.add(Secure.WIFI_WATCHDOG_MAX_AP_CHECKS);
            MOVED_TO_SECURE.add(Secure.WIFI_WATCHDOG_ON);
            MOVED_TO_SECURE.add(Secure.WIFI_WATCHDOG_PING_COUNT);
            MOVED_TO_SECURE.add(Secure.WIFI_WATCHDOG_PING_DELAY_MS);
            MOVED_TO_SECURE.add(Secure.WIFI_WATCHDOG_PING_TIMEOUT_MS);

            // At one time in System, then Global, but now back in Secure
            MOVED_TO_SECURE.add(Secure.INSTALL_NON_MARKET_APPS);
        }

        private static final HashSet<String> MOVED_TO_GLOBAL;
        private static final HashSet<String> MOVED_TO_SECURE_THEN_GLOBAL;
        static {
            MOVED_TO_GLOBAL = new HashSet<String>();
            MOVED_TO_SECURE_THEN_GLOBAL = new HashSet<String>();

            // these were originally in system but migrated to secure in the past,
            // so are duplicated in the Secure.* namespace
            MOVED_TO_SECURE_THEN_GLOBAL.add(Global.ADB_ENABLED);
            MOVED_TO_SECURE_THEN_GLOBAL.add(Global.BLUETOOTH_ON);
            MOVED_TO_SECURE_THEN_GLOBAL.add(Global.DATA_ROAMING);
            MOVED_TO_SECURE_THEN_GLOBAL.add(Global.DEVICE_PROVISIONED);
            MOVED_TO_SECURE_THEN_GLOBAL.add(Global.USB_MASS_STORAGE_ENABLED);
            MOVED_TO_SECURE_THEN_GLOBAL.add(Global.HTTP_PROXY);

            // these are moving directly from system to global
            MOVED_TO_GLOBAL.add(Settings.Global.AIRPLANE_MODE_ON);
            MOVED_TO_GLOBAL.add(Settings.Global.AIRPLANE_MODE_RADIOS);
            MOVED_TO_GLOBAL.add(Settings.Global.AIRPLANE_MODE_TOGGLEABLE_RADIOS);
            MOVED_TO_GLOBAL.add(Settings.Global.AUTO_TIME);
            MOVED_TO_GLOBAL.add(Settings.Global.AUTO_TIME_ZONE);
            MOVED_TO_GLOBAL.add(Settings.Global.CAR_DOCK_SOUND);
            MOVED_TO_GLOBAL.add(Settings.Global.CAR_UNDOCK_SOUND);
            MOVED_TO_GLOBAL.add(Settings.Global.DESK_DOCK_SOUND);
            MOVED_TO_GLOBAL.add(Settings.Global.DESK_UNDOCK_SOUND);
            MOVED_TO_GLOBAL.add(Settings.Global.DOCK_SOUNDS_ENABLED);
            MOVED_TO_GLOBAL.add(Settings.Global.LOCK_SOUND);
            MOVED_TO_GLOBAL.add(Settings.Global.UNLOCK_SOUND);
            MOVED_TO_GLOBAL.add(Settings.Global.LOW_BATTERY_SOUND);
            MOVED_TO_GLOBAL.add(Settings.Global.POWER_SOUNDS_ENABLED);
            MOVED_TO_GLOBAL.add(Settings.Global.STAY_ON_WHILE_PLUGGED_IN);
            MOVED_TO_GLOBAL.add(Settings.Global.WIFI_SLEEP_POLICY);
            MOVED_TO_GLOBAL.add(Settings.Global.MODE_RINGER);
            MOVED_TO_GLOBAL.add(Settings.Global.WINDOW_ANIMATION_SCALE);
            MOVED_TO_GLOBAL.add(Settings.Global.TRANSITION_ANIMATION_SCALE);
            MOVED_TO_GLOBAL.add(Settings.Global.ANIMATOR_DURATION_SCALE);
            MOVED_TO_GLOBAL.add(Settings.Global.FANCY_IME_ANIMATIONS);
            MOVED_TO_GLOBAL.add(Settings.Global.COMPATIBILITY_MODE);
            MOVED_TO_GLOBAL.add(Settings.Global.EMERGENCY_TONE);
            MOVED_TO_GLOBAL.add(Settings.Global.CALL_AUTO_RETRY);
            MOVED_TO_GLOBAL.add(Settings.Global.DEBUG_APP);
            MOVED_TO_GLOBAL.add(Settings.Global.WAIT_FOR_DEBUGGER);
            MOVED_TO_GLOBAL.add(Settings.Global.ALWAYS_FINISH_ACTIVITIES);
            MOVED_TO_GLOBAL.add(Settings.Global.TZINFO_UPDATE_CONTENT_URL);
            MOVED_TO_GLOBAL.add(Settings.Global.TZINFO_UPDATE_METADATA_URL);
            MOVED_TO_GLOBAL.add(Settings.Global.SELINUX_UPDATE_CONTENT_URL);
            MOVED_TO_GLOBAL.add(Settings.Global.SELINUX_UPDATE_METADATA_URL);
            MOVED_TO_GLOBAL.add(Settings.Global.SMS_SHORT_CODES_UPDATE_CONTENT_URL);
            MOVED_TO_GLOBAL.add(Settings.Global.SMS_SHORT_CODES_UPDATE_METADATA_URL);
            MOVED_TO_GLOBAL.add(Settings.Global.CERT_PIN_UPDATE_CONTENT_URL);
            MOVED_TO_GLOBAL.add(Settings.Global.CERT_PIN_UPDATE_METADATA_URL);
        }

        private static final Validator sBooleanValidator =
                new DiscreteValueValidator(new String[] {"0", "1"});

        private static final Validator sNonNegativeIntegerValidator = new Validator() {
            @Override
            public boolean validate(String value) {
                try {
                    return Integer.parseInt(value) >= 0;
                } catch (NumberFormatException e) {
                    return false;
                }
            }
        };

        private static final Validator sUriValidator = new Validator() {
            @Override
            public boolean validate(String value) {
                try {
                    Uri.decode(value);
                    return true;
                } catch (IllegalArgumentException e) {
                    return false;
                }
            }
        };

        private static final Validator sLenientIpAddressValidator = new Validator() {
            private static final int MAX_IPV6_LENGTH = 45;

            @Override
            public boolean validate(String value) {
                return value.length() <= MAX_IPV6_LENGTH;
            }
        };

        /** @hide */
        public static void getMovedToGlobalSettings(Set<String> outKeySet) {
            outKeySet.addAll(MOVED_TO_GLOBAL);
            outKeySet.addAll(MOVED_TO_SECURE_THEN_GLOBAL);
        }

        /** @hide */
        public static void getMovedToSecureSettings(Set<String> outKeySet) {
            outKeySet.addAll(MOVED_TO_SECURE);
        }

        /** @hide */
        public static void getNonLegacyMovedKeys(HashSet<String> outKeySet) {
            outKeySet.addAll(MOVED_TO_GLOBAL);
        }

        /**
         * Look up a name in the database.
         * @param resolver to access the database with
         * @param name to look up in the table
         * @return the corresponding value, or null if not present
         */
        public static String getString(ContentResolver resolver, String name) {
            return getStringForUser(resolver, name, UserHandle.myUserId());
        }

        /** @hide */
        public static String getStringForUser(ContentResolver resolver, String name,
                int userHandle) {
            if (MOVED_TO_SECURE.contains(name)) {
                Log.w(TAG, "Setting " + name + " has moved from android.provider.Settings.System"
                        + " to android.provider.Settings.Secure, returning read-only value.");
                return Secure.getStringForUser(resolver, name, userHandle);
            }
            if (MOVED_TO_GLOBAL.contains(name) || MOVED_TO_SECURE_THEN_GLOBAL.contains(name)) {
                Log.w(TAG, "Setting " + name + " has moved from android.provider.Settings.System"
                        + " to android.provider.Settings.Global, returning read-only value.");
                return Global.getStringForUser(resolver, name, userHandle);
            }
            return sNameValueCache.getStringForUser(resolver, name, userHandle);
        }

        /**
         * Store a name/value pair into the database.
         * @param resolver to access the database with
         * @param name to store
         * @param value to associate with the name
         * @return true if the value was set, false on database errors
         */
        public static boolean putString(ContentResolver resolver, String name, String value) {
            return putStringForUser(resolver, name, value, UserHandle.myUserId());
        }

        /** @hide */
        public static boolean putStringForUser(ContentResolver resolver, String name, String value,
                int userHandle) {
            if (MOVED_TO_SECURE.contains(name)) {
                Log.w(TAG, "Setting " + name + " has moved from android.provider.Settings.System"
                        + " to android.provider.Settings.Secure, value is unchanged.");
                return false;
            }
            if (MOVED_TO_GLOBAL.contains(name) || MOVED_TO_SECURE_THEN_GLOBAL.contains(name)) {
                Log.w(TAG, "Setting " + name + " has moved from android.provider.Settings.System"
                        + " to android.provider.Settings.Global, value is unchanged.");
                return false;
            }
            return sNameValueCache.putStringForUser(resolver, name, value, userHandle);
        }

        /**
         * Construct the content URI for a particular name/value pair,
         * useful for monitoring changes with a ContentObserver.
         * @param name to look up in the table
         * @return the corresponding content URI, or null if not present
         */
        public static Uri getUriFor(String name) {
            if (MOVED_TO_SECURE.contains(name)) {
                Log.w(TAG, "Setting " + name + " has moved from android.provider.Settings.System"
                    + " to android.provider.Settings.Secure, returning Secure URI.");
                return Secure.getUriFor(Secure.CONTENT_URI, name);
            }
            if (MOVED_TO_GLOBAL.contains(name) || MOVED_TO_SECURE_THEN_GLOBAL.contains(name)) {
                Log.w(TAG, "Setting " + name + " has moved from android.provider.Settings.System"
                        + " to android.provider.Settings.Global, returning read-only global URI.");
                return Global.getUriFor(Global.CONTENT_URI, name);
            }
            return getUriFor(CONTENT_URI, name);
        }

        /**
         * Convenience function for retrieving a single system settings value
         * as an integer.  Note that internally setting values are always
         * stored as strings; this function converts the string to an integer
         * for you.  The default value will be returned if the setting is
         * not defined or not an integer.
         *
         * @param cr The ContentResolver to access.
         * @param name The name of the setting to retrieve.
         * @param def Value to return if the setting is not defined.
         *
         * @return The setting's current value, or 'def' if it is not defined
         * or not a valid integer.
         */
        public static int getInt(ContentResolver cr, String name, int def) {
            return getIntForUser(cr, name, def, UserHandle.myUserId());
        }

        /** @hide */
        public static int getIntForUser(ContentResolver cr, String name, int def, int userHandle) {
            String v = getStringForUser(cr, name, userHandle);
            try {
                return v != null ? Integer.parseInt(v) : def;
            } catch (NumberFormatException e) {
                return def;
            }
        }

        /**
         * Convenience function for retrieving a single system settings value
         * as an integer.  Note that internally setting values are always
         * stored as strings; this function converts the string to an integer
         * for you.
         * <p>
         * This version does not take a default value.  If the setting has not
         * been set, or the string value is not a number,
         * it throws {@link SettingNotFoundException}.
         *
         * @param cr The ContentResolver to access.
         * @param name The name of the setting to retrieve.
         *
         * @throws SettingNotFoundException Thrown if a setting by the given
         * name can't be found or the setting value is not an integer.
         *
         * @return The setting's current value.
         */
        public static int getInt(ContentResolver cr, String name)
                throws SettingNotFoundException {
            return getIntForUser(cr, name, UserHandle.myUserId());
        }

        /** @hide */
        public static int getIntForUser(ContentResolver cr, String name, int userHandle)
                throws SettingNotFoundException {
            String v = getStringForUser(cr, name, userHandle);
            try {
                return Integer.parseInt(v);
            } catch (NumberFormatException e) {
                throw new SettingNotFoundException(name);
            }
        }

        /**
         * Convenience function for updating a single settings value as an
         * integer. This will either create a new entry in the table if the
         * given name does not exist, or modify the value of the existing row
         * with that name.  Note that internally setting values are always
         * stored as strings, so this function converts the given value to a
         * string before storing it.
         *
         * @param cr The ContentResolver to access.
         * @param name The name of the setting to modify.
         * @param value The new value for the setting.
         * @return true if the value was set, false on database errors
         */
        public static boolean putInt(ContentResolver cr, String name, int value) {
            return putIntForUser(cr, name, value, UserHandle.myUserId());
        }

        /** @hide */
        public static boolean putIntForUser(ContentResolver cr, String name, int value,
                int userHandle) {
            return putStringForUser(cr, name, Integer.toString(value), userHandle);
        }

        /**
         * Convenience function for retrieving a single system settings value
         * as a {@code long}.  Note that internally setting values are always
         * stored as strings; this function converts the string to a {@code long}
         * for you.  The default value will be returned if the setting is
         * not defined or not a {@code long}.
         *
         * @param cr The ContentResolver to access.
         * @param name The name of the setting to retrieve.
         * @param def Value to return if the setting is not defined.
         *
         * @return The setting's current value, or 'def' if it is not defined
         * or not a valid {@code long}.
         */
        public static long getLong(ContentResolver cr, String name, long def) {
            return getLongForUser(cr, name, def, UserHandle.myUserId());
        }

        /** @hide */
        public static long getLongForUser(ContentResolver cr, String name, long def,
                int userHandle) {
            String valString = getStringForUser(cr, name, userHandle);
            long value;
            try {
                value = valString != null ? Long.parseLong(valString) : def;
            } catch (NumberFormatException e) {
                value = def;
            }
            return value;
        }

        /**
         * Convenience function for retrieving a single system settings value
         * as a {@code long}.  Note that internally setting values are always
         * stored as strings; this function converts the string to a {@code long}
         * for you.
         * <p>
         * This version does not take a default value.  If the setting has not
         * been set, or the string value is not a number,
         * it throws {@link SettingNotFoundException}.
         *
         * @param cr The ContentResolver to access.
         * @param name The name of the setting to retrieve.
         *
         * @return The setting's current value.
         * @throws SettingNotFoundException Thrown if a setting by the given
         * name can't be found or the setting value is not an integer.
         */
        public static long getLong(ContentResolver cr, String name)
                throws SettingNotFoundException {
            return getLongForUser(cr, name, UserHandle.myUserId());
        }

        /** @hide */
        public static long getLongForUser(ContentResolver cr, String name, int userHandle)
                throws SettingNotFoundException {
            String valString = getStringForUser(cr, name, userHandle);
            try {
                return Long.parseLong(valString);
            } catch (NumberFormatException e) {
                throw new SettingNotFoundException(name);
            }
        }

        /**
         * Convenience function for updating a single settings value as a long
         * integer. This will either create a new entry in the table if the
         * given name does not exist, or modify the value of the existing row
         * with that name.  Note that internally setting values are always
         * stored as strings, so this function converts the given value to a
         * string before storing it.
         *
         * @param cr The ContentResolver to access.
         * @param name The name of the setting to modify.
         * @param value The new value for the setting.
         * @return true if the value was set, false on database errors
         */
        public static boolean putLong(ContentResolver cr, String name, long value) {
            return putLongForUser(cr, name, value, UserHandle.myUserId());
        }

        /** @hide */
        public static boolean putLongForUser(ContentResolver cr, String name, long value,
                int userHandle) {
            return putStringForUser(cr, name, Long.toString(value), userHandle);
        }

        /**
         * Convenience function for retrieving a single system settings value
         * as a floating point number.  Note that internally setting values are
         * always stored as strings; this function converts the string to an
         * float for you. The default value will be returned if the setting
         * is not defined or not a valid float.
         *
         * @param cr The ContentResolver to access.
         * @param name The name of the setting to retrieve.
         * @param def Value to return if the setting is not defined.
         *
         * @return The setting's current value, or 'def' if it is not defined
         * or not a valid float.
         */
        public static float getFloat(ContentResolver cr, String name, float def) {
            return getFloatForUser(cr, name, def, UserHandle.myUserId());
        }

        /** @hide */
        public static float getFloatForUser(ContentResolver cr, String name, float def,
                int userHandle) {
            String v = getStringForUser(cr, name, userHandle);
            try {
                return v != null ? Float.parseFloat(v) : def;
            } catch (NumberFormatException e) {
                return def;
            }
        }

        /**
         * Convenience function for retrieving a single system settings value
         * as a float.  Note that internally setting values are always
         * stored as strings; this function converts the string to a float
         * for you.
         * <p>
         * This version does not take a default value.  If the setting has not
         * been set, or the string value is not a number,
         * it throws {@link SettingNotFoundException}.
         *
         * @param cr The ContentResolver to access.
         * @param name The name of the setting to retrieve.
         *
         * @throws SettingNotFoundException Thrown if a setting by the given
         * name can't be found or the setting value is not a float.
         *
         * @return The setting's current value.
         */
        public static float getFloat(ContentResolver cr, String name)
                throws SettingNotFoundException {
            return getFloatForUser(cr, name, UserHandle.myUserId());
        }

        /** @hide */
        public static float getFloatForUser(ContentResolver cr, String name, int userHandle)
                throws SettingNotFoundException {
            String v = getStringForUser(cr, name, userHandle);
            if (v == null) {
                throw new SettingNotFoundException(name);
            }
            try {
                return Float.parseFloat(v);
            } catch (NumberFormatException e) {
                throw new SettingNotFoundException(name);
            }
        }

        /**
         * Convenience function for updating a single settings value as a
         * floating point number. This will either create a new entry in the
         * table if the given name does not exist, or modify the value of the
         * existing row with that name.  Note that internally setting values
         * are always stored as strings, so this function converts the given
         * value to a string before storing it.
         *
         * @param cr The ContentResolver to access.
         * @param name The name of the setting to modify.
         * @param value The new value for the setting.
         * @return true if the value was set, false on database errors
         */
        public static boolean putFloat(ContentResolver cr, String name, float value) {
            return putFloatForUser(cr, name, value, UserHandle.myUserId());
        }

        /** @hide */
        public static boolean putFloatForUser(ContentResolver cr, String name, float value,
                int userHandle) {
            return putStringForUser(cr, name, Float.toString(value), userHandle);
        }

        /**
         * Convenience function to read all of the current
         * configuration-related settings into a
         * {@link Configuration} object.
         *
         * @param cr The ContentResolver to access.
         * @param outConfig Where to place the configuration settings.
         */
        public static void getConfiguration(ContentResolver cr, Configuration outConfig) {
            adjustConfigurationForUser(cr, outConfig, UserHandle.myUserId(),
                    false /* updateSettingsIfEmpty */);
        }

        /** @hide */
        public static void adjustConfigurationForUser(ContentResolver cr, Configuration outConfig,
                int userHandle, boolean updateSettingsIfEmpty) {
            outConfig.fontScale = Settings.System.getFloatForUser(
                    cr, FONT_SCALE, DEFAULT_FONT_SCALE, userHandle);
            if (outConfig.fontScale < 0) {
                outConfig.fontScale = DEFAULT_FONT_SCALE;
            }

            final String localeValue =
                    Settings.System.getStringForUser(cr, SYSTEM_LOCALES, userHandle);
            if (localeValue != null) {
                outConfig.setLocales(LocaleList.forLanguageTags(localeValue));
            } else {
                // Do not update configuration with emtpy settings since we need to take over the
                // locale list of previous user if the settings value is empty. This happens when a
                // new user is created.

                if (updateSettingsIfEmpty) {
                    // Make current configuration persistent. This is necessary the first time a
                    // user log in. At the first login, the configuration settings are empty, so we
                    // need to store the adjusted configuration as the initial settings.
                    Settings.System.putStringForUser(
                            cr, SYSTEM_LOCALES, outConfig.getLocales().toLanguageTags(),
                            userHandle);
                }
            }
        }

        /**
         * @hide Erase the fields in the Configuration that should be applied
         * by the settings.
         */
        public static void clearConfiguration(Configuration inoutConfig) {
            inoutConfig.fontScale = 0;
            if (!inoutConfig.userSetLocale && !inoutConfig.getLocales().isEmpty()) {
                inoutConfig.clearLocales();
            }
        }

        /**
         * Convenience function to write a batch of configuration-related
         * settings from a {@link Configuration} object.
         *
         * @param cr The ContentResolver to access.
         * @param config The settings to write.
         * @return true if the values were set, false on database errors
         */
        public static boolean putConfiguration(ContentResolver cr, Configuration config) {
            return putConfigurationForUser(cr, config, UserHandle.myUserId());
        }

        /** @hide */
        public static boolean putConfigurationForUser(ContentResolver cr, Configuration config,
                int userHandle) {
            return Settings.System.putFloatForUser(cr, FONT_SCALE, config.fontScale, userHandle) &&
                    Settings.System.putStringForUser(
                            cr, SYSTEM_LOCALES, config.getLocales().toLanguageTags(), userHandle);
        }

        /** @hide */
        public static boolean hasInterestingConfigurationChanges(int changes) {
            return (changes & ActivityInfo.CONFIG_FONT_SCALE) != 0 ||
                    (changes & ActivityInfo.CONFIG_LOCALE) != 0;
        }

        /** @deprecated - Do not use */
        @Deprecated
        public static boolean getShowGTalkServiceStatus(ContentResolver cr) {
            return getShowGTalkServiceStatusForUser(cr, UserHandle.myUserId());
        }

        /**
         * @hide
         * @deprecated - Do not use
         */
        public static boolean getShowGTalkServiceStatusForUser(ContentResolver cr,
                int userHandle) {
            return getIntForUser(cr, SHOW_GTALK_SERVICE_STATUS, 0, userHandle) != 0;
        }

        /** @deprecated - Do not use */
        @Deprecated
        public static void setShowGTalkServiceStatus(ContentResolver cr, boolean flag) {
            setShowGTalkServiceStatusForUser(cr, flag, UserHandle.myUserId());
        }

        /**
         * @hide
         * @deprecated - Do not use
         */
        @Deprecated
        public static void setShowGTalkServiceStatusForUser(ContentResolver cr, boolean flag,
                int userHandle) {
            putIntForUser(cr, SHOW_GTALK_SERVICE_STATUS, flag ? 1 : 0, userHandle);
        }

        private static final class DiscreteValueValidator implements Validator {
            private final String[] mValues;

            public DiscreteValueValidator(String[] values) {
                mValues = values;
            }

            @Override
            public boolean validate(String value) {
                return ArrayUtils.contains(mValues, value);
            }
        }

        private static final class InclusiveIntegerRangeValidator implements Validator {
            private final int mMin;
            private final int mMax;

            public InclusiveIntegerRangeValidator(int min, int max) {
                mMin = min;
                mMax = max;
            }

            @Override
            public boolean validate(String value) {
                try {
                    final int intValue = Integer.parseInt(value);
                    return intValue >= mMin && intValue <= mMax;
                } catch (NumberFormatException e) {
                    return false;
                }
            }
        }

        private static final class InclusiveFloatRangeValidator implements Validator {
            private final float mMin;
            private final float mMax;

            public InclusiveFloatRangeValidator(float min, float max) {
                mMin = min;
                mMax = max;
            }

            @Override
            public boolean validate(String value) {
                try {
                    final float floatValue = Float.parseFloat(value);
                    return floatValue >= mMin && floatValue <= mMax;
                } catch (NumberFormatException e) {
                    return false;
                }
            }
        }

        /**
         * @deprecated Use {@link android.provider.Settings.Global#STAY_ON_WHILE_PLUGGED_IN} instead
         */
        @Deprecated
        public static final String STAY_ON_WHILE_PLUGGED_IN = Global.STAY_ON_WHILE_PLUGGED_IN;

        /**
         * What happens when the user presses the end call button if they're not
         * on a call.<br/>
         * <b>Values:</b><br/>
         * 0 - The end button does nothing.<br/>
         * 1 - The end button goes to the home screen.<br/>
         * 2 - The end button puts the device to sleep and locks the keyguard.<br/>
         * 3 - The end button goes to the home screen.  If the user is already on the
         * home screen, it puts the device to sleep.
         */
        public static final String END_BUTTON_BEHAVIOR = "end_button_behavior";

        private static final Validator END_BUTTON_BEHAVIOR_VALIDATOR =
                new InclusiveIntegerRangeValidator(0, 3);

        /**
         * END_BUTTON_BEHAVIOR value for "go home".
         * @hide
         */
        public static final int END_BUTTON_BEHAVIOR_HOME = 0x1;

        /**
         * END_BUTTON_BEHAVIOR value for "go to sleep".
         * @hide
         */
        public static final int END_BUTTON_BEHAVIOR_SLEEP = 0x2;

        /**
         * END_BUTTON_BEHAVIOR default value.
         * @hide
         */
        public static final int END_BUTTON_BEHAVIOR_DEFAULT = END_BUTTON_BEHAVIOR_SLEEP;

        /**
         * Is advanced settings mode turned on. 0 == no, 1 == yes
         * @hide
         */
        public static final String ADVANCED_SETTINGS = "advanced_settings";

        private static final Validator ADVANCED_SETTINGS_VALIDATOR = sBooleanValidator;

        /**
         * ADVANCED_SETTINGS default value.
         * @hide
         */
        public static final int ADVANCED_SETTINGS_DEFAULT = 0;

        /**
         * @deprecated Use {@link android.provider.Settings.Global#AIRPLANE_MODE_ON} instead
         */
        @Deprecated
        public static final String AIRPLANE_MODE_ON = Global.AIRPLANE_MODE_ON;

        /**
         * @deprecated Use {@link android.provider.Settings.Global#RADIO_BLUETOOTH} instead
         */
        @Deprecated
        public static final String RADIO_BLUETOOTH = Global.RADIO_BLUETOOTH;

        /**
         * @deprecated Use {@link android.provider.Settings.Global#RADIO_WIFI} instead
         */
        @Deprecated
        public static final String RADIO_WIFI = Global.RADIO_WIFI;

        /**
         * @deprecated Use {@link android.provider.Settings.Global#RADIO_WIMAX} instead
         * {@hide}
         */
        @Deprecated
        public static final String RADIO_WIMAX = Global.RADIO_WIMAX;

        /**
         * @deprecated Use {@link android.provider.Settings.Global#RADIO_CELL} instead
         */
        @Deprecated
        public static final String RADIO_CELL = Global.RADIO_CELL;

        /**
         * @deprecated Use {@link android.provider.Settings.Global#RADIO_NFC} instead
         */
        @Deprecated
        public static final String RADIO_NFC = Global.RADIO_NFC;

        /**
         * @deprecated Use {@link android.provider.Settings.Global#AIRPLANE_MODE_RADIOS} instead
         */
        @Deprecated
        public static final String AIRPLANE_MODE_RADIOS = Global.AIRPLANE_MODE_RADIOS;

        /**
         * @deprecated Use {@link android.provider.Settings.Global#AIRPLANE_MODE_TOGGLEABLE_RADIOS} instead
         *
         * {@hide}
         */
        @Deprecated
        public static final String AIRPLANE_MODE_TOGGLEABLE_RADIOS =
                Global.AIRPLANE_MODE_TOGGLEABLE_RADIOS;

        /**
         * @deprecated Use {@link android.provider.Settings.Global#WIFI_SLEEP_POLICY} instead
         */
        @Deprecated
        public static final String WIFI_SLEEP_POLICY = Global.WIFI_SLEEP_POLICY;

        /**
         * @deprecated Use {@link android.provider.Settings.Global#WIFI_SLEEP_POLICY_DEFAULT} instead
         */
        @Deprecated
        public static final int WIFI_SLEEP_POLICY_DEFAULT = Global.WIFI_SLEEP_POLICY_DEFAULT;

        /**
         * @deprecated Use {@link android.provider.Settings.Global#WIFI_SLEEP_POLICY_NEVER_WHILE_PLUGGED} instead
         */
        @Deprecated
        public static final int WIFI_SLEEP_POLICY_NEVER_WHILE_PLUGGED =
                Global.WIFI_SLEEP_POLICY_NEVER_WHILE_PLUGGED;

        /**
         * @deprecated Use {@link android.provider.Settings.Global#WIFI_SLEEP_POLICY_NEVER} instead
         */
        @Deprecated
        public static final int WIFI_SLEEP_POLICY_NEVER = Global.WIFI_SLEEP_POLICY_NEVER;

        /**
         * @deprecated Use {@link android.provider.Settings.Global#MODE_RINGER} instead
         */
        @Deprecated
        public static final String MODE_RINGER = Global.MODE_RINGER;

        /**
         * Whether to use static IP and other static network attributes.
         * <p>
         * Set to 1 for true and 0 for false.
         *
         * @deprecated Use {@link WifiManager} instead
         */
        @Deprecated
        public static final String WIFI_USE_STATIC_IP = "wifi_use_static_ip";

        private static final Validator WIFI_USE_STATIC_IP_VALIDATOR = sBooleanValidator;

        /**
         * The static IP address.
         * <p>
         * Example: "192.168.1.51"
         *
         * @deprecated Use {@link WifiManager} instead
         */
        @Deprecated
        public static final String WIFI_STATIC_IP = "wifi_static_ip";

        private static final Validator WIFI_STATIC_IP_VALIDATOR = sLenientIpAddressValidator;

        /**
         * If using static IP, the gateway's IP address.
         * <p>
         * Example: "192.168.1.1"
         *
         * @deprecated Use {@link WifiManager} instead
         */
        @Deprecated
        public static final String WIFI_STATIC_GATEWAY = "wifi_static_gateway";

        private static final Validator WIFI_STATIC_GATEWAY_VALIDATOR = sLenientIpAddressValidator;

        /**
         * If using static IP, the net mask.
         * <p>
         * Example: "255.255.255.0"
         *
         * @deprecated Use {@link WifiManager} instead
         */
        @Deprecated
        public static final String WIFI_STATIC_NETMASK = "wifi_static_netmask";

        private static final Validator WIFI_STATIC_NETMASK_VALIDATOR = sLenientIpAddressValidator;

        /**
         * If using static IP, the primary DNS's IP address.
         * <p>
         * Example: "192.168.1.1"
         *
         * @deprecated Use {@link WifiManager} instead
         */
        @Deprecated
        public static final String WIFI_STATIC_DNS1 = "wifi_static_dns1";

        private static final Validator WIFI_STATIC_DNS1_VALIDATOR = sLenientIpAddressValidator;

        /**
         * If using static IP, the secondary DNS's IP address.
         * <p>
         * Example: "192.168.1.2"
         *
         * @deprecated Use {@link WifiManager} instead
         */
        @Deprecated
        public static final String WIFI_STATIC_DNS2 = "wifi_static_dns2";

        private static final Validator WIFI_STATIC_DNS2_VALIDATOR = sLenientIpAddressValidator;

        /**
         * Determines whether remote devices may discover and/or connect to
         * this device.
         * <P>Type: INT</P>
         * 2 -- discoverable and connectable
         * 1 -- connectable but not discoverable
         * 0 -- neither connectable nor discoverable
         */
        public static final String BLUETOOTH_DISCOVERABILITY =
            "bluetooth_discoverability";

        private static final Validator BLUETOOTH_DISCOVERABILITY_VALIDATOR =
                new InclusiveIntegerRangeValidator(0, 2);

        /**
         * Bluetooth discoverability timeout.  If this value is nonzero, then
         * Bluetooth becomes discoverable for a certain number of seconds,
         * after which is becomes simply connectable.  The value is in seconds.
         */
        public static final String BLUETOOTH_DISCOVERABILITY_TIMEOUT =
            "bluetooth_discoverability_timeout";

        private static final Validator BLUETOOTH_DISCOVERABILITY_TIMEOUT_VALIDATOR =
                sNonNegativeIntegerValidator;

        /**
         * @deprecated Use {@link android.provider.Settings.Secure#LOCK_PATTERN_ENABLED}
         * instead
         */
        @Deprecated
        public static final String LOCK_PATTERN_ENABLED = Secure.LOCK_PATTERN_ENABLED;

        /**
         * @deprecated Use {@link android.provider.Settings.Secure#LOCK_PATTERN_VISIBLE}
         * instead
         */
        @Deprecated
        public static final String LOCK_PATTERN_VISIBLE = "lock_pattern_visible_pattern";

        /**
         * @deprecated Use
         * {@link android.provider.Settings.Secure#LOCK_PATTERN_TACTILE_FEEDBACK_ENABLED}
         * instead
         */
        @Deprecated
        public static final String LOCK_PATTERN_TACTILE_FEEDBACK_ENABLED =
            "lock_pattern_tactile_feedback_enabled";

        /**
         * A formatted string of the next alarm that is set, or the empty string
         * if there is no alarm set.
         *
         * @deprecated Use {@link android.app.AlarmManager#getNextAlarmClock()}.
         */
        @Deprecated
        public static final String NEXT_ALARM_FORMATTED = "next_alarm_formatted";

        private static final Validator NEXT_ALARM_FORMATTED_VALIDATOR = new Validator() {
            private static final int MAX_LENGTH = 1000;

            @Override
            public boolean validate(String value) {
                // TODO: No idea what the correct format is.
                return value == null || value.length() < MAX_LENGTH;
            }
        };

        /**
         * Scaling factor for fonts, float.
         */
        public static final String FONT_SCALE = "font_scale";

        private static final Validator FONT_SCALE_VALIDATOR = new Validator() {
            @Override
            public boolean validate(String value) {
                try {
                    return Float.parseFloat(value) >= 0;
                } catch (NumberFormatException e) {
                    return false;
                }
            }
        };

        /**
         * The serialized system locale value.
         *
         * Do not use this value directory.
         * To get system locale, use {@link LocaleList#getDefault} instead.
         * To update system locale, use {@link com.android.internal.app.LocalePicker#updateLocales}
         * instead.
         * @hide
         */
        public static final String SYSTEM_LOCALES = "system_locales";


        /**
         * Name of an application package to be debugged.
         *
         * @deprecated Use {@link Global#DEBUG_APP} instead
         */
        @Deprecated
        public static final String DEBUG_APP = Global.DEBUG_APP;

        /**
         * If 1, when launching DEBUG_APP it will wait for the debugger before
         * starting user code.  If 0, it will run normally.
         *
         * @deprecated Use {@link Global#WAIT_FOR_DEBUGGER} instead
         */
        @Deprecated
        public static final String WAIT_FOR_DEBUGGER = Global.WAIT_FOR_DEBUGGER;

        /**
         * Whether or not to dim the screen. 0=no  1=yes
         * @deprecated This setting is no longer used.
         */
        @Deprecated
        public static final String DIM_SCREEN = "dim_screen";

        private static final Validator DIM_SCREEN_VALIDATOR = sBooleanValidator;

        /**
         * The amount of time in milliseconds before the device goes to sleep or begins
         * to dream after a period of inactivity.  This value is also known as the
         * user activity timeout period since the screen isn't necessarily turned off
         * when it expires.
         */
        public static final String SCREEN_OFF_TIMEOUT = "screen_off_timeout";

        private static final Validator SCREEN_OFF_TIMEOUT_VALIDATOR = sNonNegativeIntegerValidator;

        /**
         * The screen backlight brightness between 0 and 255.
         */
        public static final String SCREEN_BRIGHTNESS = "screen_brightness";

        private static final Validator SCREEN_BRIGHTNESS_VALIDATOR =
                new InclusiveIntegerRangeValidator(0, 255);

        /**
         * Control whether to enable automatic brightness mode.
         */
        public static final String SCREEN_BRIGHTNESS_MODE = "screen_brightness_mode";

        private static final Validator SCREEN_BRIGHTNESS_MODE_VALIDATOR = sBooleanValidator;

        /**
         * Adjustment to auto-brightness to make it generally more (>0.0 <1.0)
         * or less (<0.0 >-1.0) bright.
         * @hide
         */
        public static final String SCREEN_AUTO_BRIGHTNESS_ADJ = "screen_auto_brightness_adj";

        private static final Validator SCREEN_AUTO_BRIGHTNESS_ADJ_VALIDATOR =
                new InclusiveFloatRangeValidator(-1, 1);

        /**
         * SCREEN_BRIGHTNESS_MODE value for manual mode.
         */
        public static final int SCREEN_BRIGHTNESS_MODE_MANUAL = 0;

        /**
         * SCREEN_BRIGHTNESS_MODE value for automatic mode.
         */
        public static final int SCREEN_BRIGHTNESS_MODE_AUTOMATIC = 1;

        /**
         * Control whether the process CPU usage meter should be shown.
         *
         * @deprecated This functionality is no longer available as of
         * {@link android.os.Build.VERSION_CODES#N_MR1}.
         */
        @Deprecated
        public static final String SHOW_PROCESSES = Global.SHOW_PROCESSES;

        /**
         * If 1, the activity manager will aggressively finish activities and
         * processes as soon as they are no longer needed.  If 0, the normal
         * extended lifetime is used.
         *
         * @deprecated Use {@link Global#ALWAYS_FINISH_ACTIVITIES} instead
         */
        @Deprecated
        public static final String ALWAYS_FINISH_ACTIVITIES = Global.ALWAYS_FINISH_ACTIVITIES;

        /**
         * Determines which streams are affected by ringer mode changes. The
         * stream type's bit should be set to 1 if it should be muted when going
         * into an inaudible ringer mode.
         */
        public static final String MODE_RINGER_STREAMS_AFFECTED = "mode_ringer_streams_affected";

        private static final Validator MODE_RINGER_STREAMS_AFFECTED_VALIDATOR =
                sNonNegativeIntegerValidator;

        /**
          * Determines which streams are affected by mute. The
          * stream type's bit should be set to 1 if it should be muted when a mute request
          * is received.
          */
        public static final String MUTE_STREAMS_AFFECTED = "mute_streams_affected";

        private static final Validator MUTE_STREAMS_AFFECTED_VALIDATOR =
                sNonNegativeIntegerValidator;

        /**
         * Whether vibrate is on for different events. This is used internally,
         * changing this value will not change the vibrate. See AudioManager.
         */
        public static final String VIBRATE_ON = "vibrate_on";

        private static final Validator VIBRATE_ON_VALIDATOR = sBooleanValidator;

        /**
         * If 1, redirects the system vibrator to all currently attached input devices
         * that support vibration.  If there are no such input devices, then the system
         * vibrator is used instead.
         * If 0, does not register the system vibrator.
         *
         * This setting is mainly intended to provide a compatibility mechanism for
         * applications that only know about the system vibrator and do not use the
         * input device vibrator API.
         *
         * @hide
         */
        public static final String VIBRATE_INPUT_DEVICES = "vibrate_input_devices";

        private static final Validator VIBRATE_INPUT_DEVICES_VALIDATOR = sBooleanValidator;

        /**
         * Ringer volume. This is used internally, changing this value will not
         * change the volume. See AudioManager.
         *
         * @removed Not used by anything since API 2.
         */
        public static final String VOLUME_RING = "volume_ring";

        /**
         * System/notifications volume. This is used internally, changing this
         * value will not change the volume. See AudioManager.
         *
         * @removed Not used by anything since API 2.
         */
        public static final String VOLUME_SYSTEM = "volume_system";

        /**
         * Voice call volume. This is used internally, changing this value will
         * not change the volume. See AudioManager.
         *
         * @removed Not used by anything since API 2.
         */
        public static final String VOLUME_VOICE = "volume_voice";

        /**
         * Music/media/gaming volume. This is used internally, changing this
         * value will not change the volume. See AudioManager.
         *
         * @removed Not used by anything since API 2.
         */
        public static final String VOLUME_MUSIC = "volume_music";

        /**
         * Alarm volume. This is used internally, changing this
         * value will not change the volume. See AudioManager.
         *
         * @removed Not used by anything since API 2.
         */
        public static final String VOLUME_ALARM = "volume_alarm";

        /**
         * Notification volume. This is used internally, changing this
         * value will not change the volume. See AudioManager.
         *
         * @removed Not used by anything since API 2.
         */
        public static final String VOLUME_NOTIFICATION = "volume_notification";

        /**
         * Bluetooth Headset volume. This is used internally, changing this value will
         * not change the volume. See AudioManager.
         *
         * @removed Not used by anything since API 2.
         */
        public static final String VOLUME_BLUETOOTH_SCO = "volume_bluetooth_sco";

        /**
         * Master volume (float in the range 0.0f to 1.0f).
         *
         * @hide
         */
        public static final String VOLUME_MASTER = "volume_master";

        /**
         * Master mono (int 1 = mono, 0 = normal).
         *
         * @hide
         */
        public static final String MASTER_MONO = "master_mono";

        private static final Validator MASTER_MONO_VALIDATOR = sBooleanValidator;

        /**
         * Whether the notifications should use the ring volume (value of 1) or
         * a separate notification volume (value of 0). In most cases, users
         * will have this enabled so the notification and ringer volumes will be
         * the same. However, power users can disable this and use the separate
         * notification volume control.
         * <p>
         * Note: This is a one-off setting that will be removed in the future
         * when there is profile support. For this reason, it is kept hidden
         * from the public APIs.
         *
         * @hide
         * @deprecated
         */
        @Deprecated
        public static final String NOTIFICATIONS_USE_RING_VOLUME =
            "notifications_use_ring_volume";

        private static final Validator NOTIFICATIONS_USE_RING_VOLUME_VALIDATOR = sBooleanValidator;

        /**
         * Whether silent mode should allow vibration feedback. This is used
         * internally in AudioService and the Sound settings activity to
         * coordinate decoupling of vibrate and silent modes. This setting
         * will likely be removed in a future release with support for
         * audio/vibe feedback profiles.
         *
         * Not used anymore. On devices with vibrator, the user explicitly selects
         * silent or vibrate mode.
         * Kept for use by legacy database upgrade code in DatabaseHelper.
         * @hide
         */
        public static final String VIBRATE_IN_SILENT = "vibrate_in_silent";

        private static final Validator VIBRATE_IN_SILENT_VALIDATOR = sBooleanValidator;

        /**
         * The mapping of stream type (integer) to its setting.
         *
         * @removed  Not used by anything since API 2.
         */
        public static final String[] VOLUME_SETTINGS = {
            VOLUME_VOICE, VOLUME_SYSTEM, VOLUME_RING, VOLUME_MUSIC,
            VOLUME_ALARM, VOLUME_NOTIFICATION, VOLUME_BLUETOOTH_SCO
        };

        /**
         * Appended to various volume related settings to record the previous
         * values before they the settings were affected by a silent/vibrate
         * ringer mode change.
         *
         * @removed  Not used by anything since API 2.
         */
        public static final String APPEND_FOR_LAST_AUDIBLE = "_last_audible";

        /**
         * Persistent store for the system-wide default ringtone URI.
         * <p>
         * If you need to play the default ringtone at any given time, it is recommended
         * you give {@link #DEFAULT_RINGTONE_URI} to the media player.  It will resolve
         * to the set default ringtone at the time of playing.
         *
         * @see #DEFAULT_RINGTONE_URI
         */
        public static final String RINGTONE = "ringtone";

        private static final Validator RINGTONE_VALIDATOR = sUriValidator;

        /**
         * A {@link Uri} that will point to the current default ringtone at any
         * given time.
         * <p>
         * If the current default ringtone is in the DRM provider and the caller
         * does not have permission, the exception will be a
         * FileNotFoundException.
         */
        public static final Uri DEFAULT_RINGTONE_URI = getUriFor(RINGTONE);

        /** {@hide} */
        public static final String RINGTONE_CACHE = "ringtone_cache";
        /** {@hide} */
        public static final Uri RINGTONE_CACHE_URI = getUriFor(RINGTONE_CACHE);

        /**
         * Persistent store for the system-wide default notification sound.
         *
         * @see #RINGTONE
         * @see #DEFAULT_NOTIFICATION_URI
         */
        public static final String NOTIFICATION_SOUND = "notification_sound";

        private static final Validator NOTIFICATION_SOUND_VALIDATOR = sUriValidator;

        /**
         * A {@link Uri} that will point to the current default notification
         * sound at any given time.
         *
         * @see #DEFAULT_RINGTONE_URI
         */
        public static final Uri DEFAULT_NOTIFICATION_URI = getUriFor(NOTIFICATION_SOUND);

        /** {@hide} */
        public static final String NOTIFICATION_SOUND_CACHE = "notification_sound_cache";
        /** {@hide} */
        public static final Uri NOTIFICATION_SOUND_CACHE_URI = getUriFor(NOTIFICATION_SOUND_CACHE);

        /**
         * Persistent store for the system-wide default alarm alert.
         *
         * @see #RINGTONE
         * @see #DEFAULT_ALARM_ALERT_URI
         */
        public static final String ALARM_ALERT = "alarm_alert";

        private static final Validator ALARM_ALERT_VALIDATOR = sUriValidator;

        /**
         * A {@link Uri} that will point to the current default alarm alert at
         * any given time.
         *
         * @see #DEFAULT_ALARM_ALERT_URI
         */
        public static final Uri DEFAULT_ALARM_ALERT_URI = getUriFor(ALARM_ALERT);

        /** {@hide} */
        public static final String ALARM_ALERT_CACHE = "alarm_alert_cache";
        /** {@hide} */
        public static final Uri ALARM_ALERT_CACHE_URI = getUriFor(ALARM_ALERT_CACHE);

        /**
         * Persistent store for the system default media button event receiver.
         *
         * @hide
         */
        public static final String MEDIA_BUTTON_RECEIVER = "media_button_receiver";

        private static final Validator MEDIA_BUTTON_RECEIVER_VALIDATOR = new Validator() {
            @Override
            public boolean validate(String value) {
                try {
                    ComponentName.unflattenFromString(value);
                    return true;
                } catch (NullPointerException e) {
                    return false;
                }
            }
        };

        /**
         * Setting to enable Auto Replace (AutoText) in text editors. 1 = On, 0 = Off
         */
        public static final String TEXT_AUTO_REPLACE = "auto_replace";

        private static final Validator TEXT_AUTO_REPLACE_VALIDATOR = sBooleanValidator;

        /**
         * Setting to enable Auto Caps in text editors. 1 = On, 0 = Off
         */
        public static final String TEXT_AUTO_CAPS = "auto_caps";

        private static final Validator TEXT_AUTO_CAPS_VALIDATOR = sBooleanValidator;

        /**
         * Setting to enable Auto Punctuate in text editors. 1 = On, 0 = Off. This
         * feature converts two spaces to a "." and space.
         */
        public static final String TEXT_AUTO_PUNCTUATE = "auto_punctuate";

        private static final Validator TEXT_AUTO_PUNCTUATE_VALIDATOR = sBooleanValidator;

        /**
         * Setting to showing password characters in text editors. 1 = On, 0 = Off
         */
        public static final String TEXT_SHOW_PASSWORD = "show_password";

        private static final Validator TEXT_SHOW_PASSWORD_VALIDATOR = sBooleanValidator;

        public static final String SHOW_GTALK_SERVICE_STATUS =
                "SHOW_GTALK_SERVICE_STATUS";

        private static final Validator SHOW_GTALK_SERVICE_STATUS_VALIDATOR = sBooleanValidator;

        /**
         * Name of activity to use for wallpaper on the home screen.
         *
         * @deprecated Use {@link WallpaperManager} instead.
         */
        @Deprecated
        public static final String WALLPAPER_ACTIVITY = "wallpaper_activity";

        private static final Validator WALLPAPER_ACTIVITY_VALIDATOR = new Validator() {
            private static final int MAX_LENGTH = 1000;

            @Override
            public boolean validate(String value) {
                if (value != null && value.length() > MAX_LENGTH) {
                    return false;
                }
                return ComponentName.unflattenFromString(value) != null;
            }
        };

        /**
         * @deprecated Use {@link android.provider.Settings.Global#AUTO_TIME}
         * instead
         */
        @Deprecated
        public static final String AUTO_TIME = Global.AUTO_TIME;

        /**
         * @deprecated Use {@link android.provider.Settings.Global#AUTO_TIME_ZONE}
         * instead
         */
        @Deprecated
        public static final String AUTO_TIME_ZONE = Global.AUTO_TIME_ZONE;

        /**
         * Display times as 12 or 24 hours
         *   12
         *   24
         */
        public static final String TIME_12_24 = "time_12_24";

        /** @hide */
        public static final Validator TIME_12_24_VALIDATOR =
                new DiscreteValueValidator(new String[] {"12", "24"});

        /**
         * Date format string
         *   mm/dd/yyyy
         *   dd/mm/yyyy
         *   yyyy/mm/dd
         */
        public static final String DATE_FORMAT = "date_format";

        /** @hide */
        public static final Validator DATE_FORMAT_VALIDATOR = new Validator() {
            @Override
            public boolean validate(String value) {
                try {
                    new SimpleDateFormat(value);
                    return true;
                } catch (IllegalArgumentException e) {
                    return false;
                }
            }
        };

        /**
         * Whether the setup wizard has been run before (on first boot), or if
         * it still needs to be run.
         *
         * nonzero = it has been run in the past
         * 0 = it has not been run in the past
         */
        public static final String SETUP_WIZARD_HAS_RUN = "setup_wizard_has_run";

        /** @hide */
        public static final Validator SETUP_WIZARD_HAS_RUN_VALIDATOR = sBooleanValidator;

        /**
         * Scaling factor for normal window animations. Setting to 0 will disable window
         * animations.
         *
         * @deprecated Use {@link Global#WINDOW_ANIMATION_SCALE} instead
         */
        @Deprecated
        public static final String WINDOW_ANIMATION_SCALE = Global.WINDOW_ANIMATION_SCALE;

        /**
         * Scaling factor for activity transition animations. Setting to 0 will disable window
         * animations.
         *
         * @deprecated Use {@link Global#TRANSITION_ANIMATION_SCALE} instead
         */
        @Deprecated
        public static final String TRANSITION_ANIMATION_SCALE = Global.TRANSITION_ANIMATION_SCALE;

        /**
         * Scaling factor for Animator-based animations. This affects both the start delay and
         * duration of all such animations. Setting to 0 will cause animations to end immediately.
         * The default value is 1.
         *
         * @deprecated Use {@link Global#ANIMATOR_DURATION_SCALE} instead
         */
        @Deprecated
        public static final String ANIMATOR_DURATION_SCALE = Global.ANIMATOR_DURATION_SCALE;

        /**
         * Control whether the accelerometer will be used to change screen
         * orientation.  If 0, it will not be used unless explicitly requested
         * by the application; if 1, it will be used by default unless explicitly
         * disabled by the application.
         */
        public static final String ACCELEROMETER_ROTATION = "accelerometer_rotation";

        /** @hide */
        public static final Validator ACCELEROMETER_ROTATION_VALIDATOR = sBooleanValidator;

        /**
         * Default screen rotation when no other policy applies.
         * When {@link #ACCELEROMETER_ROTATION} is zero and no on-screen Activity expresses a
         * preference, this rotation value will be used. Must be one of the
         * {@link android.view.Surface#ROTATION_0 Surface rotation constants}.
         *
         * @see android.view.Display#getRotation
         */
        public static final String USER_ROTATION = "user_rotation";

        /** @hide */
        public static final Validator USER_ROTATION_VALIDATOR =
                new InclusiveIntegerRangeValidator(0, 3);

        /**
         * Control whether the rotation lock toggle in the System UI should be hidden.
         * Typically this is done for accessibility purposes to make it harder for
         * the user to accidentally toggle the rotation lock while the display rotation
         * has been locked for accessibility.
         *
         * If 0, then rotation lock toggle is not hidden for accessibility (although it may be
         * unavailable for other reasons).  If 1, then the rotation lock toggle is hidden.
         *
         * @hide
         */
        public static final String HIDE_ROTATION_LOCK_TOGGLE_FOR_ACCESSIBILITY =
                "hide_rotation_lock_toggle_for_accessibility";

        /** @hide */
        public static final Validator HIDE_ROTATION_LOCK_TOGGLE_FOR_ACCESSIBILITY_VALIDATOR =
                sBooleanValidator;

        /**
         * Whether the phone vibrates when it is ringing due to an incoming call. This will
         * be used by Phone and Setting apps; it shouldn't affect other apps.
         * The value is boolean (1 or 0).
         *
         * Note: this is not same as "vibrate on ring", which had been available until ICS.
         * It was about AudioManager's setting and thus affected all the applications which
         * relied on the setting, while this is purely about the vibration setting for incoming
         * calls.
         */
        public static final String VIBRATE_WHEN_RINGING = "vibrate_when_ringing";

        /** @hide */
        public static final Validator VIBRATE_WHEN_RINGING_VALIDATOR = sBooleanValidator;

        /**
         * Whether the audible DTMF tones are played by the dialer when dialing. The value is
         * boolean (1 or 0).
         */
        public static final String DTMF_TONE_WHEN_DIALING = "dtmf_tone";

        /** @hide */
        public static final Validator DTMF_TONE_WHEN_DIALING_VALIDATOR = sBooleanValidator;

        /**
         * CDMA only settings
         * DTMF tone type played by the dialer when dialing.
         *                 0 = Normal
         *                 1 = Long
         */
        public static final String DTMF_TONE_TYPE_WHEN_DIALING = "dtmf_tone_type";

        /** @hide */
        public static final Validator DTMF_TONE_TYPE_WHEN_DIALING_VALIDATOR = sBooleanValidator;

        /**
         * Whether the hearing aid is enabled. The value is
         * boolean (1 or 0).
         * @hide
         */
        public static final String HEARING_AID = "hearing_aid";

        /** @hide */
        public static final Validator HEARING_AID_VALIDATOR = sBooleanValidator;

        /**
         * CDMA only settings
         * TTY Mode
         * 0 = OFF
         * 1 = FULL
         * 2 = VCO
         * 3 = HCO
         * @hide
         */
        public static final String TTY_MODE = "tty_mode";

        /** @hide */
        public static final Validator TTY_MODE_VALIDATOR = new InclusiveIntegerRangeValidator(0, 3);

        /**
         * Whether the sounds effects (key clicks, lid open ...) are enabled. The value is
         * boolean (1 or 0).
         */
        public static final String SOUND_EFFECTS_ENABLED = "sound_effects_enabled";

        /** @hide */
        public static final Validator SOUND_EFFECTS_ENABLED_VALIDATOR = sBooleanValidator;

        /**
         * Whether the haptic feedback (long presses, ...) are enabled. The value is
         * boolean (1 or 0).
         */
        public static final String HAPTIC_FEEDBACK_ENABLED = "haptic_feedback_enabled";

        /** @hide */
        public static final Validator HAPTIC_FEEDBACK_ENABLED_VALIDATOR = sBooleanValidator;

        /**
         * @deprecated Each application that shows web suggestions should have its own
         * setting for this.
         */
        @Deprecated
        public static final String SHOW_WEB_SUGGESTIONS = "show_web_suggestions";

        /** @hide */
        public static final Validator SHOW_WEB_SUGGESTIONS_VALIDATOR = sBooleanValidator;

        /**
         * Whether the notification LED should repeatedly flash when a notification is
         * pending. The value is boolean (1 or 0).
         * @hide
         */
        public static final String NOTIFICATION_LIGHT_PULSE = "notification_light_pulse";

        /** @hide */
        public static final Validator NOTIFICATION_LIGHT_PULSE_VALIDATOR = sBooleanValidator;

        /**
         * Show pointer location on screen?
         * 0 = no
         * 1 = yes
         * @hide
         */
        public static final String POINTER_LOCATION = "pointer_location";

        /** @hide */
        public static final Validator POINTER_LOCATION_VALIDATOR = sBooleanValidator;

        /**
         * Show touch positions on screen?
         * 0 = no
         * 1 = yes
         * @hide
         */
        public static final String SHOW_TOUCHES = "show_touches";

        /** @hide */
        public static final Validator SHOW_TOUCHES_VALIDATOR = sBooleanValidator;

        /**
         * Log raw orientation data from
         * {@link com.android.server.policy.WindowOrientationListener} for use with the
         * orientationplot.py tool.
         * 0 = no
         * 1 = yes
         * @hide
         */
        public static final String WINDOW_ORIENTATION_LISTENER_LOG =
                "window_orientation_listener_log";

        /** @hide */
        public static final Validator WINDOW_ORIENTATION_LISTENER_LOG_VALIDATOR = sBooleanValidator;

        /**
         * @deprecated Use {@link android.provider.Settings.Global#POWER_SOUNDS_ENABLED}
         * instead
         * @hide
         */
        @Deprecated
        public static final String POWER_SOUNDS_ENABLED = Global.POWER_SOUNDS_ENABLED;

        /**
         * @deprecated Use {@link android.provider.Settings.Global#DOCK_SOUNDS_ENABLED}
         * instead
         * @hide
         */
        @Deprecated
        public static final String DOCK_SOUNDS_ENABLED = Global.DOCK_SOUNDS_ENABLED;

        /**
         * Whether to play sounds when the keyguard is shown and dismissed.
         * @hide
         */
        public static final String LOCKSCREEN_SOUNDS_ENABLED = "lockscreen_sounds_enabled";

        /** @hide */
        public static final Validator LOCKSCREEN_SOUNDS_ENABLED_VALIDATOR = sBooleanValidator;

        /**
         * Whether the lockscreen should be completely disabled.
         * @hide
         */
        public static final String LOCKSCREEN_DISABLED = "lockscreen.disabled";

        /** @hide */
        public static final Validator LOCKSCREEN_DISABLED_VALIDATOR = sBooleanValidator;

        /**
         * @deprecated Use {@link android.provider.Settings.Global#LOW_BATTERY_SOUND}
         * instead
         * @hide
         */
        @Deprecated
        public static final String LOW_BATTERY_SOUND = Global.LOW_BATTERY_SOUND;

        /**
         * @deprecated Use {@link android.provider.Settings.Global#DESK_DOCK_SOUND}
         * instead
         * @hide
         */
        @Deprecated
        public static final String DESK_DOCK_SOUND = Global.DESK_DOCK_SOUND;

        /**
         * @deprecated Use {@link android.provider.Settings.Global#DESK_UNDOCK_SOUND}
         * instead
         * @hide
         */
        @Deprecated
        public static final String DESK_UNDOCK_SOUND = Global.DESK_UNDOCK_SOUND;

        /**
         * @deprecated Use {@link android.provider.Settings.Global#CAR_DOCK_SOUND}
         * instead
         * @hide
         */
        @Deprecated
        public static final String CAR_DOCK_SOUND = Global.CAR_DOCK_SOUND;

        /**
         * @deprecated Use {@link android.provider.Settings.Global#CAR_UNDOCK_SOUND}
         * instead
         * @hide
         */
        @Deprecated
        public static final String CAR_UNDOCK_SOUND = Global.CAR_UNDOCK_SOUND;

        /**
         * @deprecated Use {@link android.provider.Settings.Global#LOCK_SOUND}
         * instead
         * @hide
         */
        @Deprecated
        public static final String LOCK_SOUND = Global.LOCK_SOUND;

        /**
         * @deprecated Use {@link android.provider.Settings.Global#UNLOCK_SOUND}
         * instead
         * @hide
         */
        @Deprecated
        public static final String UNLOCK_SOUND = Global.UNLOCK_SOUND;

        /**
         * Receive incoming SIP calls?
         * 0 = no
         * 1 = yes
         * @hide
         */
        public static final String SIP_RECEIVE_CALLS = "sip_receive_calls";

        /** @hide */
        public static final Validator SIP_RECEIVE_CALLS_VALIDATOR = sBooleanValidator;

        /**
         * Call Preference String.
         * "SIP_ALWAYS" : Always use SIP with network access
         * "SIP_ADDRESS_ONLY" : Only if destination is a SIP address
         * @hide
         */
        public static final String SIP_CALL_OPTIONS = "sip_call_options";

        /** @hide */
        public static final Validator SIP_CALL_OPTIONS_VALIDATOR = new DiscreteValueValidator(
                new String[] {"SIP_ALWAYS", "SIP_ADDRESS_ONLY"});

        /**
         * One of the sip call options: Always use SIP with network access.
         * @hide
         */
        public static final String SIP_ALWAYS = "SIP_ALWAYS";

        /** @hide */
        public static final Validator SIP_ALWAYS_VALIDATOR = sBooleanValidator;

        /**
         * One of the sip call options: Only if destination is a SIP address.
         * @hide
         */
        public static final String SIP_ADDRESS_ONLY = "SIP_ADDRESS_ONLY";

        /** @hide */
        public static final Validator SIP_ADDRESS_ONLY_VALIDATOR = sBooleanValidator;

        /**
         * @deprecated Use SIP_ALWAYS or SIP_ADDRESS_ONLY instead.  Formerly used to indicate that
         * the user should be prompted each time a call is made whether it should be placed using
         * SIP.  The {@link com.android.providers.settings.DatabaseHelper} replaces this with
         * SIP_ADDRESS_ONLY.
         * @hide
         */
        @Deprecated
        public static final String SIP_ASK_ME_EACH_TIME = "SIP_ASK_ME_EACH_TIME";

        /** @hide */
        public static final Validator SIP_ASK_ME_EACH_TIME_VALIDATOR = sBooleanValidator;

        /**
         * Pointer speed setting.
         * This is an integer value in a range between -7 and +7, so there are 15 possible values.
         *   -7 = slowest
         *    0 = default speed
         *   +7 = fastest
         * @hide
         */
        public static final String POINTER_SPEED = "pointer_speed";

        /** @hide */
        public static final Validator POINTER_SPEED_VALIDATOR =
                new InclusiveFloatRangeValidator(-7, 7);

        /**
         * Whether lock-to-app will be triggered by long-press on recents.
         * @hide
         */
        public static final String LOCK_TO_APP_ENABLED = "lock_to_app_enabled";

        /** @hide */
        public static final Validator LOCK_TO_APP_ENABLED_VALIDATOR = sBooleanValidator;

        /**
         * I am the lolrus.
         * <p>
         * Nonzero values indicate that the user has a bukkit.
         * Backward-compatible with <code>PrefGetPreference(prefAllowEasterEggs)</code>.
         * @hide
         */
        public static final String EGG_MODE = "egg_mode";

        /** @hide */
        public static final Validator EGG_MODE_VALIDATOR = new Validator() {
            @Override
            public boolean validate(String value) {
                try {
                    return Long.parseLong(value) >= 0;
                } catch (NumberFormatException e) {
                    return false;
                }
            }
        };

        /**
         * IMPORTANT: If you add a new public settings you also have to add it to
         * PUBLIC_SETTINGS below. If the new setting is hidden you have to add
         * it to PRIVATE_SETTINGS below. Also add a validator that can validate
         * the setting value. See an example above.
         */

        /**
         * Settings to backup. This is here so that it's in the same place as the settings
         * keys and easy to update.
         *
         * NOTE: Settings are backed up and restored in the order they appear
         *       in this array. If you have one setting depending on another,
         *       make sure that they are ordered appropriately.
         *
         * @hide
         */
        public static final String[] SETTINGS_TO_BACKUP = {
            STAY_ON_WHILE_PLUGGED_IN,   // moved to global
            WIFI_USE_STATIC_IP,
            WIFI_STATIC_IP,
            WIFI_STATIC_GATEWAY,
            WIFI_STATIC_NETMASK,
            WIFI_STATIC_DNS1,
            WIFI_STATIC_DNS2,
            BLUETOOTH_DISCOVERABILITY,
            BLUETOOTH_DISCOVERABILITY_TIMEOUT,
            FONT_SCALE,
            DIM_SCREEN,
            SCREEN_OFF_TIMEOUT,
            SCREEN_BRIGHTNESS,
            SCREEN_BRIGHTNESS_MODE,
            SCREEN_AUTO_BRIGHTNESS_ADJ,
            VIBRATE_INPUT_DEVICES,
            MODE_RINGER_STREAMS_AFFECTED,
            TEXT_AUTO_REPLACE,
            TEXT_AUTO_CAPS,
            TEXT_AUTO_PUNCTUATE,
            TEXT_SHOW_PASSWORD,
            AUTO_TIME,                  // moved to global
            AUTO_TIME_ZONE,             // moved to global
            TIME_12_24,
            DATE_FORMAT,
            DTMF_TONE_WHEN_DIALING,
            DTMF_TONE_TYPE_WHEN_DIALING,
            HEARING_AID,
            TTY_MODE,
            MASTER_MONO,
            SOUND_EFFECTS_ENABLED,
            HAPTIC_FEEDBACK_ENABLED,
            POWER_SOUNDS_ENABLED,       // moved to global
            DOCK_SOUNDS_ENABLED,        // moved to global
            LOCKSCREEN_SOUNDS_ENABLED,
            SHOW_WEB_SUGGESTIONS,
            SIP_CALL_OPTIONS,
            SIP_RECEIVE_CALLS,
            POINTER_SPEED,
            VIBRATE_WHEN_RINGING,
            RINGTONE,
            LOCK_TO_APP_ENABLED,
            NOTIFICATION_SOUND,
            ACCELEROMETER_ROTATION
        };

        /**
         * These are all public system settings
         *
         * @hide
         */
        public static final Set<String> PUBLIC_SETTINGS = new ArraySet<>();
        static {
            PUBLIC_SETTINGS.add(END_BUTTON_BEHAVIOR);
            PUBLIC_SETTINGS.add(WIFI_USE_STATIC_IP);
            PUBLIC_SETTINGS.add(WIFI_STATIC_IP);
            PUBLIC_SETTINGS.add(WIFI_STATIC_GATEWAY);
            PUBLIC_SETTINGS.add(WIFI_STATIC_NETMASK);
            PUBLIC_SETTINGS.add(WIFI_STATIC_DNS1);
            PUBLIC_SETTINGS.add(WIFI_STATIC_DNS2);
            PUBLIC_SETTINGS.add(BLUETOOTH_DISCOVERABILITY);
            PUBLIC_SETTINGS.add(BLUETOOTH_DISCOVERABILITY_TIMEOUT);
            PUBLIC_SETTINGS.add(NEXT_ALARM_FORMATTED);
            PUBLIC_SETTINGS.add(FONT_SCALE);
            PUBLIC_SETTINGS.add(DIM_SCREEN);
            PUBLIC_SETTINGS.add(SCREEN_OFF_TIMEOUT);
            PUBLIC_SETTINGS.add(SCREEN_BRIGHTNESS);
            PUBLIC_SETTINGS.add(SCREEN_BRIGHTNESS_MODE);
            PUBLIC_SETTINGS.add(MODE_RINGER_STREAMS_AFFECTED);
            PUBLIC_SETTINGS.add(MUTE_STREAMS_AFFECTED);
            PUBLIC_SETTINGS.add(VIBRATE_ON);
            PUBLIC_SETTINGS.add(VOLUME_RING);
            PUBLIC_SETTINGS.add(VOLUME_SYSTEM);
            PUBLIC_SETTINGS.add(VOLUME_VOICE);
            PUBLIC_SETTINGS.add(VOLUME_MUSIC);
            PUBLIC_SETTINGS.add(VOLUME_ALARM);
            PUBLIC_SETTINGS.add(VOLUME_NOTIFICATION);
            PUBLIC_SETTINGS.add(VOLUME_BLUETOOTH_SCO);
            PUBLIC_SETTINGS.add(RINGTONE);
            PUBLIC_SETTINGS.add(NOTIFICATION_SOUND);
            PUBLIC_SETTINGS.add(ALARM_ALERT);
            PUBLIC_SETTINGS.add(TEXT_AUTO_REPLACE);
            PUBLIC_SETTINGS.add(TEXT_AUTO_CAPS);
            PUBLIC_SETTINGS.add(TEXT_AUTO_PUNCTUATE);
            PUBLIC_SETTINGS.add(TEXT_SHOW_PASSWORD);
            PUBLIC_SETTINGS.add(SHOW_GTALK_SERVICE_STATUS);
            PUBLIC_SETTINGS.add(WALLPAPER_ACTIVITY);
            PUBLIC_SETTINGS.add(TIME_12_24);
            PUBLIC_SETTINGS.add(DATE_FORMAT);
            PUBLIC_SETTINGS.add(SETUP_WIZARD_HAS_RUN);
            PUBLIC_SETTINGS.add(ACCELEROMETER_ROTATION);
            PUBLIC_SETTINGS.add(USER_ROTATION);
            PUBLIC_SETTINGS.add(DTMF_TONE_WHEN_DIALING);
            PUBLIC_SETTINGS.add(SOUND_EFFECTS_ENABLED);
            PUBLIC_SETTINGS.add(HAPTIC_FEEDBACK_ENABLED);
            PUBLIC_SETTINGS.add(SHOW_WEB_SUGGESTIONS);
            PUBLIC_SETTINGS.add(VIBRATE_WHEN_RINGING);
        }

        /**
         * These are all hidden system settings.
         *
         * @hide
         */
        public static final Set<String> PRIVATE_SETTINGS = new ArraySet<>();
        static {
            PRIVATE_SETTINGS.add(WIFI_USE_STATIC_IP);
            PRIVATE_SETTINGS.add(END_BUTTON_BEHAVIOR);
            PRIVATE_SETTINGS.add(ADVANCED_SETTINGS);
            PRIVATE_SETTINGS.add(SCREEN_AUTO_BRIGHTNESS_ADJ);
            PRIVATE_SETTINGS.add(VIBRATE_INPUT_DEVICES);
            PRIVATE_SETTINGS.add(VOLUME_MASTER);
            PRIVATE_SETTINGS.add(MASTER_MONO);
            PRIVATE_SETTINGS.add(NOTIFICATIONS_USE_RING_VOLUME);
            PRIVATE_SETTINGS.add(VIBRATE_IN_SILENT);
            PRIVATE_SETTINGS.add(MEDIA_BUTTON_RECEIVER);
            PRIVATE_SETTINGS.add(HIDE_ROTATION_LOCK_TOGGLE_FOR_ACCESSIBILITY);
            PRIVATE_SETTINGS.add(DTMF_TONE_TYPE_WHEN_DIALING);
            PRIVATE_SETTINGS.add(HEARING_AID);
            PRIVATE_SETTINGS.add(TTY_MODE);
            PRIVATE_SETTINGS.add(NOTIFICATION_LIGHT_PULSE);
            PRIVATE_SETTINGS.add(POINTER_LOCATION);
            PRIVATE_SETTINGS.add(SHOW_TOUCHES);
            PRIVATE_SETTINGS.add(WINDOW_ORIENTATION_LISTENER_LOG);
            PRIVATE_SETTINGS.add(POWER_SOUNDS_ENABLED);
            PRIVATE_SETTINGS.add(DOCK_SOUNDS_ENABLED);
            PRIVATE_SETTINGS.add(LOCKSCREEN_SOUNDS_ENABLED);
            PRIVATE_SETTINGS.add(LOCKSCREEN_DISABLED);
            PRIVATE_SETTINGS.add(LOW_BATTERY_SOUND);
            PRIVATE_SETTINGS.add(DESK_DOCK_SOUND);
            PRIVATE_SETTINGS.add(DESK_UNDOCK_SOUND);
            PRIVATE_SETTINGS.add(CAR_DOCK_SOUND);
            PRIVATE_SETTINGS.add(CAR_UNDOCK_SOUND);
            PRIVATE_SETTINGS.add(LOCK_SOUND);
            PRIVATE_SETTINGS.add(UNLOCK_SOUND);
            PRIVATE_SETTINGS.add(SIP_RECEIVE_CALLS);
            PRIVATE_SETTINGS.add(SIP_CALL_OPTIONS);
            PRIVATE_SETTINGS.add(SIP_ALWAYS);
            PRIVATE_SETTINGS.add(SIP_ADDRESS_ONLY);
            PRIVATE_SETTINGS.add(SIP_ASK_ME_EACH_TIME);
            PRIVATE_SETTINGS.add(POINTER_SPEED);
            PRIVATE_SETTINGS.add(LOCK_TO_APP_ENABLED);
            PRIVATE_SETTINGS.add(EGG_MODE);
        }

        /**
         * These are all public system settings
         *
         * @hide
         */
        public static final Map<String, Validator> VALIDATORS = new ArrayMap<>();
        static {
            VALIDATORS.put(END_BUTTON_BEHAVIOR,END_BUTTON_BEHAVIOR_VALIDATOR);
            VALIDATORS.put(WIFI_USE_STATIC_IP, WIFI_USE_STATIC_IP_VALIDATOR);
            VALIDATORS.put(BLUETOOTH_DISCOVERABILITY, BLUETOOTH_DISCOVERABILITY_VALIDATOR);
            VALIDATORS.put(BLUETOOTH_DISCOVERABILITY_TIMEOUT,
                    BLUETOOTH_DISCOVERABILITY_TIMEOUT_VALIDATOR);
            VALIDATORS.put(NEXT_ALARM_FORMATTED, NEXT_ALARM_FORMATTED_VALIDATOR);
            VALIDATORS.put(FONT_SCALE, FONT_SCALE_VALIDATOR);
            VALIDATORS.put(DIM_SCREEN, DIM_SCREEN_VALIDATOR);
            VALIDATORS.put(SCREEN_OFF_TIMEOUT, SCREEN_OFF_TIMEOUT_VALIDATOR);
            VALIDATORS.put(SCREEN_BRIGHTNESS, SCREEN_BRIGHTNESS_VALIDATOR);
            VALIDATORS.put(SCREEN_BRIGHTNESS_MODE, SCREEN_BRIGHTNESS_MODE_VALIDATOR);
            VALIDATORS.put(MODE_RINGER_STREAMS_AFFECTED, MODE_RINGER_STREAMS_AFFECTED_VALIDATOR);
            VALIDATORS.put(MUTE_STREAMS_AFFECTED, MUTE_STREAMS_AFFECTED_VALIDATOR);
            VALIDATORS.put(VIBRATE_ON, VIBRATE_ON_VALIDATOR);
            VALIDATORS.put(RINGTONE, RINGTONE_VALIDATOR);
            VALIDATORS.put(NOTIFICATION_SOUND, NOTIFICATION_SOUND_VALIDATOR);
            VALIDATORS.put(ALARM_ALERT, ALARM_ALERT_VALIDATOR);
            VALIDATORS.put(TEXT_AUTO_REPLACE, TEXT_AUTO_REPLACE_VALIDATOR);
            VALIDATORS.put(TEXT_AUTO_CAPS, TEXT_AUTO_CAPS_VALIDATOR);
            VALIDATORS.put(TEXT_AUTO_PUNCTUATE, TEXT_AUTO_PUNCTUATE_VALIDATOR);
            VALIDATORS.put(TEXT_SHOW_PASSWORD, TEXT_SHOW_PASSWORD_VALIDATOR);
            VALIDATORS.put(SHOW_GTALK_SERVICE_STATUS, SHOW_GTALK_SERVICE_STATUS_VALIDATOR);
            VALIDATORS.put(WALLPAPER_ACTIVITY, WALLPAPER_ACTIVITY_VALIDATOR);
            VALIDATORS.put(TIME_12_24, TIME_12_24_VALIDATOR);
            VALIDATORS.put(DATE_FORMAT, DATE_FORMAT_VALIDATOR);
            VALIDATORS.put(SETUP_WIZARD_HAS_RUN, SETUP_WIZARD_HAS_RUN_VALIDATOR);
            VALIDATORS.put(ACCELEROMETER_ROTATION, ACCELEROMETER_ROTATION_VALIDATOR);
            VALIDATORS.put(USER_ROTATION, USER_ROTATION_VALIDATOR);
            VALIDATORS.put(DTMF_TONE_WHEN_DIALING, DTMF_TONE_WHEN_DIALING_VALIDATOR);
            VALIDATORS.put(SOUND_EFFECTS_ENABLED, SOUND_EFFECTS_ENABLED_VALIDATOR);
            VALIDATORS.put(HAPTIC_FEEDBACK_ENABLED, HAPTIC_FEEDBACK_ENABLED_VALIDATOR);
            VALIDATORS.put(SHOW_WEB_SUGGESTIONS, SHOW_WEB_SUGGESTIONS_VALIDATOR);
            VALIDATORS.put(WIFI_USE_STATIC_IP, WIFI_USE_STATIC_IP_VALIDATOR);
            VALIDATORS.put(END_BUTTON_BEHAVIOR, END_BUTTON_BEHAVIOR_VALIDATOR);
            VALIDATORS.put(ADVANCED_SETTINGS, ADVANCED_SETTINGS_VALIDATOR);
            VALIDATORS.put(SCREEN_AUTO_BRIGHTNESS_ADJ, SCREEN_AUTO_BRIGHTNESS_ADJ_VALIDATOR);
            VALIDATORS.put(VIBRATE_INPUT_DEVICES, VIBRATE_INPUT_DEVICES_VALIDATOR);
            VALIDATORS.put(MASTER_MONO, MASTER_MONO_VALIDATOR);
            VALIDATORS.put(NOTIFICATIONS_USE_RING_VOLUME, NOTIFICATIONS_USE_RING_VOLUME_VALIDATOR);
            VALIDATORS.put(VIBRATE_IN_SILENT, VIBRATE_IN_SILENT_VALIDATOR);
            VALIDATORS.put(MEDIA_BUTTON_RECEIVER, MEDIA_BUTTON_RECEIVER_VALIDATOR);
            VALIDATORS.put(HIDE_ROTATION_LOCK_TOGGLE_FOR_ACCESSIBILITY,
                    HIDE_ROTATION_LOCK_TOGGLE_FOR_ACCESSIBILITY_VALIDATOR);
            VALIDATORS.put(VIBRATE_WHEN_RINGING, VIBRATE_WHEN_RINGING_VALIDATOR);
            VALIDATORS.put(DTMF_TONE_TYPE_WHEN_DIALING, DTMF_TONE_TYPE_WHEN_DIALING_VALIDATOR);
            VALIDATORS.put(HEARING_AID, HEARING_AID_VALIDATOR);
            VALIDATORS.put(TTY_MODE, TTY_MODE_VALIDATOR);
            VALIDATORS.put(NOTIFICATION_LIGHT_PULSE, NOTIFICATION_LIGHT_PULSE_VALIDATOR);
            VALIDATORS.put(POINTER_LOCATION, POINTER_LOCATION_VALIDATOR);
            VALIDATORS.put(SHOW_TOUCHES, SHOW_TOUCHES_VALIDATOR);
            VALIDATORS.put(WINDOW_ORIENTATION_LISTENER_LOG,
                    WINDOW_ORIENTATION_LISTENER_LOG_VALIDATOR);
            VALIDATORS.put(LOCKSCREEN_SOUNDS_ENABLED, LOCKSCREEN_SOUNDS_ENABLED_VALIDATOR);
            VALIDATORS.put(LOCKSCREEN_DISABLED, LOCKSCREEN_DISABLED_VALIDATOR);
            VALIDATORS.put(SIP_RECEIVE_CALLS, SIP_RECEIVE_CALLS_VALIDATOR);
            VALIDATORS.put(SIP_CALL_OPTIONS, SIP_CALL_OPTIONS_VALIDATOR);
            VALIDATORS.put(SIP_ALWAYS, SIP_ALWAYS_VALIDATOR);
            VALIDATORS.put(SIP_ADDRESS_ONLY, SIP_ADDRESS_ONLY_VALIDATOR);
            VALIDATORS.put(SIP_ASK_ME_EACH_TIME, SIP_ASK_ME_EACH_TIME_VALIDATOR);
            VALIDATORS.put(POINTER_SPEED, POINTER_SPEED_VALIDATOR);
            VALIDATORS.put(LOCK_TO_APP_ENABLED, LOCK_TO_APP_ENABLED_VALIDATOR);
            VALIDATORS.put(EGG_MODE, EGG_MODE_VALIDATOR);
            VALIDATORS.put(WIFI_STATIC_IP, WIFI_STATIC_IP_VALIDATOR);
            VALIDATORS.put(WIFI_STATIC_GATEWAY, WIFI_STATIC_GATEWAY_VALIDATOR);
            VALIDATORS.put(WIFI_STATIC_NETMASK, WIFI_STATIC_NETMASK_VALIDATOR);
            VALIDATORS.put(WIFI_STATIC_DNS1, WIFI_STATIC_DNS1_VALIDATOR);
            VALIDATORS.put(WIFI_STATIC_DNS2, WIFI_STATIC_DNS2_VALIDATOR);
        }

        /**
         * These entries are considered common between the personal and the managed profile,
         * since the managed profile doesn't get to change them.
         */
        private static final Set<String> CLONE_TO_MANAGED_PROFILE = new ArraySet<>();
        static {
            CLONE_TO_MANAGED_PROFILE.add(DATE_FORMAT);
            CLONE_TO_MANAGED_PROFILE.add(HAPTIC_FEEDBACK_ENABLED);
            CLONE_TO_MANAGED_PROFILE.add(SOUND_EFFECTS_ENABLED);
            CLONE_TO_MANAGED_PROFILE.add(TEXT_SHOW_PASSWORD);
            CLONE_TO_MANAGED_PROFILE.add(TIME_12_24);
        }

        /** @hide */
        public static void getCloneToManagedProfileSettings(Set<String> outKeySet) {
            outKeySet.addAll(CLONE_TO_MANAGED_PROFILE);
        }

        /**
         * When to use Wi-Fi calling
         *
         * @see android.telephony.TelephonyManager.WifiCallingChoices
         * @hide
         */
        public static final String WHEN_TO_MAKE_WIFI_CALLS = "when_to_make_wifi_calls";

        // Settings moved to Settings.Secure

        /**
         * @deprecated Use {@link android.provider.Settings.Global#ADB_ENABLED}
         * instead
         */
        @Deprecated
        public static final String ADB_ENABLED = Global.ADB_ENABLED;

        /**
         * @deprecated Use {@link android.provider.Settings.Secure#ANDROID_ID} instead
         */
        @Deprecated
        public static final String ANDROID_ID = Secure.ANDROID_ID;

        /**
         * @deprecated Use {@link android.provider.Settings.Global#BLUETOOTH_ON} instead
         */
        @Deprecated
        public static final String BLUETOOTH_ON = Global.BLUETOOTH_ON;

        /**
         * @deprecated Use {@link android.provider.Settings.Global#DATA_ROAMING} instead
         */
        @Deprecated
        public static final String DATA_ROAMING = Global.DATA_ROAMING;

        /**
         * @deprecated Use {@link android.provider.Settings.Global#DEVICE_PROVISIONED} instead
         */
        @Deprecated
        public static final String DEVICE_PROVISIONED = Global.DEVICE_PROVISIONED;

        /**
         * @deprecated Use {@link android.provider.Settings.Global#HTTP_PROXY} instead
         */
        @Deprecated
        public static final String HTTP_PROXY = Global.HTTP_PROXY;

        /**
         * @deprecated Use {@link android.provider.Settings.Secure#INSTALL_NON_MARKET_APPS} instead
         */
        @Deprecated
        public static final String INSTALL_NON_MARKET_APPS = Secure.INSTALL_NON_MARKET_APPS;

        /**
         * @deprecated Use {@link android.provider.Settings.Secure#LOCATION_PROVIDERS_ALLOWED}
         * instead
         */
        @Deprecated
        public static final String LOCATION_PROVIDERS_ALLOWED = Secure.LOCATION_PROVIDERS_ALLOWED;

        /**
         * @deprecated Use {@link android.provider.Settings.Secure#LOGGING_ID} instead
         */
        @Deprecated
        public static final String LOGGING_ID = Secure.LOGGING_ID;

        /**
         * @deprecated Use {@link android.provider.Settings.Global#NETWORK_PREFERENCE} instead
         */
        @Deprecated
        public static final String NETWORK_PREFERENCE = Global.NETWORK_PREFERENCE;

        /**
         * @deprecated Use {@link android.provider.Settings.Secure#PARENTAL_CONTROL_ENABLED}
         * instead
         */
        @Deprecated
        public static final String PARENTAL_CONTROL_ENABLED = Secure.PARENTAL_CONTROL_ENABLED;

        /**
         * @deprecated Use {@link android.provider.Settings.Secure#PARENTAL_CONTROL_LAST_UPDATE}
         * instead
         */
        @Deprecated
        public static final String PARENTAL_CONTROL_LAST_UPDATE = Secure.PARENTAL_CONTROL_LAST_UPDATE;

        /**
         * @deprecated Use {@link android.provider.Settings.Secure#PARENTAL_CONTROL_REDIRECT_URL}
         * instead
         */
        @Deprecated
        public static final String PARENTAL_CONTROL_REDIRECT_URL =
            Secure.PARENTAL_CONTROL_REDIRECT_URL;

        /**
         * @deprecated Use {@link android.provider.Settings.Secure#SETTINGS_CLASSNAME} instead
         */
        @Deprecated
        public static final String SETTINGS_CLASSNAME = Secure.SETTINGS_CLASSNAME;

        /**
         * @deprecated Use {@link android.provider.Settings.Global#USB_MASS_STORAGE_ENABLED} instead
         */
        @Deprecated
        public static final String USB_MASS_STORAGE_ENABLED = Global.USB_MASS_STORAGE_ENABLED;

        /**
         * @deprecated Use {@link android.provider.Settings.Global#USE_GOOGLE_MAIL} instead
         */
        @Deprecated
        public static final String USE_GOOGLE_MAIL = Global.USE_GOOGLE_MAIL;

       /**
         * @deprecated Use
         * {@link android.provider.Settings.Global#WIFI_MAX_DHCP_RETRY_COUNT} instead
         */
        @Deprecated
        public static final String WIFI_MAX_DHCP_RETRY_COUNT = Global.WIFI_MAX_DHCP_RETRY_COUNT;

        /**
         * @deprecated Use
         * {@link android.provider.Settings.Global#WIFI_MOBILE_DATA_TRANSITION_WAKELOCK_TIMEOUT_MS} instead
         */
        @Deprecated
        public static final String WIFI_MOBILE_DATA_TRANSITION_WAKELOCK_TIMEOUT_MS =
                Global.WIFI_MOBILE_DATA_TRANSITION_WAKELOCK_TIMEOUT_MS;

        /**
         * @deprecated Use
         * {@link android.provider.Settings.Global#WIFI_NETWORKS_AVAILABLE_NOTIFICATION_ON} instead
         */
        @Deprecated
        public static final String WIFI_NETWORKS_AVAILABLE_NOTIFICATION_ON =
                Global.WIFI_NETWORKS_AVAILABLE_NOTIFICATION_ON;

        /**
         * @deprecated Use
         * {@link android.provider.Settings.Global#WIFI_NETWORKS_AVAILABLE_REPEAT_DELAY} instead
         */
        @Deprecated
        public static final String WIFI_NETWORKS_AVAILABLE_REPEAT_DELAY =
                Global.WIFI_NETWORKS_AVAILABLE_REPEAT_DELAY;

        /**
         * @deprecated Use {@link android.provider.Settings.Global#WIFI_NUM_OPEN_NETWORKS_KEPT}
         * instead
         */
        @Deprecated
        public static final String WIFI_NUM_OPEN_NETWORKS_KEPT = Global.WIFI_NUM_OPEN_NETWORKS_KEPT;

        /**
         * @deprecated Use {@link android.provider.Settings.Global#WIFI_ON} instead
         */
        @Deprecated
        public static final String WIFI_ON = Global.WIFI_ON;

        /**
         * @deprecated Use
         * {@link android.provider.Settings.Secure#WIFI_WATCHDOG_ACCEPTABLE_PACKET_LOSS_PERCENTAGE}
         * instead
         */
        @Deprecated
        public static final String WIFI_WATCHDOG_ACCEPTABLE_PACKET_LOSS_PERCENTAGE =
                Secure.WIFI_WATCHDOG_ACCEPTABLE_PACKET_LOSS_PERCENTAGE;

        /**
         * @deprecated Use {@link android.provider.Settings.Secure#WIFI_WATCHDOG_AP_COUNT} instead
         */
        @Deprecated
        public static final String WIFI_WATCHDOG_AP_COUNT = Secure.WIFI_WATCHDOG_AP_COUNT;

        /**
         * @deprecated Use
         * {@link android.provider.Settings.Secure#WIFI_WATCHDOG_BACKGROUND_CHECK_DELAY_MS} instead
         */
        @Deprecated
        public static final String WIFI_WATCHDOG_BACKGROUND_CHECK_DELAY_MS =
                Secure.WIFI_WATCHDOG_BACKGROUND_CHECK_DELAY_MS;

        /**
         * @deprecated Use
         * {@link android.provider.Settings.Secure#WIFI_WATCHDOG_BACKGROUND_CHECK_ENABLED} instead
         */
        @Deprecated
        public static final String WIFI_WATCHDOG_BACKGROUND_CHECK_ENABLED =
                Secure.WIFI_WATCHDOG_BACKGROUND_CHECK_ENABLED;

        /**
         * @deprecated Use
         * {@link android.provider.Settings.Secure#WIFI_WATCHDOG_BACKGROUND_CHECK_TIMEOUT_MS}
         * instead
         */
        @Deprecated
        public static final String WIFI_WATCHDOG_BACKGROUND_CHECK_TIMEOUT_MS =
                Secure.WIFI_WATCHDOG_BACKGROUND_CHECK_TIMEOUT_MS;

        /**
         * @deprecated Use
         * {@link android.provider.Settings.Secure#WIFI_WATCHDOG_INITIAL_IGNORED_PING_COUNT} instead
         */
        @Deprecated
        public static final String WIFI_WATCHDOG_INITIAL_IGNORED_PING_COUNT =
            Secure.WIFI_WATCHDOG_INITIAL_IGNORED_PING_COUNT;

        /**
         * @deprecated Use {@link android.provider.Settings.Secure#WIFI_WATCHDOG_MAX_AP_CHECKS}
         * instead
         */
        @Deprecated
        public static final String WIFI_WATCHDOG_MAX_AP_CHECKS = Secure.WIFI_WATCHDOG_MAX_AP_CHECKS;

        /**
         * @deprecated Use {@link android.provider.Settings.Global#WIFI_WATCHDOG_ON} instead
         */
        @Deprecated
        public static final String WIFI_WATCHDOG_ON = Global.WIFI_WATCHDOG_ON;

        /**
         * @deprecated Use {@link android.provider.Settings.Secure#WIFI_WATCHDOG_PING_COUNT} instead
         */
        @Deprecated
        public static final String WIFI_WATCHDOG_PING_COUNT = Secure.WIFI_WATCHDOG_PING_COUNT;

        /**
         * @deprecated Use {@link android.provider.Settings.Secure#WIFI_WATCHDOG_PING_DELAY_MS}
         * instead
         */
        @Deprecated
        public static final String WIFI_WATCHDOG_PING_DELAY_MS = Secure.WIFI_WATCHDOG_PING_DELAY_MS;

        /**
         * @deprecated Use {@link android.provider.Settings.Secure#WIFI_WATCHDOG_PING_TIMEOUT_MS}
         * instead
         */
        @Deprecated
        public static final String WIFI_WATCHDOG_PING_TIMEOUT_MS =
            Secure.WIFI_WATCHDOG_PING_TIMEOUT_MS;

        /**
         * Checks if the specified app can modify system settings. As of API
         * level 23, an app cannot modify system settings unless it declares the
         * {@link android.Manifest.permission#WRITE_SETTINGS}
         * permission in its manifest, <em>and</em> the user specifically grants
         * the app this capability. To prompt the user to grant this approval,
         * the app must send an intent with the action {@link
         * android.provider.Settings#ACTION_MANAGE_WRITE_SETTINGS}, which causes
         * the system to display a permission management screen.
         *
         * @param context App context.
         * @return true if the calling app can write to system settings, false otherwise
         */
        public static boolean canWrite(Context context) {
            return isCallingPackageAllowedToWriteSettings(context, Process.myUid(),
                    context.getOpPackageName(), false);
        }
    }

    /**
     * Secure system settings, containing system preferences that applications
     * can read but are not allowed to write.  These are for preferences that
     * the user must explicitly modify through the system UI or specialized
     * APIs for those values, not modified directly by applications.
     */
    public static final class Secure extends NameValueTable {
        /**
         * The content:// style URL for this table
         */
        public static final Uri CONTENT_URI =
            Uri.parse("content://" + AUTHORITY + "/secure");

        // Populated lazily, guarded by class object:
        private static final NameValueCache sNameValueCache = new NameValueCache(
                CONTENT_URI,
                CALL_METHOD_GET_SECURE,
                CALL_METHOD_PUT_SECURE);

        private static ILockSettings sLockSettings = null;

        private static boolean sIsSystemProcess;
        private static final HashSet<String> MOVED_TO_LOCK_SETTINGS;
        private static final HashSet<String> MOVED_TO_GLOBAL;
        static {
            MOVED_TO_LOCK_SETTINGS = new HashSet<String>(3);
            MOVED_TO_LOCK_SETTINGS.add(Secure.LOCK_PATTERN_ENABLED);
            MOVED_TO_LOCK_SETTINGS.add(Secure.LOCK_PATTERN_VISIBLE);
            MOVED_TO_LOCK_SETTINGS.add(Secure.LOCK_PATTERN_TACTILE_FEEDBACK_ENABLED);

            MOVED_TO_GLOBAL = new HashSet<String>();
            MOVED_TO_GLOBAL.add(Settings.Global.ADB_ENABLED);
            MOVED_TO_GLOBAL.add(Settings.Global.ASSISTED_GPS_ENABLED);
            MOVED_TO_GLOBAL.add(Settings.Global.BLUETOOTH_ON);
            MOVED_TO_GLOBAL.add(Settings.Global.BUGREPORT_IN_POWER_MENU);
            MOVED_TO_GLOBAL.add(Settings.Global.CDMA_CELL_BROADCAST_SMS);
            MOVED_TO_GLOBAL.add(Settings.Global.CDMA_ROAMING_MODE);
            MOVED_TO_GLOBAL.add(Settings.Global.CDMA_SUBSCRIPTION_MODE);
            MOVED_TO_GLOBAL.add(Settings.Global.DATA_ACTIVITY_TIMEOUT_MOBILE);
            MOVED_TO_GLOBAL.add(Settings.Global.DATA_ACTIVITY_TIMEOUT_WIFI);
            MOVED_TO_GLOBAL.add(Settings.Global.DATA_ROAMING);
            MOVED_TO_GLOBAL.add(Settings.Global.DEVELOPMENT_SETTINGS_ENABLED);
            MOVED_TO_GLOBAL.add(Settings.Global.DEVICE_PROVISIONED);
            MOVED_TO_GLOBAL.add(Settings.Global.DISPLAY_SIZE_FORCED);
            MOVED_TO_GLOBAL.add(Settings.Global.DOWNLOAD_MAX_BYTES_OVER_MOBILE);
            MOVED_TO_GLOBAL.add(Settings.Global.DOWNLOAD_RECOMMENDED_MAX_BYTES_OVER_MOBILE);
            MOVED_TO_GLOBAL.add(Settings.Global.MOBILE_DATA);
            MOVED_TO_GLOBAL.add(Settings.Global.NETSTATS_DEV_BUCKET_DURATION);
            MOVED_TO_GLOBAL.add(Settings.Global.NETSTATS_DEV_DELETE_AGE);
            MOVED_TO_GLOBAL.add(Settings.Global.NETSTATS_DEV_PERSIST_BYTES);
            MOVED_TO_GLOBAL.add(Settings.Global.NETSTATS_DEV_ROTATE_AGE);
            MOVED_TO_GLOBAL.add(Settings.Global.NETSTATS_ENABLED);
            MOVED_TO_GLOBAL.add(Settings.Global.NETSTATS_GLOBAL_ALERT_BYTES);
            MOVED_TO_GLOBAL.add(Settings.Global.NETSTATS_POLL_INTERVAL);
            MOVED_TO_GLOBAL.add(Settings.Global.NETSTATS_SAMPLE_ENABLED);
            MOVED_TO_GLOBAL.add(Settings.Global.NETSTATS_TIME_CACHE_MAX_AGE);
            MOVED_TO_GLOBAL.add(Settings.Global.NETSTATS_UID_BUCKET_DURATION);
            MOVED_TO_GLOBAL.add(Settings.Global.NETSTATS_UID_DELETE_AGE);
            MOVED_TO_GLOBAL.add(Settings.Global.NETSTATS_UID_PERSIST_BYTES);
            MOVED_TO_GLOBAL.add(Settings.Global.NETSTATS_UID_ROTATE_AGE);
            MOVED_TO_GLOBAL.add(Settings.Global.NETSTATS_UID_TAG_BUCKET_DURATION);
            MOVED_TO_GLOBAL.add(Settings.Global.NETSTATS_UID_TAG_DELETE_AGE);
            MOVED_TO_GLOBAL.add(Settings.Global.NETSTATS_UID_TAG_PERSIST_BYTES);
            MOVED_TO_GLOBAL.add(Settings.Global.NETSTATS_UID_TAG_ROTATE_AGE);
            MOVED_TO_GLOBAL.add(Settings.Global.NETWORK_PREFERENCE);
            MOVED_TO_GLOBAL.add(Settings.Global.NITZ_UPDATE_DIFF);
            MOVED_TO_GLOBAL.add(Settings.Global.NITZ_UPDATE_SPACING);
            MOVED_TO_GLOBAL.add(Settings.Global.NTP_SERVER);
            MOVED_TO_GLOBAL.add(Settings.Global.NTP_TIMEOUT);
            MOVED_TO_GLOBAL.add(Settings.Global.PDP_WATCHDOG_ERROR_POLL_COUNT);
            MOVED_TO_GLOBAL.add(Settings.Global.PDP_WATCHDOG_LONG_POLL_INTERVAL_MS);
            MOVED_TO_GLOBAL.add(Settings.Global.PDP_WATCHDOG_MAX_PDP_RESET_FAIL_COUNT);
            MOVED_TO_GLOBAL.add(Settings.Global.PDP_WATCHDOG_POLL_INTERVAL_MS);
            MOVED_TO_GLOBAL.add(Settings.Global.PDP_WATCHDOG_TRIGGER_PACKET_COUNT);
            MOVED_TO_GLOBAL.add(Settings.Global.SAMPLING_PROFILER_MS);
            MOVED_TO_GLOBAL.add(Settings.Global.SETUP_PREPAID_DATA_SERVICE_URL);
            MOVED_TO_GLOBAL.add(Settings.Global.SETUP_PREPAID_DETECTION_REDIR_HOST);
            MOVED_TO_GLOBAL.add(Settings.Global.SETUP_PREPAID_DETECTION_TARGET_URL);
            MOVED_TO_GLOBAL.add(Settings.Global.TETHER_DUN_APN);
            MOVED_TO_GLOBAL.add(Settings.Global.TETHER_DUN_REQUIRED);
            MOVED_TO_GLOBAL.add(Settings.Global.TETHER_SUPPORTED);
            MOVED_TO_GLOBAL.add(Settings.Global.USB_MASS_STORAGE_ENABLED);
            MOVED_TO_GLOBAL.add(Settings.Global.USE_GOOGLE_MAIL);
            MOVED_TO_GLOBAL.add(Settings.Global.WIFI_COUNTRY_CODE);
            MOVED_TO_GLOBAL.add(Settings.Global.WIFI_FRAMEWORK_SCAN_INTERVAL_MS);
            MOVED_TO_GLOBAL.add(Settings.Global.WIFI_FREQUENCY_BAND);
            MOVED_TO_GLOBAL.add(Settings.Global.WIFI_IDLE_MS);
            MOVED_TO_GLOBAL.add(Settings.Global.WIFI_MAX_DHCP_RETRY_COUNT);
            MOVED_TO_GLOBAL.add(Settings.Global.WIFI_MOBILE_DATA_TRANSITION_WAKELOCK_TIMEOUT_MS);
            MOVED_TO_GLOBAL.add(Settings.Global.WIFI_NETWORKS_AVAILABLE_NOTIFICATION_ON);
            MOVED_TO_GLOBAL.add(Settings.Global.WIFI_NETWORKS_AVAILABLE_REPEAT_DELAY);
            MOVED_TO_GLOBAL.add(Settings.Global.WIFI_NUM_OPEN_NETWORKS_KEPT);
            MOVED_TO_GLOBAL.add(Settings.Global.WIFI_ON);
            MOVED_TO_GLOBAL.add(Settings.Global.WIFI_P2P_DEVICE_NAME);
            MOVED_TO_GLOBAL.add(Settings.Global.WIFI_SAVED_STATE);
            MOVED_TO_GLOBAL.add(Settings.Global.WIFI_SUPPLICANT_SCAN_INTERVAL_MS);
            MOVED_TO_GLOBAL.add(Settings.Global.WIFI_SUSPEND_OPTIMIZATIONS_ENABLED);
            MOVED_TO_GLOBAL.add(Settings.Global.WIFI_VERBOSE_LOGGING_ENABLED);
            MOVED_TO_GLOBAL.add(Settings.Global.WIFI_ENHANCED_AUTO_JOIN);
            MOVED_TO_GLOBAL.add(Settings.Global.WIFI_NETWORK_SHOW_RSSI);
            MOVED_TO_GLOBAL.add(Settings.Global.WIFI_WATCHDOG_ON);
            MOVED_TO_GLOBAL.add(Settings.Global.WIFI_WATCHDOG_POOR_NETWORK_TEST_ENABLED);
            MOVED_TO_GLOBAL.add(Settings.Global.WIMAX_NETWORKS_AVAILABLE_NOTIFICATION_ON);
            MOVED_TO_GLOBAL.add(Settings.Global.PACKAGE_VERIFIER_ENABLE);
            MOVED_TO_GLOBAL.add(Settings.Global.PACKAGE_VERIFIER_TIMEOUT);
            MOVED_TO_GLOBAL.add(Settings.Global.PACKAGE_VERIFIER_DEFAULT_RESPONSE);
            MOVED_TO_GLOBAL.add(Settings.Global.DATA_STALL_ALARM_NON_AGGRESSIVE_DELAY_IN_MS);
            MOVED_TO_GLOBAL.add(Settings.Global.DATA_STALL_ALARM_AGGRESSIVE_DELAY_IN_MS);
            MOVED_TO_GLOBAL.add(Settings.Global.GPRS_REGISTER_CHECK_PERIOD_MS);
            MOVED_TO_GLOBAL.add(Settings.Global.WTF_IS_FATAL);
            MOVED_TO_GLOBAL.add(Settings.Global.BATTERY_DISCHARGE_DURATION_THRESHOLD);
            MOVED_TO_GLOBAL.add(Settings.Global.BATTERY_DISCHARGE_THRESHOLD);
            MOVED_TO_GLOBAL.add(Settings.Global.SEND_ACTION_APP_ERROR);
            MOVED_TO_GLOBAL.add(Settings.Global.DROPBOX_AGE_SECONDS);
            MOVED_TO_GLOBAL.add(Settings.Global.DROPBOX_MAX_FILES);
            MOVED_TO_GLOBAL.add(Settings.Global.DROPBOX_QUOTA_KB);
            MOVED_TO_GLOBAL.add(Settings.Global.DROPBOX_QUOTA_PERCENT);
            MOVED_TO_GLOBAL.add(Settings.Global.DROPBOX_RESERVE_PERCENT);
            MOVED_TO_GLOBAL.add(Settings.Global.DROPBOX_TAG_PREFIX);
            MOVED_TO_GLOBAL.add(Settings.Global.ERROR_LOGCAT_PREFIX);
            MOVED_TO_GLOBAL.add(Settings.Global.SYS_FREE_STORAGE_LOG_INTERVAL);
            MOVED_TO_GLOBAL.add(Settings.Global.DISK_FREE_CHANGE_REPORTING_THRESHOLD);
            MOVED_TO_GLOBAL.add(Settings.Global.SYS_STORAGE_THRESHOLD_PERCENTAGE);
            MOVED_TO_GLOBAL.add(Settings.Global.SYS_STORAGE_THRESHOLD_MAX_BYTES);
            MOVED_TO_GLOBAL.add(Settings.Global.SYS_STORAGE_FULL_THRESHOLD_BYTES);
            MOVED_TO_GLOBAL.add(Settings.Global.SYNC_MAX_RETRY_DELAY_IN_SECONDS);
            MOVED_TO_GLOBAL.add(Settings.Global.CONNECTIVITY_CHANGE_DELAY);
            MOVED_TO_GLOBAL.add(Settings.Global.CAPTIVE_PORTAL_DETECTION_ENABLED);
            MOVED_TO_GLOBAL.add(Settings.Global.CAPTIVE_PORTAL_SERVER);
            MOVED_TO_GLOBAL.add(Settings.Global.NSD_ON);
            MOVED_TO_GLOBAL.add(Settings.Global.SET_INSTALL_LOCATION);
            MOVED_TO_GLOBAL.add(Settings.Global.DEFAULT_INSTALL_LOCATION);
            MOVED_TO_GLOBAL.add(Settings.Global.INET_CONDITION_DEBOUNCE_UP_DELAY);
            MOVED_TO_GLOBAL.add(Settings.Global.INET_CONDITION_DEBOUNCE_DOWN_DELAY);
            MOVED_TO_GLOBAL.add(Settings.Global.READ_EXTERNAL_STORAGE_ENFORCED_DEFAULT);
            MOVED_TO_GLOBAL.add(Settings.Global.HTTP_PROXY);
            MOVED_TO_GLOBAL.add(Settings.Global.GLOBAL_HTTP_PROXY_HOST);
            MOVED_TO_GLOBAL.add(Settings.Global.GLOBAL_HTTP_PROXY_PORT);
            MOVED_TO_GLOBAL.add(Settings.Global.GLOBAL_HTTP_PROXY_EXCLUSION_LIST);
            MOVED_TO_GLOBAL.add(Settings.Global.SET_GLOBAL_HTTP_PROXY);
            MOVED_TO_GLOBAL.add(Settings.Global.DEFAULT_DNS_SERVER);
            MOVED_TO_GLOBAL.add(Settings.Global.PREFERRED_NETWORK_MODE);
            MOVED_TO_GLOBAL.add(Settings.Global.WEBVIEW_DATA_REDUCTION_PROXY_KEY);
        }

        /** @hide */
        public static void getMovedToGlobalSettings(Set<String> outKeySet) {
            outKeySet.addAll(MOVED_TO_GLOBAL);
        }

        /**
         * Look up a name in the database.
         * @param resolver to access the database with
         * @param name to look up in the table
         * @return the corresponding value, or null if not present
         */
        public static String getString(ContentResolver resolver, String name) {
            return getStringForUser(resolver, name, UserHandle.myUserId());
        }

        /** @hide */
        public static String getStringForUser(ContentResolver resolver, String name,
                int userHandle) {
            if (MOVED_TO_GLOBAL.contains(name)) {
                Log.w(TAG, "Setting " + name + " has moved from android.provider.Settings.Secure"
                        + " to android.provider.Settings.Global.");
                return Global.getStringForUser(resolver, name, userHandle);
            }

            if (MOVED_TO_LOCK_SETTINGS.contains(name)) {
                synchronized (Secure.class) {
                    if (sLockSettings == null) {
                        sLockSettings = ILockSettings.Stub.asInterface(
                                (IBinder) ServiceManager.getService("lock_settings"));
                        sIsSystemProcess = Process.myUid() == Process.SYSTEM_UID;
                    }
                }
                if (sLockSettings != null && !sIsSystemProcess) {
                    // No context; use the ActivityThread's context as an approximation for
                    // determining the target API level.
                    Application application = ActivityThread.currentApplication();

                    boolean isPreMnc = application != null
                            && application.getApplicationInfo() != null
                            && application.getApplicationInfo().targetSdkVersion
                            <= VERSION_CODES.LOLLIPOP_MR1;
                    if (isPreMnc) {
                        try {
                            return sLockSettings.getString(name, "0", userHandle);
                        } catch (RemoteException re) {
                            // Fall through
                        }
                    } else {
                        throw new SecurityException("Settings.Secure." + name
                                + " is deprecated and no longer accessible."
                                + " See API documentation for potential replacements.");
                    }
                }
            }

            return sNameValueCache.getStringForUser(resolver, name, userHandle);
        }

        /**
         * Store a name/value pair into the database.
         * @param resolver to access the database with
         * @param name to store
         * @param value to associate with the name
         * @return true if the value was set, false on database errors
         */
        public static boolean putString(ContentResolver resolver, String name, String value) {
            return putStringForUser(resolver, name, value, UserHandle.myUserId());
        }

        /** @hide */
        public static boolean putStringForUser(ContentResolver resolver, String name, String value,
                int userHandle) {
            if (LOCATION_MODE.equals(name)) {
                // HACK ALERT: temporary hack to work around b/10491283.
                // TODO: once b/10491283 fixed, remove this hack
                return setLocationModeForUser(resolver, Integer.parseInt(value), userHandle);
            }
            if (MOVED_TO_GLOBAL.contains(name)) {
                Log.w(TAG, "Setting " + name + " has moved from android.provider.Settings.System"
                        + " to android.provider.Settings.Global");
                return Global.putStringForUser(resolver, name, value, userHandle);
            }
            return sNameValueCache.putStringForUser(resolver, name, value, userHandle);
        }

        /**
         * Construct the content URI for a particular name/value pair,
         * useful for monitoring changes with a ContentObserver.
         * @param name to look up in the table
         * @return the corresponding content URI, or null if not present
         */
        public static Uri getUriFor(String name) {
            if (MOVED_TO_GLOBAL.contains(name)) {
                Log.w(TAG, "Setting " + name + " has moved from android.provider.Settings.Secure"
                        + " to android.provider.Settings.Global, returning global URI.");
                return Global.getUriFor(Global.CONTENT_URI, name);
            }
            return getUriFor(CONTENT_URI, name);
        }

        /**
         * Convenience function for retrieving a single secure settings value
         * as an integer.  Note that internally setting values are always
         * stored as strings; this function converts the string to an integer
         * for you.  The default value will be returned if the setting is
         * not defined or not an integer.
         *
         * @param cr The ContentResolver to access.
         * @param name The name of the setting to retrieve.
         * @param def Value to return if the setting is not defined.
         *
         * @return The setting's current value, or 'def' if it is not defined
         * or not a valid integer.
         */
        public static int getInt(ContentResolver cr, String name, int def) {
            return getIntForUser(cr, name, def, UserHandle.myUserId());
        }

        /** @hide */
        public static int getIntForUser(ContentResolver cr, String name, int def, int userHandle) {
            if (LOCATION_MODE.equals(name)) {
                // HACK ALERT: temporary hack to work around b/10491283.
                // TODO: once b/10491283 fixed, remove this hack
                return getLocationModeForUser(cr, userHandle);
            }
            String v = getStringForUser(cr, name, userHandle);
            try {
                return v != null ? Integer.parseInt(v) : def;
            } catch (NumberFormatException e) {
                return def;
            }
        }

        /**
         * Convenience function for retrieving a single secure settings value
         * as an integer.  Note that internally setting values are always
         * stored as strings; this function converts the string to an integer
         * for you.
         * <p>
         * This version does not take a default value.  If the setting has not
         * been set, or the string value is not a number,
         * it throws {@link SettingNotFoundException}.
         *
         * @param cr The ContentResolver to access.
         * @param name The name of the setting to retrieve.
         *
         * @throws SettingNotFoundException Thrown if a setting by the given
         * name can't be found or the setting value is not an integer.
         *
         * @return The setting's current value.
         */
        public static int getInt(ContentResolver cr, String name)
                throws SettingNotFoundException {
            return getIntForUser(cr, name, UserHandle.myUserId());
        }

        /** @hide */
        public static int getIntForUser(ContentResolver cr, String name, int userHandle)
                throws SettingNotFoundException {
            if (LOCATION_MODE.equals(name)) {
                // HACK ALERT: temporary hack to work around b/10491283.
                // TODO: once b/10491283 fixed, remove this hack
                return getLocationModeForUser(cr, userHandle);
            }
            String v = getStringForUser(cr, name, userHandle);
            try {
                return Integer.parseInt(v);
            } catch (NumberFormatException e) {
                throw new SettingNotFoundException(name);
            }
        }

        /**
         * Convenience function for updating a single settings value as an
         * integer. This will either create a new entry in the table if the
         * given name does not exist, or modify the value of the existing row
         * with that name.  Note that internally setting values are always
         * stored as strings, so this function converts the given value to a
         * string before storing it.
         *
         * @param cr The ContentResolver to access.
         * @param name The name of the setting to modify.
         * @param value The new value for the setting.
         * @return true if the value was set, false on database errors
         */
        public static boolean putInt(ContentResolver cr, String name, int value) {
            return putIntForUser(cr, name, value, UserHandle.myUserId());
        }

        /** @hide */
        public static boolean putIntForUser(ContentResolver cr, String name, int value,
                int userHandle) {
            return putStringForUser(cr, name, Integer.toString(value), userHandle);
        }

        /**
         * Convenience function for retrieving a single secure settings value
         * as a {@code long}.  Note that internally setting values are always
         * stored as strings; this function converts the string to a {@code long}
         * for you.  The default value will be returned if the setting is
         * not defined or not a {@code long}.
         *
         * @param cr The ContentResolver to access.
         * @param name The name of the setting to retrieve.
         * @param def Value to return if the setting is not defined.
         *
         * @return The setting's current value, or 'def' if it is not defined
         * or not a valid {@code long}.
         */
        public static long getLong(ContentResolver cr, String name, long def) {
            return getLongForUser(cr, name, def, UserHandle.myUserId());
        }

        /** @hide */
        public static long getLongForUser(ContentResolver cr, String name, long def,
                int userHandle) {
            String valString = getStringForUser(cr, name, userHandle);
            long value;
            try {
                value = valString != null ? Long.parseLong(valString) : def;
            } catch (NumberFormatException e) {
                value = def;
            }
            return value;
        }

        /**
         * Convenience function for retrieving a single secure settings value
         * as a {@code long}.  Note that internally setting values are always
         * stored as strings; this function converts the string to a {@code long}
         * for you.
         * <p>
         * This version does not take a default value.  If the setting has not
         * been set, or the string value is not a number,
         * it throws {@link SettingNotFoundException}.
         *
         * @param cr The ContentResolver to access.
         * @param name The name of the setting to retrieve.
         *
         * @return The setting's current value.
         * @throws SettingNotFoundException Thrown if a setting by the given
         * name can't be found or the setting value is not an integer.
         */
        public static long getLong(ContentResolver cr, String name)
                throws SettingNotFoundException {
            return getLongForUser(cr, name, UserHandle.myUserId());
        }

        /** @hide */
        public static long getLongForUser(ContentResolver cr, String name, int userHandle)
                throws SettingNotFoundException {
            String valString = getStringForUser(cr, name, userHandle);
            try {
                return Long.parseLong(valString);
            } catch (NumberFormatException e) {
                throw new SettingNotFoundException(name);
            }
        }

        /**
         * Convenience function for updating a secure settings value as a long
         * integer. This will either create a new entry in the table if the
         * given name does not exist, or modify the value of the existing row
         * with that name.  Note that internally setting values are always
         * stored as strings, so this function converts the given value to a
         * string before storing it.
         *
         * @param cr The ContentResolver to access.
         * @param name The name of the setting to modify.
         * @param value The new value for the setting.
         * @return true if the value was set, false on database errors
         */
        public static boolean putLong(ContentResolver cr, String name, long value) {
            return putLongForUser(cr, name, value, UserHandle.myUserId());
        }

        /** @hide */
        public static boolean putLongForUser(ContentResolver cr, String name, long value,
                int userHandle) {
            return putStringForUser(cr, name, Long.toString(value), userHandle);
        }

        /**
         * Convenience function for retrieving a single secure settings value
         * as a floating point number.  Note that internally setting values are
         * always stored as strings; this function converts the string to an
         * float for you. The default value will be returned if the setting
         * is not defined or not a valid float.
         *
         * @param cr The ContentResolver to access.
         * @param name The name of the setting to retrieve.
         * @param def Value to return if the setting is not defined.
         *
         * @return The setting's current value, or 'def' if it is not defined
         * or not a valid float.
         */
        public static float getFloat(ContentResolver cr, String name, float def) {
            return getFloatForUser(cr, name, def, UserHandle.myUserId());
        }

        /** @hide */
        public static float getFloatForUser(ContentResolver cr, String name, float def,
                int userHandle) {
            String v = getStringForUser(cr, name, userHandle);
            try {
                return v != null ? Float.parseFloat(v) : def;
            } catch (NumberFormatException e) {
                return def;
            }
        }

        /**
         * Convenience function for retrieving a single secure settings value
         * as a float.  Note that internally setting values are always
         * stored as strings; this function converts the string to a float
         * for you.
         * <p>
         * This version does not take a default value.  If the setting has not
         * been set, or the string value is not a number,
         * it throws {@link SettingNotFoundException}.
         *
         * @param cr The ContentResolver to access.
         * @param name The name of the setting to retrieve.
         *
         * @throws SettingNotFoundException Thrown if a setting by the given
         * name can't be found or the setting value is not a float.
         *
         * @return The setting's current value.
         */
        public static float getFloat(ContentResolver cr, String name)
                throws SettingNotFoundException {
            return getFloatForUser(cr, name, UserHandle.myUserId());
        }

        /** @hide */
        public static float getFloatForUser(ContentResolver cr, String name, int userHandle)
                throws SettingNotFoundException {
            String v = getStringForUser(cr, name, userHandle);
            if (v == null) {
                throw new SettingNotFoundException(name);
            }
            try {
                return Float.parseFloat(v);
            } catch (NumberFormatException e) {
                throw new SettingNotFoundException(name);
            }
        }

        /**
         * Convenience function for updating a single settings value as a
         * floating point number. This will either create a new entry in the
         * table if the given name does not exist, or modify the value of the
         * existing row with that name.  Note that internally setting values
         * are always stored as strings, so this function converts the given
         * value to a string before storing it.
         *
         * @param cr The ContentResolver to access.
         * @param name The name of the setting to modify.
         * @param value The new value for the setting.
         * @return true if the value was set, false on database errors
         */
        public static boolean putFloat(ContentResolver cr, String name, float value) {
            return putFloatForUser(cr, name, value, UserHandle.myUserId());
        }

        /** @hide */
        public static boolean putFloatForUser(ContentResolver cr, String name, float value,
                int userHandle) {
            return putStringForUser(cr, name, Float.toString(value), userHandle);
        }

        /**
         * @deprecated Use {@link android.provider.Settings.Global#DEVELOPMENT_SETTINGS_ENABLED}
         * instead
         */
        @Deprecated
        public static final String DEVELOPMENT_SETTINGS_ENABLED =
                Global.DEVELOPMENT_SETTINGS_ENABLED;

        /**
         * When the user has enable the option to have a "bug report" command
         * in the power menu.
         * @deprecated Use {@link android.provider.Settings.Global#BUGREPORT_IN_POWER_MENU} instead
         * @hide
         */
        @Deprecated
        public static final String BUGREPORT_IN_POWER_MENU = "bugreport_in_power_menu";

        /**
         * @deprecated Use {@link android.provider.Settings.Global#ADB_ENABLED} instead
         */
        @Deprecated
        public static final String ADB_ENABLED = Global.ADB_ENABLED;

        /**
         * Setting to allow mock locations and location provider status to be injected into the
         * LocationManager service for testing purposes during application development.  These
         * locations and status values  override actual location and status information generated
         * by network, gps, or other location providers.
         *
         * @deprecated This settings is not used anymore.
         */
        @Deprecated
        public static final String ALLOW_MOCK_LOCATION = "mock_location";

        /**
         * A 64-bit number (as a hex string) that is randomly
         * generated when the user first sets up the device and should remain
         * constant for the lifetime of the user's device. The value may
         * change if a factory reset is performed on the device.
         * <p class="note"><strong>Note:</strong> When a device has <a
         * href="{@docRoot}about/versions/android-4.2.html#MultipleUsers">multiple users</a>
         * (available on certain devices running Android 4.2 or higher), each user appears as a
         * completely separate device, so the {@code ANDROID_ID} value is unique to each
         * user.</p>
         */
        public static final String ANDROID_ID = "android_id";

        /**
         * @deprecated Use {@link android.provider.Settings.Global#BLUETOOTH_ON} instead
         */
        @Deprecated
        public static final String BLUETOOTH_ON = Global.BLUETOOTH_ON;

        /**
         * @deprecated Use {@link android.provider.Settings.Global#DATA_ROAMING} instead
         */
        @Deprecated
        public static final String DATA_ROAMING = Global.DATA_ROAMING;

        /**
         * Setting to record the input method used by default, holding the ID
         * of the desired method.
         */
        public static final String DEFAULT_INPUT_METHOD = "default_input_method";

        /**
         * Setting to record the input method subtype used by default, holding the ID
         * of the desired method.
         */
        public static final String SELECTED_INPUT_METHOD_SUBTYPE =
                "selected_input_method_subtype";

        /**
         * Setting to record the history of input method subtype, holding the pair of ID of IME
         * and its last used subtype.
         * @hide
         */
        public static final String INPUT_METHODS_SUBTYPE_HISTORY =
                "input_methods_subtype_history";

        /**
         * Setting to record the visibility of input method selector
         */
        public static final String INPUT_METHOD_SELECTOR_VISIBILITY =
                "input_method_selector_visibility";

        /**
         * The currently selected voice interaction service flattened ComponentName.
         * @hide
         */
        @TestApi
        public static final String VOICE_INTERACTION_SERVICE = "voice_interaction_service";

        /**
         * bluetooth HCI snoop log configuration
         * @hide
         */
        public static final String BLUETOOTH_HCI_LOG =
                "bluetooth_hci_log";

        /**
         * @deprecated Use {@link android.provider.Settings.Global#DEVICE_PROVISIONED} instead
         */
        @Deprecated
        public static final String DEVICE_PROVISIONED = Global.DEVICE_PROVISIONED;

        /**
         * Whether the current user has been set up via setup wizard (0 = false, 1 = true)
         * @hide
         */
        public static final String USER_SETUP_COMPLETE = "user_setup_complete";

        /**
         * Prefix for category name that marks whether a suggested action from that category was
         * completed.
         * @hide
         */
        public static final String COMPLETED_CATEGORY_PREFIX = "suggested.completed_category.";

        /**
         * List of input methods that are currently enabled.  This is a string
         * containing the IDs of all enabled input methods, each ID separated
         * by ':'.
         */
        public static final String ENABLED_INPUT_METHODS = "enabled_input_methods";

        /**
         * List of system input methods that are currently disabled.  This is a string
         * containing the IDs of all disabled input methods, each ID separated
         * by ':'.
         * @hide
         */
        public static final String DISABLED_SYSTEM_INPUT_METHODS = "disabled_system_input_methods";

        /**
         * Whether to show the IME when a hard keyboard is connected. This is a boolean that
         * determines if the IME should be shown when a hard keyboard is attached.
         * @hide
         */
        public static final String SHOW_IME_WITH_HARD_KEYBOARD = "show_ime_with_hard_keyboard";

        /**
         * Host name and port for global http proxy. Uses ':' seperator for
         * between host and port.
         *
         * @deprecated Use {@link Global#HTTP_PROXY}
         */
        @Deprecated
        public static final String HTTP_PROXY = Global.HTTP_PROXY;

        /**
         * Package designated as always-on VPN provider.
         *
         * @hide
         */
        public static final String ALWAYS_ON_VPN_APP = "always_on_vpn_app";

        /**
         * Whether to block networking outside of VPN connections while always-on is set.
         * @see #ALWAYS_ON_VPN_APP
         *
         * @hide
         */
        public static final String ALWAYS_ON_VPN_LOCKDOWN = "always_on_vpn_lockdown";

        /**
         * Whether applications can be installed for this user via the system's
         * {@link Intent#ACTION_INSTALL_PACKAGE} mechanism.
         *
         * <p>1 = permit app installation via the system package installer intent
         * <p>0 = do not allow use of the package installer
         */
        public static final String INSTALL_NON_MARKET_APPS = "install_non_market_apps";

        /**
         * Comma-separated list of location providers that activities may access. Do not rely on
         * this value being present in settings.db or on ContentObserver notifications on the
         * corresponding Uri.
         *
         * @deprecated use {@link #LOCATION_MODE} and
         * {@link LocationManager#MODE_CHANGED_ACTION} (or
         * {@link LocationManager#PROVIDERS_CHANGED_ACTION})
         */
        @Deprecated
        public static final String LOCATION_PROVIDERS_ALLOWED = "location_providers_allowed";

        /**
         * The degree of location access enabled by the user.
         * <p>
         * When used with {@link #putInt(ContentResolver, String, int)}, must be one of {@link
         * #LOCATION_MODE_HIGH_ACCURACY}, {@link #LOCATION_MODE_SENSORS_ONLY}, {@link
         * #LOCATION_MODE_BATTERY_SAVING}, or {@link #LOCATION_MODE_OFF}. When used with {@link
         * #getInt(ContentResolver, String)}, the caller must gracefully handle additional location
         * modes that might be added in the future.
         * <p>
         * Note: do not rely on this value being present in settings.db or on ContentObserver
         * notifications for the corresponding Uri. Use {@link LocationManager#MODE_CHANGED_ACTION}
         * to receive changes in this value.
         */
        public static final String LOCATION_MODE = "location_mode";
        /**
         * Stores the previous location mode when {@link #LOCATION_MODE} is set to
         * {@link #LOCATION_MODE_OFF}
         * @hide
         */
        public static final String LOCATION_PREVIOUS_MODE = "location_previous_mode";

        /**
         * Sets all location providers to the previous states before location was turned off.
         * @hide
         */
        public static final int LOCATION_MODE_PREVIOUS = -1;
        /**
         * Location access disabled.
         */
        public static final int LOCATION_MODE_OFF = 0;
        /**
         * Network Location Provider disabled, but GPS and other sensors enabled.
         */
        public static final int LOCATION_MODE_SENSORS_ONLY = 1;
        /**
         * Reduced power usage, such as limiting the number of GPS updates per hour. Requests
         * with {@link android.location.Criteria#POWER_HIGH} may be downgraded to
         * {@link android.location.Criteria#POWER_MEDIUM}.
         */
        public static final int LOCATION_MODE_BATTERY_SAVING = 2;
        /**
         * Best-effort location computation allowed.
         */
        public static final int LOCATION_MODE_HIGH_ACCURACY = 3;

        /**
         * A flag containing settings used for biometric weak
         * @hide
         */
        @Deprecated
        public static final String LOCK_BIOMETRIC_WEAK_FLAGS =
                "lock_biometric_weak_flags";

        /**
         * Whether lock-to-app will lock the keyguard when exiting.
         * @hide
         */
        public static final String LOCK_TO_APP_EXIT_LOCKED = "lock_to_app_exit_locked";

        /**
         * Whether autolock is enabled (0 = false, 1 = true)
         *
         * @deprecated Use {@link android.app.KeyguardManager} to determine the state and security
         *             level of the keyguard. Accessing this setting from an app that is targeting
         *             {@link VERSION_CODES#M} or later throws a {@code SecurityException}.
         */
        @Deprecated
        public static final String LOCK_PATTERN_ENABLED = "lock_pattern_autolock";

        /**
         * Whether lock pattern is visible as user enters (0 = false, 1 = true)
         *
         * @deprecated Accessing this setting from an app that is targeting
         *             {@link VERSION_CODES#M} or later throws a {@code SecurityException}.
         */
        @Deprecated
        public static final String LOCK_PATTERN_VISIBLE = "lock_pattern_visible_pattern";

        /**
         * Whether lock pattern will vibrate as user enters (0 = false, 1 =
         * true)
         *
         * @deprecated Starting in {@link VERSION_CODES#JELLY_BEAN_MR1} the
         *             lockscreen uses
         *             {@link Settings.System#HAPTIC_FEEDBACK_ENABLED}.
         *             Accessing this setting from an app that is targeting
         *             {@link VERSION_CODES#M} or later throws a {@code SecurityException}.
         */
        @Deprecated
        public static final String
                LOCK_PATTERN_TACTILE_FEEDBACK_ENABLED = "lock_pattern_tactile_feedback_enabled";

        /**
         * This preference allows the device to be locked given time after screen goes off,
         * subject to current DeviceAdmin policy limits.
         * @hide
         */
        public static final String LOCK_SCREEN_LOCK_AFTER_TIMEOUT = "lock_screen_lock_after_timeout";


        /**
         * This preference contains the string that shows for owner info on LockScreen.
         * @hide
         * @deprecated
         */
        public static final String LOCK_SCREEN_OWNER_INFO = "lock_screen_owner_info";

        /**
         * Ids of the user-selected appwidgets on the lockscreen (comma-delimited).
         * @hide
         */
        @Deprecated
        public static final String LOCK_SCREEN_APPWIDGET_IDS =
            "lock_screen_appwidget_ids";

        /**
         * Id of the appwidget shown on the lock screen when appwidgets are disabled.
         * @hide
         */
        @Deprecated
        public static final String LOCK_SCREEN_FALLBACK_APPWIDGET_ID =
            "lock_screen_fallback_appwidget_id";

        /**
         * Index of the lockscreen appwidget to restore, -1 if none.
         * @hide
         */
        @Deprecated
        public static final String LOCK_SCREEN_STICKY_APPWIDGET =
            "lock_screen_sticky_appwidget";

        /**
         * This preference enables showing the owner info on LockScreen.
         * @hide
         * @deprecated
         */
        public static final String LOCK_SCREEN_OWNER_INFO_ENABLED =
            "lock_screen_owner_info_enabled";

        /**
         * When set by a user, allows notifications to be shown atop a securely locked screen
         * in their full "private" form (same as when the device is unlocked).
         * @hide
         */
        public static final String LOCK_SCREEN_ALLOW_PRIVATE_NOTIFICATIONS =
                "lock_screen_allow_private_notifications";

        /**
         * When set by a user, allows notification remote input atop a securely locked screen
         * without having to unlock
         * @hide
         */
        public static final String LOCK_SCREEN_ALLOW_REMOTE_INPUT =
                "lock_screen_allow_remote_input";

        /**
         * Set by the system to track if the user needs to see the call to action for
         * the lockscreen notification policy.
         * @hide
         */
        public static final String SHOW_NOTE_ABOUT_NOTIFICATION_HIDING =
                "show_note_about_notification_hiding";

        /**
         * Set to 1 by the system after trust agents have been initialized.
         * @hide
         */
        public static final String TRUST_AGENTS_INITIALIZED =
                "trust_agents_initialized";

        /**
         * The Logging ID (a unique 64-bit value) as a hex string.
         * Used as a pseudonymous identifier for logging.
         * @deprecated This identifier is poorly initialized and has
         * many collisions.  It should not be used.
         */
        @Deprecated
        public static final String LOGGING_ID = "logging_id";

        /**
         * @deprecated Use {@link android.provider.Settings.Global#NETWORK_PREFERENCE} instead
         */
        @Deprecated
        public static final String NETWORK_PREFERENCE = Global.NETWORK_PREFERENCE;

        /**
         * No longer supported.
         */
        public static final String PARENTAL_CONTROL_ENABLED = "parental_control_enabled";

        /**
         * No longer supported.
         */
        public static final String PARENTAL_CONTROL_LAST_UPDATE = "parental_control_last_update";

        /**
         * No longer supported.
         */
        public static final String PARENTAL_CONTROL_REDIRECT_URL = "parental_control_redirect_url";

        /**
         * Settings classname to launch when Settings is clicked from All
         * Applications.  Needed because of user testing between the old
         * and new Settings apps.
         */
        // TODO: 881807
        public static final String SETTINGS_CLASSNAME = "settings_classname";

        /**
         * @deprecated Use {@link android.provider.Settings.Global#USB_MASS_STORAGE_ENABLED} instead
         */
        @Deprecated
        public static final String USB_MASS_STORAGE_ENABLED = Global.USB_MASS_STORAGE_ENABLED;

        /**
         * @deprecated Use {@link android.provider.Settings.Global#USE_GOOGLE_MAIL} instead
         */
        @Deprecated
        public static final String USE_GOOGLE_MAIL = Global.USE_GOOGLE_MAIL;

        /**
         * If accessibility is enabled.
         */
        public static final String ACCESSIBILITY_ENABLED = "accessibility_enabled";

        /**
         * If touch exploration is enabled.
         */
        public static final String TOUCH_EXPLORATION_ENABLED = "touch_exploration_enabled";

        /**
         * List of the enabled accessibility providers.
         */
        public static final String ENABLED_ACCESSIBILITY_SERVICES =
            "enabled_accessibility_services";

        /**
         * List of the accessibility services to which the user has granted
         * permission to put the device into touch exploration mode.
         *
         * @hide
         */
        public static final String TOUCH_EXPLORATION_GRANTED_ACCESSIBILITY_SERVICES =
            "touch_exploration_granted_accessibility_services";

        /**
         * Whether to speak passwords while in accessibility mode.
         */
        public static final String ACCESSIBILITY_SPEAK_PASSWORD = "speak_password";

        /**
         * Whether to draw text with high contrast while in accessibility mode.
         *
         * @hide
         */
        public static final String ACCESSIBILITY_HIGH_TEXT_CONTRAST_ENABLED =
                "high_text_contrast_enabled";

        /**
         * If injection of accessibility enhancing JavaScript screen-reader
         * is enabled.
         * <p>
         *   Note: The JavaScript based screen-reader is served by the
         *   Google infrastructure and enable users with disabilities to
         *   efficiently navigate in and explore web content.
         * </p>
         * <p>
         *   This property represents a boolean value.
         * </p>
         * @hide
         */
        public static final String ACCESSIBILITY_SCRIPT_INJECTION =
            "accessibility_script_injection";

        /**
         * The URL for the injected JavaScript based screen-reader used
         * for providing accessibility of content in WebView.
         * <p>
         *   Note: The JavaScript based screen-reader is served by the
         *   Google infrastructure and enable users with disabilities to
         *   efficiently navigate in and explore web content.
         * </p>
         * <p>
         *   This property represents a string value.
         * </p>
         * @hide
         */
        public static final String ACCESSIBILITY_SCREEN_READER_URL =
            "accessibility_script_injection_url";

        /**
         * Key bindings for navigation in built-in accessibility support for web content.
         * <p>
         *   Note: These key bindings are for the built-in accessibility navigation for
         *   web content which is used as a fall back solution if JavaScript in a WebView
         *   is not enabled or the user has not opted-in script injection from Google.
         * </p>
         * <p>
         *   The bindings are separated by semi-colon. A binding is a mapping from
         *   a key to a sequence of actions (for more details look at
         *   android.webkit.AccessibilityInjector). A key is represented as the hexademical
         *   string representation of an integer obtained from a meta state (optional) shifted
         *   sixteen times left and bitwise ored with a key code. An action is represented
         *   as a hexademical string representation of an integer where the first two digits
         *   are navigation action index, the second, the third, and the fourth digit pairs
         *   represent the action arguments. The separate actions in a binding are colon
         *   separated. The key and the action sequence it maps to are separated by equals.
         * </p>
         * <p>
         *   For example, the binding below maps the DPAD right button to traverse the
         *   current navigation axis once without firing an accessibility event and to
         *   perform the same traversal again but to fire an event:
         *   <code>
         *     0x16=0x01000100:0x01000101;
         *   </code>
         * </p>
         * <p>
         *   The goal of this binding is to enable dynamic rebinding of keys to
         *   navigation actions for web content without requiring a framework change.
         * </p>
         * <p>
         *   This property represents a string value.
         * </p>
         * @hide
         */
        public static final String ACCESSIBILITY_WEB_CONTENT_KEY_BINDINGS =
            "accessibility_web_content_key_bindings";

        /**
         * Setting that specifies whether the display magnification is enabled.
         * Display magnifications allows the user to zoom in the display content
         * and is targeted to low vision users. The current magnification scale
         * is controlled by {@link #ACCESSIBILITY_DISPLAY_MAGNIFICATION_SCALE}.
         *
         * @hide
         */
        public static final String ACCESSIBILITY_DISPLAY_MAGNIFICATION_ENABLED =
                "accessibility_display_magnification_enabled";

        /**
         * Setting that specifies what the display magnification scale is.
         * Display magnifications allows the user to zoom in the display
         * content and is targeted to low vision users. Whether a display
         * magnification is performed is controlled by
         * {@link #ACCESSIBILITY_DISPLAY_MAGNIFICATION_ENABLED}
         *
         * @hide
         */
        public static final String ACCESSIBILITY_DISPLAY_MAGNIFICATION_SCALE =
                "accessibility_display_magnification_scale";

        /**
         * Setting that specifies whether the display magnification should be
         * automatically updated. If this fearture is enabled the system will
         * exit magnification mode or pan the viewport when a context change
         * occurs. For example, on staring a new activity or rotating the screen,
         * the system may zoom out so the user can see the new context he is in.
         * Another example is on showing a window that is not visible in the
         * magnified viewport the system may pan the viewport to make the window
         * the has popped up so the user knows that the context has changed.
         * Whether a screen magnification is performed is controlled by
         * {@link #ACCESSIBILITY_DISPLAY_MAGNIFICATION_ENABLED}
         *
         * @hide
         */
        public static final String ACCESSIBILITY_DISPLAY_MAGNIFICATION_AUTO_UPDATE =
                "accessibility_display_magnification_auto_update";

        /**
         * Setting that specifies what mode the soft keyboard is in (default or hidden). Can be
         * modified from an AccessibilityService using the SoftKeyboardController.
         *
         * @hide
         */
        public static final String ACCESSIBILITY_SOFT_KEYBOARD_MODE =
                "accessibility_soft_keyboard_mode";

        /**
         * Default soft keyboard behavior.
         *
         * @hide
         */
        public static final int SHOW_MODE_AUTO = 0;

        /**
         * Soft keyboard is never shown.
         *
         * @hide
         */
        public static final int SHOW_MODE_HIDDEN = 1;

        /**
         * Setting that specifies whether timed text (captions) should be
         * displayed in video content. Text display properties are controlled by
         * the following settings:
         * <ul>
         * <li>{@link #ACCESSIBILITY_CAPTIONING_LOCALE}
         * <li>{@link #ACCESSIBILITY_CAPTIONING_BACKGROUND_COLOR}
         * <li>{@link #ACCESSIBILITY_CAPTIONING_FOREGROUND_COLOR}
         * <li>{@link #ACCESSIBILITY_CAPTIONING_EDGE_COLOR}
         * <li>{@link #ACCESSIBILITY_CAPTIONING_EDGE_TYPE}
         * <li>{@link #ACCESSIBILITY_CAPTIONING_TYPEFACE}
         * <li>{@link #ACCESSIBILITY_CAPTIONING_FONT_SCALE}
         * </ul>
         *
         * @hide
         */
        public static final String ACCESSIBILITY_CAPTIONING_ENABLED =
                "accessibility_captioning_enabled";

        /**
         * Setting that specifies the language for captions as a locale string,
         * e.g. en_US.
         *
         * @see java.util.Locale#toString
         * @hide
         */
        public static final String ACCESSIBILITY_CAPTIONING_LOCALE =
                "accessibility_captioning_locale";

        /**
         * Integer property that specifies the preset style for captions, one
         * of:
         * <ul>
         * <li>{@link android.view.accessibility.CaptioningManager.CaptionStyle#PRESET_CUSTOM}
         * <li>a valid index of {@link android.view.accessibility.CaptioningManager.CaptionStyle#PRESETS}
         * </ul>
         *
         * @see java.util.Locale#toString
         * @hide
         */
        public static final String ACCESSIBILITY_CAPTIONING_PRESET =
                "accessibility_captioning_preset";

        /**
         * Integer property that specifes the background color for captions as a
         * packed 32-bit color.
         *
         * @see android.graphics.Color#argb
         * @hide
         */
        public static final String ACCESSIBILITY_CAPTIONING_BACKGROUND_COLOR =
                "accessibility_captioning_background_color";

        /**
         * Integer property that specifes the foreground color for captions as a
         * packed 32-bit color.
         *
         * @see android.graphics.Color#argb
         * @hide
         */
        public static final String ACCESSIBILITY_CAPTIONING_FOREGROUND_COLOR =
                "accessibility_captioning_foreground_color";

        /**
         * Integer property that specifes the edge type for captions, one of:
         * <ul>
         * <li>{@link android.view.accessibility.CaptioningManager.CaptionStyle#EDGE_TYPE_NONE}
         * <li>{@link android.view.accessibility.CaptioningManager.CaptionStyle#EDGE_TYPE_OUTLINE}
         * <li>{@link android.view.accessibility.CaptioningManager.CaptionStyle#EDGE_TYPE_DROP_SHADOW}
         * </ul>
         *
         * @see #ACCESSIBILITY_CAPTIONING_EDGE_COLOR
         * @hide
         */
        public static final String ACCESSIBILITY_CAPTIONING_EDGE_TYPE =
                "accessibility_captioning_edge_type";

        /**
         * Integer property that specifes the edge color for captions as a
         * packed 32-bit color.
         *
         * @see #ACCESSIBILITY_CAPTIONING_EDGE_TYPE
         * @see android.graphics.Color#argb
         * @hide
         */
        public static final String ACCESSIBILITY_CAPTIONING_EDGE_COLOR =
                "accessibility_captioning_edge_color";

        /**
         * Integer property that specifes the window color for captions as a
         * packed 32-bit color.
         *
         * @see android.graphics.Color#argb
         * @hide
         */
        public static final String ACCESSIBILITY_CAPTIONING_WINDOW_COLOR =
                "accessibility_captioning_window_color";

        /**
         * String property that specifies the typeface for captions, one of:
         * <ul>
         * <li>DEFAULT
         * <li>MONOSPACE
         * <li>SANS_SERIF
         * <li>SERIF
         * </ul>
         *
         * @see android.graphics.Typeface
         * @hide
         */
        public static final String ACCESSIBILITY_CAPTIONING_TYPEFACE =
                "accessibility_captioning_typeface";

        /**
         * Floating point property that specifies font scaling for captions.
         *
         * @hide
         */
        public static final String ACCESSIBILITY_CAPTIONING_FONT_SCALE =
                "accessibility_captioning_font_scale";

        /**
         * Setting that specifies whether display color inversion is enabled.
         */
        public static final String ACCESSIBILITY_DISPLAY_INVERSION_ENABLED =
                "accessibility_display_inversion_enabled";

        /**
         * Setting that specifies whether display color space adjustment is
         * enabled.
         *
         * @hide
         */
        public static final String ACCESSIBILITY_DISPLAY_DALTONIZER_ENABLED =
                "accessibility_display_daltonizer_enabled";

        /**
         * Integer property that specifies the type of color space adjustment to
         * perform. Valid values are defined in AccessibilityManager.
         *
         * @hide
         */
        public static final String ACCESSIBILITY_DISPLAY_DALTONIZER =
                "accessibility_display_daltonizer";

        /**
         * Setting that specifies whether automatic click when the mouse pointer stops moving is
         * enabled.
         *
         * @hide
         */
        public static final String ACCESSIBILITY_AUTOCLICK_ENABLED =
                "accessibility_autoclick_enabled";

        /**
         * Integer setting specifying amount of time in ms the mouse pointer has to stay still
         * before performing click when {@link #ACCESSIBILITY_AUTOCLICK_ENABLED} is set.
         *
         * @see #ACCESSIBILITY_AUTOCLICK_ENABLED
         * @hide
         */
        public static final String ACCESSIBILITY_AUTOCLICK_DELAY =
                "accessibility_autoclick_delay";

        /**
         * Whether or not larger size icons are used for the pointer of mouse/trackpad for
         * accessibility.
         * (0 = false, 1 = true)
         * @hide
         */
        public static final String ACCESSIBILITY_LARGE_POINTER_ICON =
                "accessibility_large_pointer_icon";

        /**
         * The timeout for considering a press to be a long press in milliseconds.
         * @hide
         */
        public static final String LONG_PRESS_TIMEOUT = "long_press_timeout";

        /**
         * List of the enabled print services.
         *
         * N and beyond uses {@link #DISABLED_PRINT_SERVICES}. But this might be used in an upgrade
         * from pre-N.
         *
         * @hide
         */
        public static final String ENABLED_PRINT_SERVICES =
            "enabled_print_services";

        /**
         * List of the disabled print services.
         *
         * @hide
         */
        public static final String DISABLED_PRINT_SERVICES =
            "disabled_print_services";

        /**
         * The saved value for WindowManagerService.setForcedDisplayDensity()
         * formatted as a single integer representing DPI. If unset, then use
         * the real display density.
         *
         * @hide
         */
        public static final String DISPLAY_DENSITY_FORCED = "display_density_forced";

        /**
         * Setting to always use the default text-to-speech settings regardless
         * of the application settings.
         * 1 = override application settings,
         * 0 = use application settings (if specified).
         *
         * @deprecated  The value of this setting is no longer respected by
         * the framework text to speech APIs as of the Ice Cream Sandwich release.
         */
        @Deprecated
        public static final String TTS_USE_DEFAULTS = "tts_use_defaults";

        /**
         * Default text-to-speech engine speech rate. 100 = 1x
         */
        public static final String TTS_DEFAULT_RATE = "tts_default_rate";

        /**
         * Default text-to-speech engine pitch. 100 = 1x
         */
        public static final String TTS_DEFAULT_PITCH = "tts_default_pitch";

        /**
         * Default text-to-speech engine.
         */
        public static final String TTS_DEFAULT_SYNTH = "tts_default_synth";

        /**
         * Default text-to-speech language.
         *
         * @deprecated this setting is no longer in use, as of the Ice Cream
         * Sandwich release. Apps should never need to read this setting directly,
         * instead can query the TextToSpeech framework classes for the default
         * locale. {@link TextToSpeech#getLanguage()}.
         */
        @Deprecated
        public static final String TTS_DEFAULT_LANG = "tts_default_lang";

        /**
         * Default text-to-speech country.
         *
         * @deprecated this setting is no longer in use, as of the Ice Cream
         * Sandwich release. Apps should never need to read this setting directly,
         * instead can query the TextToSpeech framework classes for the default
         * locale. {@link TextToSpeech#getLanguage()}.
         */
        @Deprecated
        public static final String TTS_DEFAULT_COUNTRY = "tts_default_country";

        /**
         * Default text-to-speech locale variant.
         *
         * @deprecated this setting is no longer in use, as of the Ice Cream
         * Sandwich release. Apps should never need to read this setting directly,
         * instead can query the TextToSpeech framework classes for the
         * locale that is in use {@link TextToSpeech#getLanguage()}.
         */
        @Deprecated
        public static final String TTS_DEFAULT_VARIANT = "tts_default_variant";

        /**
         * Stores the default tts locales on a per engine basis. Stored as
         * a comma seperated list of values, each value being of the form
         * {@code engine_name:locale} for example,
         * {@code com.foo.ttsengine:eng-USA,com.bar.ttsengine:esp-ESP}. This
         * supersedes {@link #TTS_DEFAULT_LANG}, {@link #TTS_DEFAULT_COUNTRY} and
         * {@link #TTS_DEFAULT_VARIANT}. Apps should never need to read this
         * setting directly, and can query the TextToSpeech framework classes
         * for the locale that is in use.
         *
         * @hide
         */
        public static final String TTS_DEFAULT_LOCALE = "tts_default_locale";

        /**
         * Space delimited list of plugin packages that are enabled.
         */
        public static final String TTS_ENABLED_PLUGINS = "tts_enabled_plugins";

        /**
         * @deprecated Use {@link android.provider.Settings.Global#WIFI_NETWORKS_AVAILABLE_NOTIFICATION_ON}
         * instead.
         */
        @Deprecated
        public static final String WIFI_NETWORKS_AVAILABLE_NOTIFICATION_ON =
                Global.WIFI_NETWORKS_AVAILABLE_NOTIFICATION_ON;

        /**
         * @deprecated Use {@link android.provider.Settings.Global#WIFI_NETWORKS_AVAILABLE_REPEAT_DELAY}
         * instead.
         */
        @Deprecated
        public static final String WIFI_NETWORKS_AVAILABLE_REPEAT_DELAY =
                Global.WIFI_NETWORKS_AVAILABLE_REPEAT_DELAY;

        /**
         * @deprecated Use {@link android.provider.Settings.Global#WIFI_NUM_OPEN_NETWORKS_KEPT}
         * instead.
         */
        @Deprecated
        public static final String WIFI_NUM_OPEN_NETWORKS_KEPT =
                Global.WIFI_NUM_OPEN_NETWORKS_KEPT;

        /**
         * @deprecated Use {@link android.provider.Settings.Global#WIFI_ON}
         * instead.
         */
        @Deprecated
        public static final String WIFI_ON = Global.WIFI_ON;

        /**
         * The acceptable packet loss percentage (range 0 - 100) before trying
         * another AP on the same network.
         * @deprecated This setting is not used.
         */
        @Deprecated
        public static final String WIFI_WATCHDOG_ACCEPTABLE_PACKET_LOSS_PERCENTAGE =
                "wifi_watchdog_acceptable_packet_loss_percentage";

        /**
         * The number of access points required for a network in order for the
         * watchdog to monitor it.
         * @deprecated This setting is not used.
         */
        @Deprecated
        public static final String WIFI_WATCHDOG_AP_COUNT = "wifi_watchdog_ap_count";

        /**
         * The delay between background checks.
         * @deprecated This setting is not used.
         */
        @Deprecated
        public static final String WIFI_WATCHDOG_BACKGROUND_CHECK_DELAY_MS =
                "wifi_watchdog_background_check_delay_ms";

        /**
         * Whether the Wi-Fi watchdog is enabled for background checking even
         * after it thinks the user has connected to a good access point.
         * @deprecated This setting is not used.
         */
        @Deprecated
        public static final String WIFI_WATCHDOG_BACKGROUND_CHECK_ENABLED =
                "wifi_watchdog_background_check_enabled";

        /**
         * The timeout for a background ping
         * @deprecated This setting is not used.
         */
        @Deprecated
        public static final String WIFI_WATCHDOG_BACKGROUND_CHECK_TIMEOUT_MS =
                "wifi_watchdog_background_check_timeout_ms";

        /**
         * The number of initial pings to perform that *may* be ignored if they
         * fail. Again, if these fail, they will *not* be used in packet loss
         * calculation. For example, one network always seemed to time out for
         * the first couple pings, so this is set to 3 by default.
         * @deprecated This setting is not used.
         */
        @Deprecated
        public static final String WIFI_WATCHDOG_INITIAL_IGNORED_PING_COUNT =
            "wifi_watchdog_initial_ignored_ping_count";

        /**
         * The maximum number of access points (per network) to attempt to test.
         * If this number is reached, the watchdog will no longer monitor the
         * initial connection state for the network. This is a safeguard for
         * networks containing multiple APs whose DNS does not respond to pings.
         * @deprecated This setting is not used.
         */
        @Deprecated
        public static final String WIFI_WATCHDOG_MAX_AP_CHECKS = "wifi_watchdog_max_ap_checks";

        /**
         * @deprecated Use {@link android.provider.Settings.Global#WIFI_WATCHDOG_ON} instead
         */
        @Deprecated
        public static final String WIFI_WATCHDOG_ON = "wifi_watchdog_on";

        /**
         * A comma-separated list of SSIDs for which the Wi-Fi watchdog should be enabled.
         * @deprecated This setting is not used.
         */
        @Deprecated
        public static final String WIFI_WATCHDOG_WATCH_LIST = "wifi_watchdog_watch_list";

        /**
         * The number of pings to test if an access point is a good connection.
         * @deprecated This setting is not used.
         */
        @Deprecated
        public static final String WIFI_WATCHDOG_PING_COUNT = "wifi_watchdog_ping_count";

        /**
         * The delay between pings.
         * @deprecated This setting is not used.
         */
        @Deprecated
        public static final String WIFI_WATCHDOG_PING_DELAY_MS = "wifi_watchdog_ping_delay_ms";

        /**
         * The timeout per ping.
         * @deprecated This setting is not used.
         */
        @Deprecated
        public static final String WIFI_WATCHDOG_PING_TIMEOUT_MS = "wifi_watchdog_ping_timeout_ms";

        /**
         * @deprecated Use
         * {@link android.provider.Settings.Global#WIFI_MAX_DHCP_RETRY_COUNT} instead
         */
        @Deprecated
        public static final String WIFI_MAX_DHCP_RETRY_COUNT = Global.WIFI_MAX_DHCP_RETRY_COUNT;

        /**
         * @deprecated Use
         * {@link android.provider.Settings.Global#WIFI_MOBILE_DATA_TRANSITION_WAKELOCK_TIMEOUT_MS} instead
         */
        @Deprecated
        public static final String WIFI_MOBILE_DATA_TRANSITION_WAKELOCK_TIMEOUT_MS =
                Global.WIFI_MOBILE_DATA_TRANSITION_WAKELOCK_TIMEOUT_MS;

        /**
         * The number of milliseconds to hold on to a PendingIntent based request. This delay gives
         * the receivers of the PendingIntent an opportunity to make a new network request before
         * the Network satisfying the request is potentially removed.
         *
         * @hide
         */
        public static final String CONNECTIVITY_RELEASE_PENDING_INTENT_DELAY_MS =
                "connectivity_release_pending_intent_delay_ms";

        /**
         * Whether background data usage is allowed.
         *
         * @deprecated As of {@link VERSION_CODES#ICE_CREAM_SANDWICH},
         *             availability of background data depends on several
         *             combined factors. When background data is unavailable,
         *             {@link ConnectivityManager#getActiveNetworkInfo()} will
         *             now appear disconnected.
         */
        @Deprecated
        public static final String BACKGROUND_DATA = "background_data";

        /**
         * Origins for which browsers should allow geolocation by default.
         * The value is a space-separated list of origins.
         */
        public static final String ALLOWED_GEOLOCATION_ORIGINS
                = "allowed_geolocation_origins";

        /**
         * The preferred TTY mode     0 = TTy Off, CDMA default
         *                            1 = TTY Full
         *                            2 = TTY HCO
         *                            3 = TTY VCO
         * @hide
         */
        public static final String PREFERRED_TTY_MODE =
                "preferred_tty_mode";

        /**
         * Whether the enhanced voice privacy mode is enabled.
         * 0 = normal voice privacy
         * 1 = enhanced voice privacy
         * @hide
         */
        public static final String ENHANCED_VOICE_PRIVACY_ENABLED = "enhanced_voice_privacy_enabled";

        /**
         * Whether the TTY mode mode is enabled.
         * 0 = disabled
         * 1 = enabled
         * @hide
         */
        public static final String TTY_MODE_ENABLED = "tty_mode_enabled";

        /**
         * Controls whether settings backup is enabled.
         * Type: int ( 0 = disabled, 1 = enabled )
         * @hide
         */
        public static final String BACKUP_ENABLED = "backup_enabled";

        /**
         * Controls whether application data is automatically restored from backup
         * at install time.
         * Type: int ( 0 = disabled, 1 = enabled )
         * @hide
         */
        public static final String BACKUP_AUTO_RESTORE = "backup_auto_restore";

        /**
         * Indicates whether settings backup has been fully provisioned.
         * Type: int ( 0 = unprovisioned, 1 = fully provisioned )
         * @hide
         */
        public static final String BACKUP_PROVISIONED = "backup_provisioned";

        /**
         * Component of the transport to use for backup/restore.
         * @hide
         */
        public static final String BACKUP_TRANSPORT = "backup_transport";

        /**
         * Version for which the setup wizard was last shown.  Bumped for
         * each release when there is new setup information to show.
         * @hide
         */
        public static final String LAST_SETUP_SHOWN = "last_setup_shown";

        /**
         * The interval in milliseconds after which Wi-Fi is considered idle.
         * When idle, it is possible for the device to be switched from Wi-Fi to
         * the mobile data network.
         * @hide
         * @deprecated Use {@link android.provider.Settings.Global#WIFI_IDLE_MS}
         * instead.
         */
        @Deprecated
        public static final String WIFI_IDLE_MS = Global.WIFI_IDLE_MS;

        /**
         * The global search provider chosen by the user (if multiple global
         * search providers are installed). This will be the provider returned
         * by {@link SearchManager#getGlobalSearchActivity()} if it's still
         * installed. This setting is stored as a flattened component name as
         * per {@link ComponentName#flattenToString()}.
         *
         * @hide
         */
        public static final String SEARCH_GLOBAL_SEARCH_ACTIVITY =
                "search_global_search_activity";

        /**
         * The number of promoted sources in GlobalSearch.
         * @hide
         */
        public static final String SEARCH_NUM_PROMOTED_SOURCES = "search_num_promoted_sources";
        /**
         * The maximum number of suggestions returned by GlobalSearch.
         * @hide
         */
        public static final String SEARCH_MAX_RESULTS_TO_DISPLAY = "search_max_results_to_display";
        /**
         * The number of suggestions GlobalSearch will ask each non-web search source for.
         * @hide
         */
        public static final String SEARCH_MAX_RESULTS_PER_SOURCE = "search_max_results_per_source";
        /**
         * The number of suggestions the GlobalSearch will ask the web search source for.
         * @hide
         */
        public static final String SEARCH_WEB_RESULTS_OVERRIDE_LIMIT =
                "search_web_results_override_limit";
        /**
         * The number of milliseconds that GlobalSearch will wait for suggestions from
         * promoted sources before continuing with all other sources.
         * @hide
         */
        public static final String SEARCH_PROMOTED_SOURCE_DEADLINE_MILLIS =
                "search_promoted_source_deadline_millis";
        /**
         * The number of milliseconds before GlobalSearch aborts search suggesiton queries.
         * @hide
         */
        public static final String SEARCH_SOURCE_TIMEOUT_MILLIS = "search_source_timeout_millis";
        /**
         * The maximum number of milliseconds that GlobalSearch shows the previous results
         * after receiving a new query.
         * @hide
         */
        public static final String SEARCH_PREFILL_MILLIS = "search_prefill_millis";
        /**
         * The maximum age of log data used for shortcuts in GlobalSearch.
         * @hide
         */
        public static final String SEARCH_MAX_STAT_AGE_MILLIS = "search_max_stat_age_millis";
        /**
         * The maximum age of log data used for source ranking in GlobalSearch.
         * @hide
         */
        public static final String SEARCH_MAX_SOURCE_EVENT_AGE_MILLIS =
                "search_max_source_event_age_millis";
        /**
         * The minimum number of impressions needed to rank a source in GlobalSearch.
         * @hide
         */
        public static final String SEARCH_MIN_IMPRESSIONS_FOR_SOURCE_RANKING =
                "search_min_impressions_for_source_ranking";
        /**
         * The minimum number of clicks needed to rank a source in GlobalSearch.
         * @hide
         */
        public static final String SEARCH_MIN_CLICKS_FOR_SOURCE_RANKING =
                "search_min_clicks_for_source_ranking";
        /**
         * The maximum number of shortcuts shown by GlobalSearch.
         * @hide
         */
        public static final String SEARCH_MAX_SHORTCUTS_RETURNED = "search_max_shortcuts_returned";
        /**
         * The size of the core thread pool for suggestion queries in GlobalSearch.
         * @hide
         */
        public static final String SEARCH_QUERY_THREAD_CORE_POOL_SIZE =
                "search_query_thread_core_pool_size";
        /**
         * The maximum size of the thread pool for suggestion queries in GlobalSearch.
         * @hide
         */
        public static final String SEARCH_QUERY_THREAD_MAX_POOL_SIZE =
                "search_query_thread_max_pool_size";
        /**
         * The size of the core thread pool for shortcut refreshing in GlobalSearch.
         * @hide
         */
        public static final String SEARCH_SHORTCUT_REFRESH_CORE_POOL_SIZE =
                "search_shortcut_refresh_core_pool_size";
        /**
         * The maximum size of the thread pool for shortcut refreshing in GlobalSearch.
         * @hide
         */
        public static final String SEARCH_SHORTCUT_REFRESH_MAX_POOL_SIZE =
                "search_shortcut_refresh_max_pool_size";
        /**
         * The maximun time that excess threads in the GlobalSeach thread pools will
         * wait before terminating.
         * @hide
         */
        public static final String SEARCH_THREAD_KEEPALIVE_SECONDS =
                "search_thread_keepalive_seconds";
        /**
         * The maximum number of concurrent suggestion queries to each source.
         * @hide
         */
        public static final String SEARCH_PER_SOURCE_CONCURRENT_QUERY_LIMIT =
                "search_per_source_concurrent_query_limit";

        /**
         * Whether or not alert sounds are played on MountService events. (0 = false, 1 = true)
         * @hide
         */
        public static final String MOUNT_PLAY_NOTIFICATION_SND = "mount_play_not_snd";

        /**
         * Whether or not UMS auto-starts on UMS host detection. (0 = false, 1 = true)
         * @hide
         */
        public static final String MOUNT_UMS_AUTOSTART = "mount_ums_autostart";

        /**
         * Whether or not a notification is displayed on UMS host detection. (0 = false, 1 = true)
         * @hide
         */
        public static final String MOUNT_UMS_PROMPT = "mount_ums_prompt";

        /**
         * Whether or not a notification is displayed while UMS is enabled. (0 = false, 1 = true)
         * @hide
         */
        public static final String MOUNT_UMS_NOTIFY_ENABLED = "mount_ums_notify_enabled";

        /**
         * If nonzero, ANRs in invisible background processes bring up a dialog.
         * Otherwise, the process will be silently killed.
         *
         * Also prevents ANRs and crash dialogs from being suppressed.
         * @hide
         */
        public static final String ANR_SHOW_BACKGROUND = "anr_show_background";

        /**
         * The {@link ComponentName} string of the service to be used as the voice recognition
         * service.
         *
         * @hide
         */
        public static final String VOICE_RECOGNITION_SERVICE = "voice_recognition_service";

        /**
         * Stores whether an user has consented to have apps verified through PAM.
         * The value is boolean (1 or 0).
         *
         * @hide
         */
        public static final String PACKAGE_VERIFIER_USER_CONSENT =
            "package_verifier_user_consent";

        /**
         * The {@link ComponentName} string of the selected spell checker service which is
         * one of the services managed by the text service manager.
         *
         * @hide
         */
        public static final String SELECTED_SPELL_CHECKER = "selected_spell_checker";

        /**
         * The {@link ComponentName} string of the selected subtype of the selected spell checker
         * service which is one of the services managed by the text service manager.
         *
         * @hide
         */
        public static final String SELECTED_SPELL_CHECKER_SUBTYPE =
                "selected_spell_checker_subtype";

        /**
         * The {@link ComponentName} string whether spell checker is enabled or not.
         *
         * @hide
         */
        public static final String SPELL_CHECKER_ENABLED = "spell_checker_enabled";

        /**
         * What happens when the user presses the Power button while in-call
         * and the screen is on.<br/>
         * <b>Values:</b><br/>
         * 1 - The Power button turns off the screen and locks the device. (Default behavior)<br/>
         * 2 - The Power button hangs up the current call.<br/>
         *
         * @hide
         */
        public static final String INCALL_POWER_BUTTON_BEHAVIOR = "incall_power_button_behavior";

        /**
         * INCALL_POWER_BUTTON_BEHAVIOR value for "turn off screen".
         * @hide
         */
        public static final int INCALL_POWER_BUTTON_BEHAVIOR_SCREEN_OFF = 0x1;

        /**
         * INCALL_POWER_BUTTON_BEHAVIOR value for "hang up".
         * @hide
         */
        public static final int INCALL_POWER_BUTTON_BEHAVIOR_HANGUP = 0x2;

        /**
         * INCALL_POWER_BUTTON_BEHAVIOR default value.
         * @hide
         */
        public static final int INCALL_POWER_BUTTON_BEHAVIOR_DEFAULT =
                INCALL_POWER_BUTTON_BEHAVIOR_SCREEN_OFF;

        /**
         * Whether the device should wake when the wake gesture sensor detects motion.
         * @hide
         */
        public static final String WAKE_GESTURE_ENABLED = "wake_gesture_enabled";

        /**
         * Whether the device should doze if configured.
         * @hide
         */
        public static final String DOZE_ENABLED = "doze_enabled";

        /**
         * Whether the device should pulse on pick up gesture.
         * @hide
         */
        public static final String DOZE_PULSE_ON_PICK_UP = "doze_pulse_on_pick_up";

        /**
         * Whether the device should pulse on double tap gesture.
         * @hide
         */
        public static final String DOZE_PULSE_ON_DOUBLE_TAP = "doze_pulse_on_double_tap";

        /**
         * The current night mode that has been selected by the user.  Owned
         * and controlled by UiModeManagerService.  Constants are as per
         * UiModeManager.
         * @hide
         */
        public static final String UI_NIGHT_MODE = "ui_night_mode";

        /**
         * Whether screensavers are enabled.
         * @hide
         */
        public static final String SCREENSAVER_ENABLED = "screensaver_enabled";

        /**
         * The user's chosen screensaver components.
         *
         * These will be launched by the PhoneWindowManager after a timeout when not on
         * battery, or upon dock insertion (if SCREENSAVER_ACTIVATE_ON_DOCK is set to 1).
         * @hide
         */
        public static final String SCREENSAVER_COMPONENTS = "screensaver_components";

        /**
         * If screensavers are enabled, whether the screensaver should be automatically launched
         * when the device is inserted into a (desk) dock.
         * @hide
         */
        public static final String SCREENSAVER_ACTIVATE_ON_DOCK = "screensaver_activate_on_dock";

        /**
         * If screensavers are enabled, whether the screensaver should be automatically launched
         * when the screen times out when not on battery.
         * @hide
         */
        public static final String SCREENSAVER_ACTIVATE_ON_SLEEP = "screensaver_activate_on_sleep";

        /**
         * If screensavers are enabled, the default screensaver component.
         * @hide
         */
        public static final String SCREENSAVER_DEFAULT_COMPONENT = "screensaver_default_component";

        /**
         * The default NFC payment component
         * @hide
         */
        public static final String NFC_PAYMENT_DEFAULT_COMPONENT = "nfc_payment_default_component";

        /**
         * Whether NFC payment is handled by the foreground application or a default.
         * @hide
         */
        public static final String NFC_PAYMENT_FOREGROUND = "nfc_payment_foreground";

        /**
         * Specifies the package name currently configured to be the primary sms application
         * @hide
         */
        public static final String SMS_DEFAULT_APPLICATION = "sms_default_application";

        /**
         * Specifies the package name currently configured to be the default dialer application
         * @hide
         */
        public static final String DIALER_DEFAULT_APPLICATION = "dialer_default_application";

        /**
         * Specifies the package name currently configured to be the emergency assistance application
         *
         * @see android.telephony.TelephonyManager#ACTION_EMERGENCY_ASSISTANCE
         *
         * @hide
         */
        public static final String EMERGENCY_ASSISTANCE_APPLICATION = "emergency_assistance_application";

        /**
         * Specifies whether the current app context on scren (assist data) will be sent to the
         * assist application (active voice interaction service).
         *
         * @hide
         */
        public static final String ASSIST_STRUCTURE_ENABLED = "assist_structure_enabled";

        /**
         * Specifies whether a screenshot of the screen contents will be sent to the assist
         * application (active voice interaction service).
         *
         * @hide
         */
        public static final String ASSIST_SCREENSHOT_ENABLED = "assist_screenshot_enabled";

        /**
         * Specifies whether the screen will show an animation if screen contents are sent to the
         * assist application (active voice interaction service).
         *
         * Note that the disclosure will be forced for third-party assistants or if the device
         * does not support disabling it.
         *
         * @hide
         */
        public static final String ASSIST_DISCLOSURE_ENABLED = "assist_disclosure_enabled";

        /**
         * Names of the service components that the current user has explicitly allowed to
         * see all of the user's notifications, separated by ':'.
         *
         * @hide
         */
        public static final String ENABLED_NOTIFICATION_LISTENERS = "enabled_notification_listeners";

        /**
         * Names of the packages that the current user has explicitly allowed to
         * manage notification policy configuration, separated by ':'.
         *
         * @hide
         */
        @TestApi
        public static final String ENABLED_NOTIFICATION_POLICY_ACCESS_PACKAGES =
                "enabled_notification_policy_access_packages";

        /** @hide */
        public static final String BAR_SERVICE_COMPONENT = "bar_service_component";

        /** @hide */
        public static final String VOLUME_CONTROLLER_SERVICE_COMPONENT
                = "volume_controller_service_component";

        /** @hide */
        public static final String IMMERSIVE_MODE_CONFIRMATIONS = "immersive_mode_confirmations";

        /**
         * This is the query URI for finding a print service to install.
         *
         * @hide
         */
        public static final String PRINT_SERVICE_SEARCH_URI = "print_service_search_uri";

        /**
         * This is the query URI for finding a NFC payment service to install.
         *
         * @hide
         */
        public static final String PAYMENT_SERVICE_SEARCH_URI = "payment_service_search_uri";

        /**
         * If enabled, apps should try to skip any introductory hints on first launch. This might
         * apply to users that are already familiar with the environment or temporary users.
         * <p>
         * Type : int (0 to show hints, 1 to skip showing hints)
         */
        public static final String SKIP_FIRST_USE_HINTS = "skip_first_use_hints";

        /**
         * Persisted playback time after a user confirmation of an unsafe volume level.
         *
         * @hide
         */
        public static final String UNSAFE_VOLUME_MUSIC_ACTIVE_MS = "unsafe_volume_music_active_ms";

        /**
         * This preference enables notification display on the lockscreen.
         * @hide
         */
        public static final String LOCK_SCREEN_SHOW_NOTIFICATIONS =
                "lock_screen_show_notifications";

        /**
         * List of TV inputs that are currently hidden. This is a string
         * containing the IDs of all hidden TV inputs. Each ID is encoded by
         * {@link android.net.Uri#encode(String)} and separated by ':'.
         * @hide
         */
        public static final String TV_INPUT_HIDDEN_INPUTS = "tv_input_hidden_inputs";

        /**
         * List of custom TV input labels. This is a string containing <TV input id, custom name>
         * pairs. TV input id and custom name are encoded by {@link android.net.Uri#encode(String)}
         * and separated by ','. Each pair is separated by ':'.
         * @hide
         */
        public static final String TV_INPUT_CUSTOM_LABELS = "tv_input_custom_labels";

        /**
         * Whether automatic routing of system audio to USB audio peripheral is disabled.
         * The value is boolean (1 or 0), where 1 means automatic routing is disabled,
         * and 0 means automatic routing is enabled.
         *
         * @hide
         */
        public static final String USB_AUDIO_AUTOMATIC_ROUTING_DISABLED =
                "usb_audio_automatic_routing_disabled";

        /**
         * The timeout in milliseconds before the device fully goes to sleep after
         * a period of inactivity.  This value sets an upper bound on how long the device
         * will stay awake or dreaming without user activity.  It should generally
         * be longer than {@link Settings.System#SCREEN_OFF_TIMEOUT} as otherwise the device
         * will sleep before it ever has a chance to dream.
         * <p>
         * Use -1 to disable this timeout.
         * </p>
         *
         * @hide
         */
        public static final String SLEEP_TIMEOUT = "sleep_timeout";

        /**
         * Controls whether double tap to wake is enabled.
         * @hide
         */
        public static final String DOUBLE_TAP_TO_WAKE = "double_tap_to_wake";

        /**
         * The current assistant component. It could be a voice interaction service,
         * or an activity that handles ACTION_ASSIST, or empty which means using the default
         * handling.
         *
         * @hide
         */
        public static final String ASSISTANT = "assistant";

        /**
         * Whether the camera launch gesture should be disabled.
         *
         * @hide
         */
        public static final String CAMERA_GESTURE_DISABLED = "camera_gesture_disabled";

        /**
         * Whether the camera launch gesture to double tap the power button when the screen is off
         * should be disabled.
         *
         * @hide
         */
        public static final String CAMERA_DOUBLE_TAP_POWER_GESTURE_DISABLED =
                "camera_double_tap_power_gesture_disabled";

        /**
         * Whether the camera double twist gesture to flip between front and back mode should be
         * enabled.
         *
         * @hide
         */
        public static final String CAMERA_DOUBLE_TWIST_TO_FLIP_ENABLED =
                "camera_double_twist_to_flip_enabled";

        /**
         * Control whether Night display is currently activated.
         * @hide
         */
        public static final String NIGHT_DISPLAY_ACTIVATED = "night_display_activated";

        /**
         * Control whether Night display will automatically activate/deactivate.
         * @hide
         */
        public static final String NIGHT_DISPLAY_AUTO_MODE = "night_display_auto_mode";

        /**
         * Custom time when Night display is scheduled to activate.
         * Represented as milliseconds from midnight (e.g. 79200000 == 10pm).
         * @hide
         */
        public static final String NIGHT_DISPLAY_CUSTOM_START_TIME = "night_display_custom_start_time";

        /**
         * Custom time when Night display is scheduled to deactivate.
         * Represented as milliseconds from midnight (e.g. 21600000 == 6am).
         * @hide
         */
        public static final String NIGHT_DISPLAY_CUSTOM_END_TIME = "night_display_custom_end_time";

        /**
         * Whether brightness should automatically adjust based on twilight state.
         * @hide
         */
        public static final String BRIGHTNESS_USE_TWILIGHT = "brightness_use_twilight";

        /**
         * Names of the service components that the current user has explicitly allowed to
         * be a VR mode listener, separated by ':'.
         *
         * @hide
         */
        public static final String ENABLED_VR_LISTENERS = "enabled_vr_listeners";

        /**
         * Behavior of the display while in VR mode.
         *
         * One of {@link #VR_DISPLAY_MODE_LOW_PERSISTENCE} or {@link #VR_DISPLAY_MODE_OFF}.
         *
         * @hide
         */
        public static final String VR_DISPLAY_MODE = "vr_display_mode";

        /**
         * Lower the display persistence while the system is in VR mode.
         *
         * @see PackageManager#FEATURE_VR_MODE_HIGH_PERFORMANCE
         *
         * @hide.
         */
        public static final int VR_DISPLAY_MODE_LOW_PERSISTENCE = 0;

        /**
         * Do not alter the display persistence while the system is in VR mode.
         *
         * @see PackageManager#FEATURE_VR_MODE_HIGH_PERFORMANCE
         *
         * @hide.
         */
        public static final int VR_DISPLAY_MODE_OFF = 1;

        /**
         * Whether CarrierAppUtils#disableCarrierAppsUntilPrivileged has been executed at least
         * once.
         *
         * <p>This is used to ensure that we only take one pass which will disable apps that are not
         * privileged (if any). From then on, we only want to enable apps (when a matching SIM is
         * inserted), to avoid disabling an app that the user might actively be using.
         *
         * <p>Will be set to 1 once executed.
         *
         * @hide
         */
        public static final String CARRIER_APPS_HANDLED = "carrier_apps_handled";

        /**
         * Whether parent user can access remote contact in managed profile.
         *
         * @hide
         */
        public static final String MANAGED_PROFILE_CONTACT_REMOTE_SEARCH =
                "managed_profile_contact_remote_search";

        /**
<<<<<<< HEAD
=======
         * Whether or not the automatic storage manager is enabled and should run on the device.
         *
         * @hide
         */
        public static final String AUTOMATIC_STORAGE_MANAGER_ENABLED =
                "automatic_storage_manager_enabled";

        /**
         * How many days of information for the automatic storage manager to retain on the device.
         *
         * @hide
         */
        public static final String AUTOMATIC_STORAGE_MANAGER_DAYS_TO_RETAIN =
                "automatic_storage_manager_days_to_retain";

        /**
         * Default number of days of information for the automatic storage manager to retain.
         *
         * @hide
         */
        public static final int AUTOMATIC_STORAGE_MANAGER_DAYS_TO_RETAIN_DEFAULT = 90;

        /**
         * How many bytes the automatic storage manager has cleared out.
         *
         * @hide
         */
        public static final String AUTOMATIC_STORAGE_MANAGER_BYTES_CLEARED =
                "automatic_storage_manager_bytes_cleared";


        /**
         * Last run time for the automatic storage manager.
         *
         * @hide
         */
        public static final String AUTOMATIC_STORAGE_MANAGER_LAST_RUN =
                "automatic_storage_manager_last_run";


        /**
         * Whether SystemUI navigation keys is enabled.
         * @hide
         */
        public static final String SYSTEM_NAVIGATION_KEYS_ENABLED =
                "system_navigation_keys_enabled";

        /**
>>>>>>> b5375056
         * Holds comma separated list of ordering of QS tiles.
         * @hide
         */
        public static final String QS_TILES = "sysui_qs_tiles";

        /**
<<<<<<< HEAD
=======
         * Whether preloaded APKs have been installed for the user.
         * @hide
         */
        public static final String DEMO_USER_SETUP_COMPLETE
                = "demo_user_setup_complete";

        /**
         * Specifies whether the web action API is enabled.
         *
         * @hide
         */
        public static final String WEB_ACTION_ENABLED = "web_action_enabled";

        /**
>>>>>>> b5375056
         * This are the settings to be backed up.
         *
         * NOTE: Settings are backed up and restored in the order they appear
         *       in this array. If you have one setting depending on another,
         *       make sure that they are ordered appropriately.
         *
         * @hide
         */
        public static final String[] SETTINGS_TO_BACKUP = {
            BUGREPORT_IN_POWER_MENU,                            // moved to global
            ALLOW_MOCK_LOCATION,
            PARENTAL_CONTROL_ENABLED,
            PARENTAL_CONTROL_REDIRECT_URL,
            USB_MASS_STORAGE_ENABLED,                           // moved to global
            ACCESSIBILITY_DISPLAY_INVERSION_ENABLED,
            ACCESSIBILITY_DISPLAY_DALTONIZER,
            ACCESSIBILITY_DISPLAY_DALTONIZER_ENABLED,
            ACCESSIBILITY_DISPLAY_MAGNIFICATION_ENABLED,
            ACCESSIBILITY_DISPLAY_MAGNIFICATION_SCALE,
            ACCESSIBILITY_DISPLAY_MAGNIFICATION_AUTO_UPDATE,
            ACCESSIBILITY_SCRIPT_INJECTION,
            ACCESSIBILITY_WEB_CONTENT_KEY_BINDINGS,
            ENABLED_ACCESSIBILITY_SERVICES,
            ENABLED_NOTIFICATION_LISTENERS,
            ENABLED_VR_LISTENERS,
            ENABLED_INPUT_METHODS,
            TOUCH_EXPLORATION_GRANTED_ACCESSIBILITY_SERVICES,
            TOUCH_EXPLORATION_ENABLED,
            ACCESSIBILITY_ENABLED,
            ACCESSIBILITY_SPEAK_PASSWORD,
            ACCESSIBILITY_HIGH_TEXT_CONTRAST_ENABLED,
            ACCESSIBILITY_CAPTIONING_PRESET,
            ACCESSIBILITY_CAPTIONING_ENABLED,
            ACCESSIBILITY_CAPTIONING_LOCALE,
            ACCESSIBILITY_CAPTIONING_BACKGROUND_COLOR,
            ACCESSIBILITY_CAPTIONING_FOREGROUND_COLOR,
            ACCESSIBILITY_CAPTIONING_EDGE_TYPE,
            ACCESSIBILITY_CAPTIONING_EDGE_COLOR,
            ACCESSIBILITY_CAPTIONING_TYPEFACE,
            ACCESSIBILITY_CAPTIONING_FONT_SCALE,
            ACCESSIBILITY_CAPTIONING_WINDOW_COLOR,
            TTS_USE_DEFAULTS,
            TTS_DEFAULT_RATE,
            TTS_DEFAULT_PITCH,
            TTS_DEFAULT_SYNTH,
            TTS_DEFAULT_LANG,
            TTS_DEFAULT_COUNTRY,
            TTS_ENABLED_PLUGINS,
            TTS_DEFAULT_LOCALE,
            SHOW_IME_WITH_HARD_KEYBOARD,
            WIFI_NETWORKS_AVAILABLE_NOTIFICATION_ON,            // moved to global
            WIFI_NETWORKS_AVAILABLE_REPEAT_DELAY,               // moved to global
            WIFI_NUM_OPEN_NETWORKS_KEPT,                        // moved to global
            SELECTED_SPELL_CHECKER,
            SELECTED_SPELL_CHECKER_SUBTYPE,
            SPELL_CHECKER_ENABLED,
            MOUNT_PLAY_NOTIFICATION_SND,
            MOUNT_UMS_AUTOSTART,
            MOUNT_UMS_PROMPT,
            MOUNT_UMS_NOTIFY_ENABLED,
            SLEEP_TIMEOUT,
            DOUBLE_TAP_TO_WAKE,
            WAKE_GESTURE_ENABLED,
            LONG_PRESS_TIMEOUT,
            CAMERA_GESTURE_DISABLED,
            ACCESSIBILITY_AUTOCLICK_ENABLED,
            ACCESSIBILITY_AUTOCLICK_DELAY,
            ACCESSIBILITY_LARGE_POINTER_ICON,
            PREFERRED_TTY_MODE,
            ENHANCED_VOICE_PRIVACY_ENABLED,
            TTY_MODE_ENABLED,
            INCALL_POWER_BUTTON_BEHAVIOR,
<<<<<<< HEAD
            QS_TILES,
=======
            NIGHT_DISPLAY_CUSTOM_START_TIME,
            NIGHT_DISPLAY_CUSTOM_END_TIME,
            NIGHT_DISPLAY_AUTO_MODE,
            NIGHT_DISPLAY_ACTIVATED,
            CAMERA_DOUBLE_TWIST_TO_FLIP_ENABLED,
            CAMERA_DOUBLE_TAP_POWER_GESTURE_DISABLED,
            SYSTEM_NAVIGATION_KEYS_ENABLED,
            QS_TILES,
            DOZE_ENABLED,
            DOZE_PULSE_ON_PICK_UP,
            DOZE_PULSE_ON_DOUBLE_TAP
>>>>>>> b5375056
        };

        /**
         * These entries are considered common between the personal and the managed profile,
         * since the managed profile doesn't get to change them.
         */
        private static final Set<String> CLONE_TO_MANAGED_PROFILE = new ArraySet<>();

        static {
            CLONE_TO_MANAGED_PROFILE.add(ACCESSIBILITY_ENABLED);
            CLONE_TO_MANAGED_PROFILE.add(ALLOW_MOCK_LOCATION);
            CLONE_TO_MANAGED_PROFILE.add(ALLOWED_GEOLOCATION_ORIGINS);
            CLONE_TO_MANAGED_PROFILE.add(DEFAULT_INPUT_METHOD);
            CLONE_TO_MANAGED_PROFILE.add(ENABLED_ACCESSIBILITY_SERVICES);
            CLONE_TO_MANAGED_PROFILE.add(ENABLED_INPUT_METHODS);
            CLONE_TO_MANAGED_PROFILE.add(LOCATION_MODE);
            CLONE_TO_MANAGED_PROFILE.add(LOCATION_PREVIOUS_MODE);
            CLONE_TO_MANAGED_PROFILE.add(LOCATION_PROVIDERS_ALLOWED);
            CLONE_TO_MANAGED_PROFILE.add(SELECTED_INPUT_METHOD_SUBTYPE);
            CLONE_TO_MANAGED_PROFILE.add(SELECTED_SPELL_CHECKER);
            CLONE_TO_MANAGED_PROFILE.add(SELECTED_SPELL_CHECKER_SUBTYPE);
        }

        /** @hide */
        public static void getCloneToManagedProfileSettings(Set<String> outKeySet) {
            outKeySet.addAll(CLONE_TO_MANAGED_PROFILE);
        }

        /**
         * Helper method for determining if a location provider is enabled.
         *
         * @param cr the content resolver to use
         * @param provider the location provider to query
         * @return true if the provider is enabled
         *
         * @deprecated use {@link #LOCATION_MODE} or
         *             {@link LocationManager#isProviderEnabled(String)}
         */
        @Deprecated
        public static final boolean isLocationProviderEnabled(ContentResolver cr, String provider) {
            return isLocationProviderEnabledForUser(cr, provider, UserHandle.myUserId());
        }

        /**
         * Helper method for determining if a location provider is enabled.
         * @param cr the content resolver to use
         * @param provider the location provider to query
         * @param userId the userId to query
         * @return true if the provider is enabled
         * @deprecated use {@link #LOCATION_MODE} or
         *             {@link LocationManager#isProviderEnabled(String)}
         * @hide
         */
        @Deprecated
        public static final boolean isLocationProviderEnabledForUser(ContentResolver cr, String provider, int userId) {
            String allowedProviders = Settings.Secure.getStringForUser(cr,
                    LOCATION_PROVIDERS_ALLOWED, userId);
            return TextUtils.delimitedStringContains(allowedProviders, ',', provider);
        }

        /**
         * Thread-safe method for enabling or disabling a single location provider.
         * @param cr the content resolver to use
         * @param provider the location provider to enable or disable
         * @param enabled true if the provider should be enabled
         * @deprecated use {@link #putInt(ContentResolver, String, int)} and {@link #LOCATION_MODE}
         */
        @Deprecated
        public static final void setLocationProviderEnabled(ContentResolver cr,
                String provider, boolean enabled) {
            setLocationProviderEnabledForUser(cr, provider, enabled, UserHandle.myUserId());
        }

        /**
         * Thread-safe method for enabling or disabling a single location provider.
         *
         * @param cr the content resolver to use
         * @param provider the location provider to enable or disable
         * @param enabled true if the provider should be enabled
         * @param userId the userId for which to enable/disable providers
         * @return true if the value was set, false on database errors
         * @deprecated use {@link #putIntForUser(ContentResolver, String, int, int)} and
         *             {@link #LOCATION_MODE}
         * @hide
         */
        @Deprecated
        public static final boolean setLocationProviderEnabledForUser(ContentResolver cr,
                String provider, boolean enabled, int userId) {
            synchronized (mLocationSettingsLock) {
                // to ensure thread safety, we write the provider name with a '+' or '-'
                // and let the SettingsProvider handle it rather than reading and modifying
                // the list of enabled providers.
                if (enabled) {
                    provider = "+" + provider;
                } else {
                    provider = "-" + provider;
                }
                return putStringForUser(cr, Settings.Secure.LOCATION_PROVIDERS_ALLOWED, provider,
                        userId);
            }
        }

        /**
         * Saves the current location mode into {@link #LOCATION_PREVIOUS_MODE}.
         */
        private static final boolean saveLocationModeForUser(ContentResolver cr, int userId) {
            final int mode = getLocationModeForUser(cr, userId);
            return putIntForUser(cr, Settings.Secure.LOCATION_PREVIOUS_MODE, mode, userId);
        }

        /**
         * Restores the current location mode from {@link #LOCATION_PREVIOUS_MODE}.
         */
        private static final boolean restoreLocationModeForUser(ContentResolver cr, int userId) {
            int mode = getIntForUser(cr, Settings.Secure.LOCATION_PREVIOUS_MODE,
                    LOCATION_MODE_HIGH_ACCURACY, userId);
            // Make sure that the previous mode is never "off". Otherwise the user won't be able to
            // turn on location any longer.
            if (mode == LOCATION_MODE_OFF) {
                mode = LOCATION_MODE_HIGH_ACCURACY;
            }
            return setLocationModeForUser(cr, mode, userId);
        }

        /**
         * Thread-safe method for setting the location mode to one of
         * {@link #LOCATION_MODE_HIGH_ACCURACY}, {@link #LOCATION_MODE_SENSORS_ONLY},
         * {@link #LOCATION_MODE_BATTERY_SAVING}, or {@link #LOCATION_MODE_OFF}.
         *
         * @param cr the content resolver to use
         * @param mode such as {@link #LOCATION_MODE_HIGH_ACCURACY}
         * @param userId the userId for which to change mode
         * @return true if the value was set, false on database errors
         *
         * @throws IllegalArgumentException if mode is not one of the supported values
         */
        private static final boolean setLocationModeForUser(ContentResolver cr, int mode,
                int userId) {
            synchronized (mLocationSettingsLock) {
                boolean gps = false;
                boolean network = false;
                switch (mode) {
                    case LOCATION_MODE_PREVIOUS:
                        // Retrieve the actual mode and set to that mode.
                        return restoreLocationModeForUser(cr, userId);
                    case LOCATION_MODE_OFF:
                        saveLocationModeForUser(cr, userId);
                        break;
                    case LOCATION_MODE_SENSORS_ONLY:
                        gps = true;
                        break;
                    case LOCATION_MODE_BATTERY_SAVING:
                        network = true;
                        break;
                    case LOCATION_MODE_HIGH_ACCURACY:
                        gps = true;
                        network = true;
                        break;
                    default:
                        throw new IllegalArgumentException("Invalid location mode: " + mode);
                }
                // Note it's important that we set the NLP mode first. The Google implementation
                // of NLP clears its NLP consent setting any time it receives a
                // LocationManager.PROVIDERS_CHANGED_ACTION broadcast and NLP is disabled. Also,
                // it shows an NLP consent dialog any time it receives the broadcast, NLP is
                // enabled, and the NLP consent is not set. If 1) we were to enable GPS first,
                // 2) a setup wizard has its own NLP consent UI that sets the NLP consent setting,
                // and 3) the receiver happened to complete before we enabled NLP, then the Google
                // NLP would detect the attempt to enable NLP and show a redundant NLP consent
                // dialog. Then the people who wrote the setup wizard would be sad.
                boolean nlpSuccess = Settings.Secure.setLocationProviderEnabledForUser(
                        cr, LocationManager.NETWORK_PROVIDER, network, userId);
                boolean gpsSuccess = Settings.Secure.setLocationProviderEnabledForUser(
                        cr, LocationManager.GPS_PROVIDER, gps, userId);
                return gpsSuccess && nlpSuccess;
            }
        }

        /**
         * Thread-safe method for reading the location mode, returns one of
         * {@link #LOCATION_MODE_HIGH_ACCURACY}, {@link #LOCATION_MODE_SENSORS_ONLY},
         * {@link #LOCATION_MODE_BATTERY_SAVING}, or {@link #LOCATION_MODE_OFF}.
         *
         * @param cr the content resolver to use
         * @param userId the userId for which to read the mode
         * @return the location mode
         */
        private static final int getLocationModeForUser(ContentResolver cr, int userId) {
            synchronized (mLocationSettingsLock) {
                boolean gpsEnabled = Settings.Secure.isLocationProviderEnabledForUser(
                        cr, LocationManager.GPS_PROVIDER, userId);
                boolean networkEnabled = Settings.Secure.isLocationProviderEnabledForUser(
                        cr, LocationManager.NETWORK_PROVIDER, userId);
                if (gpsEnabled && networkEnabled) {
                    return LOCATION_MODE_HIGH_ACCURACY;
                } else if (gpsEnabled) {
                    return LOCATION_MODE_SENSORS_ONLY;
                } else if (networkEnabled) {
                    return LOCATION_MODE_BATTERY_SAVING;
                } else {
                    return LOCATION_MODE_OFF;
                }
            }
        }
    }

    /**
     * Global system settings, containing preferences that always apply identically
     * to all defined users.  Applications can read these but are not allowed to write;
     * like the "Secure" settings, these are for preferences that the user must
     * explicitly modify through the system UI or specialized APIs for those values.
     */
    public static final class Global extends NameValueTable {
        /**
         * The content:// style URL for global secure settings items.  Not public.
         */
        public static final Uri CONTENT_URI = Uri.parse("content://" + AUTHORITY + "/global");

        /**
         * Whether users are allowed to add more users or guest from lockscreen.
         * <p>
         * Type: int
         * @hide
         */
        public static final String ADD_USERS_WHEN_LOCKED = "add_users_when_locked";

        /**
         * Setting whether the global gesture for enabling accessibility is enabled.
         * If this gesture is enabled the user will be able to perfrom it to enable
         * the accessibility state without visiting the settings app.
         * @hide
         */
        public static final String ENABLE_ACCESSIBILITY_GLOBAL_GESTURE_ENABLED =
                "enable_accessibility_global_gesture_enabled";

        /**
         * Whether Airplane Mode is on.
         */
        public static final String AIRPLANE_MODE_ON = "airplane_mode_on";

        /**
         * Whether Theater Mode is on.
         * {@hide}
         */
        @SystemApi
        public static final String THEATER_MODE_ON = "theater_mode_on";

        /**
         * Constant for use in AIRPLANE_MODE_RADIOS to specify Bluetooth radio.
         */
        public static final String RADIO_BLUETOOTH = "bluetooth";

        /**
         * Constant for use in AIRPLANE_MODE_RADIOS to specify Wi-Fi radio.
         */
        public static final String RADIO_WIFI = "wifi";

        /**
         * {@hide}
         */
        public static final String RADIO_WIMAX = "wimax";
        /**
         * Constant for use in AIRPLANE_MODE_RADIOS to specify Cellular radio.
         */
        public static final String RADIO_CELL = "cell";

        /**
         * Constant for use in AIRPLANE_MODE_RADIOS to specify NFC radio.
         */
        public static final String RADIO_NFC = "nfc";

        /**
         * A comma separated list of radios that need to be disabled when airplane mode
         * is on. This overrides WIFI_ON and BLUETOOTH_ON, if Wi-Fi and bluetooth are
         * included in the comma separated list.
         */
        public static final String AIRPLANE_MODE_RADIOS = "airplane_mode_radios";

        /**
         * A comma separated list of radios that should to be disabled when airplane mode
         * is on, but can be manually reenabled by the user.  For example, if RADIO_WIFI is
         * added to both AIRPLANE_MODE_RADIOS and AIRPLANE_MODE_TOGGLEABLE_RADIOS, then Wifi
         * will be turned off when entering airplane mode, but the user will be able to reenable
         * Wifi in the Settings app.
         *
         * {@hide}
         */
        public static final String AIRPLANE_MODE_TOGGLEABLE_RADIOS = "airplane_mode_toggleable_radios";

        /**
         * A Long representing a bitmap of profiles that should be disabled when bluetooth starts.
         * See {@link android.bluetooth.BluetoothProfile}.
         * {@hide}
         */
        public static final String BLUETOOTH_DISABLED_PROFILES = "bluetooth_disabled_profiles";

        /**
         * A semi-colon separated list of Bluetooth interoperability workarounds.
         * Each entry is a partial Bluetooth device address string and an integer representing
         * the feature to be disabled, separated by a comma. The integer must correspond
         * to a interoperability feature as defined in "interop.h" in /system/bt.
         * <p>
         * Example: <br/>
         *   "00:11:22,0;01:02:03:04,2"
         * @hide
         */
       public static final String BLUETOOTH_INTEROPERABILITY_LIST = "bluetooth_interoperability_list";

        /**
         * The policy for deciding when Wi-Fi should go to sleep (which will in
         * turn switch to using the mobile data as an Internet connection).
         * <p>
         * Set to one of {@link #WIFI_SLEEP_POLICY_DEFAULT},
         * {@link #WIFI_SLEEP_POLICY_NEVER_WHILE_PLUGGED}, or
         * {@link #WIFI_SLEEP_POLICY_NEVER}.
         */
        public static final String WIFI_SLEEP_POLICY = "wifi_sleep_policy";

        /**
         * Value for {@link #WIFI_SLEEP_POLICY} to use the default Wi-Fi sleep
         * policy, which is to sleep shortly after the turning off
         * according to the {@link #STAY_ON_WHILE_PLUGGED_IN} setting.
         */
        public static final int WIFI_SLEEP_POLICY_DEFAULT = 0;

        /**
         * Value for {@link #WIFI_SLEEP_POLICY} to use the default policy when
         * the device is on battery, and never go to sleep when the device is
         * plugged in.
         */
        public static final int WIFI_SLEEP_POLICY_NEVER_WHILE_PLUGGED = 1;

        /**
         * Value for {@link #WIFI_SLEEP_POLICY} to never go to sleep.
         */
        public static final int WIFI_SLEEP_POLICY_NEVER = 2;

        /**
         * Value to specify if the user prefers the date, time and time zone
         * to be automatically fetched from the network (NITZ). 1=yes, 0=no
         */
        public static final String AUTO_TIME = "auto_time";

        /**
         * Value to specify if the user prefers the time zone
         * to be automatically fetched from the network (NITZ). 1=yes, 0=no
         */
        public static final String AUTO_TIME_ZONE = "auto_time_zone";

        /**
         * URI for the car dock "in" event sound.
         * @hide
         */
        public static final String CAR_DOCK_SOUND = "car_dock_sound";

        /**
         * URI for the car dock "out" event sound.
         * @hide
         */
        public static final String CAR_UNDOCK_SOUND = "car_undock_sound";

        /**
         * URI for the desk dock "in" event sound.
         * @hide
         */
        public static final String DESK_DOCK_SOUND = "desk_dock_sound";

        /**
         * URI for the desk dock "out" event sound.
         * @hide
         */
        public static final String DESK_UNDOCK_SOUND = "desk_undock_sound";

        /**
         * Whether to play a sound for dock events.
         * @hide
         */
        public static final String DOCK_SOUNDS_ENABLED = "dock_sounds_enabled";

        /**
         * URI for the "device locked" (keyguard shown) sound.
         * @hide
         */
        public static final String LOCK_SOUND = "lock_sound";

        /**
         * URI for the "device unlocked" sound.
         * @hide
         */
        public static final String UNLOCK_SOUND = "unlock_sound";

        /**
         * URI for the "device is trusted" sound, which is played when the device enters the trusted
         * state without unlocking.
         * @hide
         */
        public static final String TRUSTED_SOUND = "trusted_sound";

        /**
         * URI for the low battery sound file.
         * @hide
         */
        public static final String LOW_BATTERY_SOUND = "low_battery_sound";

        /**
         * Whether to play a sound for low-battery alerts.
         * @hide
         */
        public static final String POWER_SOUNDS_ENABLED = "power_sounds_enabled";

        /**
         * URI for the "wireless charging started" sound.
         * @hide
         */
        public static final String WIRELESS_CHARGING_STARTED_SOUND =
                "wireless_charging_started_sound";

        /**
         * Whether to play a sound for charging events.
         * @hide
         */
        public static final String CHARGING_SOUNDS_ENABLED = "charging_sounds_enabled";

        /**
         * Whether we keep the device on while the device is plugged in.
         * Supported values are:
         * <ul>
         * <li>{@code 0} to never stay on while plugged in</li>
         * <li>{@link BatteryManager#BATTERY_PLUGGED_AC} to stay on for AC charger</li>
         * <li>{@link BatteryManager#BATTERY_PLUGGED_USB} to stay on for USB charger</li>
         * <li>{@link BatteryManager#BATTERY_PLUGGED_WIRELESS} to stay on for wireless charger</li>
         * </ul>
         * These values can be OR-ed together.
         */
        public static final String STAY_ON_WHILE_PLUGGED_IN = "stay_on_while_plugged_in";

        /**
         * When the user has enable the option to have a "bug report" command
         * in the power menu.
         * @hide
         */
        public static final String BUGREPORT_IN_POWER_MENU = "bugreport_in_power_menu";

        /**
         * Whether ADB is enabled.
         */
        public static final String ADB_ENABLED = "adb_enabled";

        /**
         * Whether Views are allowed to save their attribute data.
         * @hide
         */
        public static final String DEBUG_VIEW_ATTRIBUTES = "debug_view_attributes";

        /**
         * Whether assisted GPS should be enabled or not.
         * @hide
         */
        public static final String ASSISTED_GPS_ENABLED = "assisted_gps_enabled";

        /**
         * Whether bluetooth is enabled/disabled
         * 0=disabled. 1=enabled.
         */
        public static final String BLUETOOTH_ON = "bluetooth_on";

        /**
         * CDMA Cell Broadcast SMS
         *                            0 = CDMA Cell Broadcast SMS disabled
         *                            1 = CDMA Cell Broadcast SMS enabled
         * @hide
         */
        public static final String CDMA_CELL_BROADCAST_SMS =
                "cdma_cell_broadcast_sms";

        /**
         * The CDMA roaming mode 0 = Home Networks, CDMA default
         *                       1 = Roaming on Affiliated networks
         *                       2 = Roaming on any networks
         * @hide
         */
        public static final String CDMA_ROAMING_MODE = "roaming_settings";

        /**
         * The CDMA subscription mode 0 = RUIM/SIM (default)
         *                                1 = NV
         * @hide
         */
        public static final String CDMA_SUBSCRIPTION_MODE = "subscription_mode";

        /** Inactivity timeout to track mobile data activity.
        *
        * If set to a positive integer, it indicates the inactivity timeout value in seconds to
        * infer the data activity of mobile network. After a period of no activity on mobile
        * networks with length specified by the timeout, an {@code ACTION_DATA_ACTIVITY_CHANGE}
        * intent is fired to indicate a transition of network status from "active" to "idle". Any
        * subsequent activity on mobile networks triggers the firing of {@code
        * ACTION_DATA_ACTIVITY_CHANGE} intent indicating transition from "idle" to "active".
        *
        * Network activity refers to transmitting or receiving data on the network interfaces.
        *
        * Tracking is disabled if set to zero or negative value.
        *
        * @hide
        */
       public static final String DATA_ACTIVITY_TIMEOUT_MOBILE = "data_activity_timeout_mobile";

       /** Timeout to tracking Wifi data activity. Same as {@code DATA_ACTIVITY_TIMEOUT_MOBILE}
        * but for Wifi network.
        * @hide
        */
       public static final String DATA_ACTIVITY_TIMEOUT_WIFI = "data_activity_timeout_wifi";

       /**
        * Whether or not data roaming is enabled. (0 = false, 1 = true)
        */
       public static final String DATA_ROAMING = "data_roaming";

       /**
        * The value passed to a Mobile DataConnection via bringUp which defines the
        * number of retries to preform when setting up the initial connection. The default
        * value defined in DataConnectionTrackerBase#DEFAULT_MDC_INITIAL_RETRY is currently 1.
        * @hide
        */
       public static final String MDC_INITIAL_MAX_RETRY = "mdc_initial_max_retry";

       /**
        * Whether any package can be on external storage. When this is true, any
        * package, regardless of manifest values, is a candidate for installing
        * or moving onto external storage. (0 = false, 1 = true)
        * @hide
        */
       public static final String FORCE_ALLOW_ON_EXTERNAL = "force_allow_on_external";

        /**
         * Whether any activity can be resized. When this is true, any
         * activity, regardless of manifest values, can be resized for multi-window.
         * (0 = false, 1 = true)
         * @hide
         */
        public static final String DEVELOPMENT_FORCE_RESIZABLE_ACTIVITIES
                = "force_resizable_activities";

        /**
         * Whether to enable experimental freeform support for windows.
         * @hide
         */
        public static final String DEVELOPMENT_ENABLE_FREEFORM_WINDOWS_SUPPORT
                = "enable_freeform_support";

       /**
        * Whether user has enabled development settings.
        */
       public static final String DEVELOPMENT_SETTINGS_ENABLED = "development_settings_enabled";

       /**
        * Whether the device has been provisioned (0 = false, 1 = true).
        * <p>On a multiuser device with a separate system user, the screen may be locked
        * as soon as this is set to true and further activities cannot be launched on the
        * system user unless they are marked to show over keyguard.
        */
       public static final String DEVICE_PROVISIONED = "device_provisioned";

       /**
        * Whether mobile data should be allowed while the device is being provisioned.
        * This allows the provisioning process to turn off mobile data before the user
        * has an opportunity to set things up, preventing other processes from burning
        * precious bytes before wifi is setup.
        * (0 = false, 1 = true)
        * @hide
        */
       public static final String DEVICE_PROVISIONING_MOBILE_DATA_ENABLED =
               "device_provisioning_mobile_data";

       /**
        * The saved value for WindowManagerService.setForcedDisplaySize().
        * Two integers separated by a comma.  If unset, then use the real display size.
        * @hide
        */
       public static final String DISPLAY_SIZE_FORCED = "display_size_forced";

       /**
        * The saved value for WindowManagerService.setForcedDisplayScalingMode().
        * 0 or unset if scaling is automatic, 1 if scaling is disabled.
        * @hide
        */
       public static final String DISPLAY_SCALING_FORCE = "display_scaling_force";

       /**
        * The maximum size, in bytes, of a download that the download manager will transfer over
        * a non-wifi connection.
        * @hide
        */
       public static final String DOWNLOAD_MAX_BYTES_OVER_MOBILE =
               "download_manager_max_bytes_over_mobile";

       /**
        * The recommended maximum size, in bytes, of a download that the download manager should
        * transfer over a non-wifi connection. Over this size, the use will be warned, but will
        * have the option to start the download over the mobile connection anyway.
        * @hide
        */
       public static final String DOWNLOAD_RECOMMENDED_MAX_BYTES_OVER_MOBILE =
               "download_manager_recommended_max_bytes_over_mobile";

       /**
        * @deprecated Use {@link android.provider.Settings.Secure#INSTALL_NON_MARKET_APPS} instead
        */
       @Deprecated
       public static final String INSTALL_NON_MARKET_APPS = Secure.INSTALL_NON_MARKET_APPS;

       /**
        * Whether HDMI control shall be enabled. If disabled, no CEC/MHL command will be
        * sent or processed. (0 = false, 1 = true)
        * @hide
        */
       public static final String HDMI_CONTROL_ENABLED = "hdmi_control_enabled";

       /**
        * Whether HDMI system audio is enabled. If enabled, TV internal speaker is muted,
        * and the output is redirected to AV Receiver connected via
        * {@Global#HDMI_SYSTEM_AUDIO_OUTPUT}.
        * @hide
        */
       public static final String HDMI_SYSTEM_AUDIO_ENABLED = "hdmi_system_audio_enabled";

       /**
        * Whether TV will automatically turn on upon reception of the CEC command
        * &lt;Text View On&gt; or &lt;Image View On&gt;. (0 = false, 1 = true)
        * @hide
        */
       public static final String HDMI_CONTROL_AUTO_WAKEUP_ENABLED =
               "hdmi_control_auto_wakeup_enabled";

       /**
        * Whether TV will also turn off other CEC devices when it goes to standby mode.
        * (0 = false, 1 = true)
        * @hide
        */
       public static final String HDMI_CONTROL_AUTO_DEVICE_OFF_ENABLED =
               "hdmi_control_auto_device_off_enabled";

       /**
        * Whether TV will switch to MHL port when a mobile device is plugged in.
        * (0 = false, 1 = true)
        * @hide
        */
       public static final String MHL_INPUT_SWITCHING_ENABLED = "mhl_input_switching_enabled";

       /**
        * Whether TV will charge the mobile device connected at MHL port. (0 = false, 1 = true)
        * @hide
        */
       public static final String MHL_POWER_CHARGE_ENABLED = "mhl_power_charge_enabled";

       /**
        * Whether mobile data connections are allowed by the user.  See
        * ConnectivityManager for more info.
        * @hide
        */
       public static final String MOBILE_DATA = "mobile_data";

       /**
        * Whether the mobile data connection should remain active even when higher
        * priority networks like WiFi are active, to help make network switching faster.
        *
        * See ConnectivityService for more info.
        *
        * (0 = disabled, 1 = enabled)
        * @hide
        */
       public static final String MOBILE_DATA_ALWAYS_ON = "mobile_data_always_on";

       /** {@hide} */
       public static final String NETSTATS_ENABLED = "netstats_enabled";
       /** {@hide} */
       public static final String NETSTATS_POLL_INTERVAL = "netstats_poll_interval";
       /** {@hide} */
       public static final String NETSTATS_TIME_CACHE_MAX_AGE = "netstats_time_cache_max_age";
       /** {@hide} */
       public static final String NETSTATS_GLOBAL_ALERT_BYTES = "netstats_global_alert_bytes";
       /** {@hide} */
       public static final String NETSTATS_SAMPLE_ENABLED = "netstats_sample_enabled";

       /** {@hide} */
       public static final String NETSTATS_DEV_BUCKET_DURATION = "netstats_dev_bucket_duration";
       /** {@hide} */
       public static final String NETSTATS_DEV_PERSIST_BYTES = "netstats_dev_persist_bytes";
       /** {@hide} */
       public static final String NETSTATS_DEV_ROTATE_AGE = "netstats_dev_rotate_age";
       /** {@hide} */
       public static final String NETSTATS_DEV_DELETE_AGE = "netstats_dev_delete_age";

       /** {@hide} */
       public static final String NETSTATS_UID_BUCKET_DURATION = "netstats_uid_bucket_duration";
       /** {@hide} */
       public static final String NETSTATS_UID_PERSIST_BYTES = "netstats_uid_persist_bytes";
       /** {@hide} */
       public static final String NETSTATS_UID_ROTATE_AGE = "netstats_uid_rotate_age";
       /** {@hide} */
       public static final String NETSTATS_UID_DELETE_AGE = "netstats_uid_delete_age";

       /** {@hide} */
       public static final String NETSTATS_UID_TAG_BUCKET_DURATION = "netstats_uid_tag_bucket_duration";
       /** {@hide} */
       public static final String NETSTATS_UID_TAG_PERSIST_BYTES = "netstats_uid_tag_persist_bytes";
       /** {@hide} */
       public static final String NETSTATS_UID_TAG_ROTATE_AGE = "netstats_uid_tag_rotate_age";
       /** {@hide} */
       public static final String NETSTATS_UID_TAG_DELETE_AGE = "netstats_uid_tag_delete_age";

       /**
        * User preference for which network(s) should be used. Only the
        * connectivity service should touch this.
        */
       public static final String NETWORK_PREFERENCE = "network_preference";

       /**
        * Which package name to use for network scoring. If null, or if the package is not a valid
        * scorer app, external network scores will neither be requested nor accepted.
        * @hide
        */
       public static final String NETWORK_SCORER_APP = "network_scorer_app";

       /**
        * If the NITZ_UPDATE_DIFF time is exceeded then an automatic adjustment
        * to SystemClock will be allowed even if NITZ_UPDATE_SPACING has not been
        * exceeded.
        * @hide
        */
       public static final String NITZ_UPDATE_DIFF = "nitz_update_diff";

       /**
        * The length of time in milli-seconds that automatic small adjustments to
        * SystemClock are ignored if NITZ_UPDATE_DIFF is not exceeded.
        * @hide
        */
       public static final String NITZ_UPDATE_SPACING = "nitz_update_spacing";

       /** Preferred NTP server. {@hide} */
       public static final String NTP_SERVER = "ntp_server";
       /** Timeout in milliseconds to wait for NTP server. {@hide} */
       public static final String NTP_TIMEOUT = "ntp_timeout";

       /** {@hide} */
       public static final String STORAGE_BENCHMARK_INTERVAL = "storage_benchmark_interval";

       /**
        * Sample validity in seconds to configure for the system DNS resolver.
        * {@hide}
        */
       public static final String DNS_RESOLVER_SAMPLE_VALIDITY_SECONDS =
               "dns_resolver_sample_validity_seconds";

       /**
        * Success threshold in percent for use with the system DNS resolver.
        * {@hide}
        */
       public static final String DNS_RESOLVER_SUCCESS_THRESHOLD_PERCENT =
                "dns_resolver_success_threshold_percent";

       /**
        * Minimum number of samples needed for statistics to be considered meaningful in the
        * system DNS resolver.
        * {@hide}
        */
       public static final String DNS_RESOLVER_MIN_SAMPLES = "dns_resolver_min_samples";

       /**
        * Maximum number taken into account for statistics purposes in the system DNS resolver.
        * {@hide}
        */
       public static final String DNS_RESOLVER_MAX_SAMPLES = "dns_resolver_max_samples";

       /**
        * Whether to disable the automatic scheduling of system updates.
        * 1 = system updates won't be automatically scheduled (will always
        * present notification instead).
        * 0 = system updates will be automatically scheduled. (default)
        * @hide
        */
       @SystemApi
       public static final String OTA_DISABLE_AUTOMATIC_UPDATE = "ota_disable_automatic_update";

       /**
        * Whether the package manager should send package verification broadcasts for verifiers to
        * review apps prior to installation.
        * 1 = request apps to be verified prior to installation, if a verifier exists.
        * 0 = do not verify apps before installation
        * @hide
        */
       public static final String PACKAGE_VERIFIER_ENABLE = "package_verifier_enable";

       /** Timeout for package verification.
        * @hide */
       public static final String PACKAGE_VERIFIER_TIMEOUT = "verifier_timeout";

       /** Default response code for package verification.
        * @hide */
       public static final String PACKAGE_VERIFIER_DEFAULT_RESPONSE = "verifier_default_response";

       /**
        * Show package verification setting in the Settings app.
        * 1 = show (default)
        * 0 = hide
        * @hide
        */
       public static final String PACKAGE_VERIFIER_SETTING_VISIBLE = "verifier_setting_visible";

       /**
        * Run package verification on apps installed through ADB/ADT/USB
        * 1 = perform package verification on ADB installs (default)
        * 0 = bypass package verification on ADB installs
        * @hide
        */
       public static final String PACKAGE_VERIFIER_INCLUDE_ADB = "verifier_verify_adb_installs";

       /**
        * Time since last fstrim (milliseconds) after which we force one to happen
        * during device startup.  If unset, the default is 3 days.
        * @hide
        */
       public static final String FSTRIM_MANDATORY_INTERVAL = "fstrim_mandatory_interval";

       /**
        * The interval in milliseconds at which to check packet counts on the
        * mobile data interface when screen is on, to detect possible data
        * connection problems.
        * @hide
        */
       public static final String PDP_WATCHDOG_POLL_INTERVAL_MS =
               "pdp_watchdog_poll_interval_ms";

       /**
        * The interval in milliseconds at which to check packet counts on the
        * mobile data interface when screen is off, to detect possible data
        * connection problems.
        * @hide
        */
       public static final String PDP_WATCHDOG_LONG_POLL_INTERVAL_MS =
               "pdp_watchdog_long_poll_interval_ms";

       /**
        * The interval in milliseconds at which to check packet counts on the
        * mobile data interface after {@link #PDP_WATCHDOG_TRIGGER_PACKET_COUNT}
        * outgoing packets has been reached without incoming packets.
        * @hide
        */
       public static final String PDP_WATCHDOG_ERROR_POLL_INTERVAL_MS =
               "pdp_watchdog_error_poll_interval_ms";

       /**
        * The number of outgoing packets sent without seeing an incoming packet
        * that triggers a countdown (of {@link #PDP_WATCHDOG_ERROR_POLL_COUNT}
        * device is logged to the event log
        * @hide
        */
       public static final String PDP_WATCHDOG_TRIGGER_PACKET_COUNT =
               "pdp_watchdog_trigger_packet_count";

       /**
        * The number of polls to perform (at {@link #PDP_WATCHDOG_ERROR_POLL_INTERVAL_MS})
        * after hitting {@link #PDP_WATCHDOG_TRIGGER_PACKET_COUNT} before
        * attempting data connection recovery.
        * @hide
        */
       public static final String PDP_WATCHDOG_ERROR_POLL_COUNT =
               "pdp_watchdog_error_poll_count";

       /**
        * The number of failed PDP reset attempts before moving to something more
        * drastic: re-registering to the network.
        * @hide
        */
       public static final String PDP_WATCHDOG_MAX_PDP_RESET_FAIL_COUNT =
               "pdp_watchdog_max_pdp_reset_fail_count";

       /**
        * A positive value indicates how often the SamplingProfiler
        * should take snapshots. Zero value means SamplingProfiler
        * is disabled.
        *
        * @hide
        */
       public static final String SAMPLING_PROFILER_MS = "sampling_profiler_ms";

       /**
        * URL to open browser on to allow user to manage a prepay account
        * @hide
        */
       public static final String SETUP_PREPAID_DATA_SERVICE_URL =
               "setup_prepaid_data_service_url";

       /**
        * URL to attempt a GET on to see if this is a prepay device
        * @hide
        */
       public static final String SETUP_PREPAID_DETECTION_TARGET_URL =
               "setup_prepaid_detection_target_url";

       /**
        * Host to check for a redirect to after an attempt to GET
        * SETUP_PREPAID_DETECTION_TARGET_URL. (If we redirected there,
        * this is a prepaid device with zero balance.)
        * @hide
        */
       public static final String SETUP_PREPAID_DETECTION_REDIR_HOST =
               "setup_prepaid_detection_redir_host";

       /**
        * The interval in milliseconds at which to check the number of SMS sent out without asking
        * for use permit, to limit the un-authorized SMS usage.
        *
        * @hide
        */
       public static final String SMS_OUTGOING_CHECK_INTERVAL_MS =
               "sms_outgoing_check_interval_ms";

       /**
        * The number of outgoing SMS sent without asking for user permit (of {@link
        * #SMS_OUTGOING_CHECK_INTERVAL_MS}
        *
        * @hide
        */
       public static final String SMS_OUTGOING_CHECK_MAX_COUNT =
               "sms_outgoing_check_max_count";

       /**
        * Used to disable SMS short code confirmation - defaults to true.
        * True indcates we will do the check, etc.  Set to false to disable.
        * @see com.android.internal.telephony.SmsUsageMonitor
        * @hide
        */
       public static final String SMS_SHORT_CODE_CONFIRMATION = "sms_short_code_confirmation";

        /**
         * Used to select which country we use to determine premium sms codes.
         * One of com.android.internal.telephony.SMSDispatcher.PREMIUM_RULE_USE_SIM,
         * com.android.internal.telephony.SMSDispatcher.PREMIUM_RULE_USE_NETWORK,
         * or com.android.internal.telephony.SMSDispatcher.PREMIUM_RULE_USE_BOTH.
         * @hide
         */
        public static final String SMS_SHORT_CODE_RULE = "sms_short_code_rule";

       /**
        * Used to select TCP's default initial receiver window size in segments - defaults to a build config value
        * @hide
        */
       public static final String TCP_DEFAULT_INIT_RWND = "tcp_default_init_rwnd";

       /**
        * Used to disable Tethering on a device - defaults to true
        * @hide
        */
       public static final String TETHER_SUPPORTED = "tether_supported";

       /**
        * Used to require DUN APN on the device or not - defaults to a build config value
        * which defaults to false
        * @hide
        */
       public static final String TETHER_DUN_REQUIRED = "tether_dun_required";

       /**
        * Used to hold a gservices-provisioned apn value for DUN.  If set, or the
        * corresponding build config values are set it will override the APN DB
        * values.
        * Consists of a comma seperated list of strings:
        * "name,apn,proxy,port,username,password,server,mmsc,mmsproxy,mmsport,mcc,mnc,auth,type"
        * note that empty fields can be ommitted: "name,apn,,,,,,,,,310,260,,DUN"
        * @hide
        */
       public static final String TETHER_DUN_APN = "tether_dun_apn";

       /**
        * List of carrier apps which are whitelisted to prompt the user for install when
        * a sim card with matching uicc carrier privilege rules is inserted.
        *
        * The value is "package1;package2;..."
        * @hide
        */
       public static final String CARRIER_APP_WHITELIST = "carrier_app_whitelist";

       /**
        * USB Mass Storage Enabled
        */
       public static final String USB_MASS_STORAGE_ENABLED = "usb_mass_storage_enabled";

       /**
        * If this setting is set (to anything), then all references
        * to Gmail on the device must change to Google Mail.
        */
       public static final String USE_GOOGLE_MAIL = "use_google_mail";

        /**
         * Webview Data reduction proxy key.
         * @hide
         */
        public static final String WEBVIEW_DATA_REDUCTION_PROXY_KEY =
                "webview_data_reduction_proxy_key";

       /**
        * Whether or not the WebView fallback mechanism should be enabled.
        * 0=disabled, 1=enabled.
        * @hide
        */
       public static final String WEBVIEW_FALLBACK_LOGIC_ENABLED =
               "webview_fallback_logic_enabled";

       /**
        * Name of the package used as WebView provider (if unset the provider is instead determined
        * by the system).
        * @hide
        */
       public static final String WEBVIEW_PROVIDER = "webview_provider";

       /**
        * Developer setting to enable WebView multiprocess rendering.
        * @hide
        */
       @SystemApi
       public static final String WEBVIEW_MULTIPROCESS = "webview_multiprocess";

       /**
        * The maximum number of notifications shown in 24 hours when switching networks.
        * @hide
        */
       public static final String NETWORK_SWITCH_NOTIFICATION_DAILY_LIMIT =
              "network_switch_notification_daily_limit";

       /**
        * The minimum time in milliseconds between notifications when switching networks.
        * @hide
        */
       public static final String NETWORK_SWITCH_NOTIFICATION_RATE_LIMIT_MILLIS =
              "network_switch_notification_rate_limit_millis";

       /**
        * Whether to automatically switch away from wifi networks that lose Internet access.
        * Only meaningful if config_networkAvoidBadWifi is set to 0, otherwise the system always
        * avoids such networks. Valid values are:
        *
        * 0: Don't avoid bad wifi, don't prompt the user. Get stuck on bad wifi like it's 2013.
        * null: Ask the user whether to switch away from bad wifi.
        * 1: Avoid bad wifi.
        *
        * @hide
        */
       public static final String NETWORK_AVOID_BAD_WIFI = "network_avoid_bad_wifi";

       /**
        * Whether Wifi display is enabled/disabled
        * 0=disabled. 1=enabled.
        * @hide
        */
       public static final String WIFI_DISPLAY_ON = "wifi_display_on";

       /**
        * Whether Wifi display certification mode is enabled/disabled
        * 0=disabled. 1=enabled.
        * @hide
        */
       public static final String WIFI_DISPLAY_CERTIFICATION_ON =
               "wifi_display_certification_on";

       /**
        * WPS Configuration method used by Wifi display, this setting only
        * takes effect when WIFI_DISPLAY_CERTIFICATION_ON is 1 (enabled).
        *
        * Possible values are:
        *
        * WpsInfo.INVALID: use default WPS method chosen by framework
        * WpsInfo.PBC    : use Push button
        * WpsInfo.KEYPAD : use Keypad
        * WpsInfo.DISPLAY: use Display
        * @hide
        */
       public static final String WIFI_DISPLAY_WPS_CONFIG =
           "wifi_display_wps_config";

       /**
        * Whether to notify the user of open networks.
        * <p>
        * If not connected and the scan results have an open network, we will
        * put this notification up. If we attempt to connect to a network or
        * the open network(s) disappear, we remove the notification. When we
        * show the notification, we will not show it again for
        * {@link android.provider.Settings.Secure#WIFI_NETWORKS_AVAILABLE_REPEAT_DELAY} time.
        */
       public static final String WIFI_NETWORKS_AVAILABLE_NOTIFICATION_ON =
               "wifi_networks_available_notification_on";
       /**
        * {@hide}
        */
       public static final String WIMAX_NETWORKS_AVAILABLE_NOTIFICATION_ON =
               "wimax_networks_available_notification_on";

       /**
        * Delay (in seconds) before repeating the Wi-Fi networks available notification.
        * Connecting to a network will reset the timer.
        */
       public static final String WIFI_NETWORKS_AVAILABLE_REPEAT_DELAY =
               "wifi_networks_available_repeat_delay";

       /**
        * 802.11 country code in ISO 3166 format
        * @hide
        */
       public static final String WIFI_COUNTRY_CODE = "wifi_country_code";

       /**
        * The interval in milliseconds to issue wake up scans when wifi needs
        * to connect. This is necessary to connect to an access point when
        * device is on the move and the screen is off.
        * @hide
        */
       public static final String WIFI_FRAMEWORK_SCAN_INTERVAL_MS =
               "wifi_framework_scan_interval_ms";

       /**
        * The interval in milliseconds after which Wi-Fi is considered idle.
        * When idle, it is possible for the device to be switched from Wi-Fi to
        * the mobile data network.
        * @hide
        */
       public static final String WIFI_IDLE_MS = "wifi_idle_ms";

       /**
        * When the number of open networks exceeds this number, the
        * least-recently-used excess networks will be removed.
        */
       public static final String WIFI_NUM_OPEN_NETWORKS_KEPT = "wifi_num_open_networks_kept";

       /**
        * Whether the Wi-Fi should be on.  Only the Wi-Fi service should touch this.
        */
       public static final String WIFI_ON = "wifi_on";

       /**
        * Setting to allow scans to be enabled even wifi is turned off for connectivity.
        * @hide
        */
       public static final String WIFI_SCAN_ALWAYS_AVAILABLE =
                "wifi_scan_always_enabled";

       /**
        * Settings to allow BLE scans to be enabled even when Bluetooth is turned off for
        * connectivity.
        * @hide
        */
       public static final String BLE_SCAN_ALWAYS_AVAILABLE =
               "ble_scan_always_enabled";

       /**
        * Used to save the Wifi_ON state prior to tethering.
        * This state will be checked to restore Wifi after
        * the user turns off tethering.
        *
        * @hide
        */
       public static final String WIFI_SAVED_STATE = "wifi_saved_state";

       /**
        * The interval in milliseconds to scan as used by the wifi supplicant
        * @hide
        */
       public static final String WIFI_SUPPLICANT_SCAN_INTERVAL_MS =
               "wifi_supplicant_scan_interval_ms";

        /**
         * whether frameworks handles wifi auto-join
         * @hide
         */
       public static final String WIFI_ENHANCED_AUTO_JOIN =
                "wifi_enhanced_auto_join";

        /**
         * whether settings show RSSI
         * @hide
         */
        public static final String WIFI_NETWORK_SHOW_RSSI =
                "wifi_network_show_rssi";

        /**
        * The interval in milliseconds to scan at supplicant when p2p is connected
        * @hide
        */
       public static final String WIFI_SCAN_INTERVAL_WHEN_P2P_CONNECTED_MS =
               "wifi_scan_interval_p2p_connected_ms";

       /**
        * Whether the Wi-Fi watchdog is enabled.
        */
       public static final String WIFI_WATCHDOG_ON = "wifi_watchdog_on";

       /**
        * Setting to turn off poor network avoidance on Wi-Fi. Feature is enabled by default and
        * the setting needs to be set to 0 to disable it.
        * @hide
        */
       public static final String WIFI_WATCHDOG_POOR_NETWORK_TEST_ENABLED =
               "wifi_watchdog_poor_network_test_enabled";

       /**
        * Setting to turn on suspend optimizations at screen off on Wi-Fi. Enabled by default and
        * needs to be set to 0 to disable it.
        * @hide
        */
       public static final String WIFI_SUSPEND_OPTIMIZATIONS_ENABLED =
               "wifi_suspend_optimizations_enabled";

       /**
        * Setting to enable verbose logging in Wi-Fi; disabled by default, and setting to 1
        * will enable it. In the future, additional values may be supported.
        * @hide
        */
       public static final String WIFI_VERBOSE_LOGGING_ENABLED =
               "wifi_verbose_logging_enabled";

       /**
        * The maximum number of times we will retry a connection to an access
        * point for which we have failed in acquiring an IP address from DHCP.
        * A value of N means that we will make N+1 connection attempts in all.
        */
       public static final String WIFI_MAX_DHCP_RETRY_COUNT = "wifi_max_dhcp_retry_count";

       /**
        * Maximum amount of time in milliseconds to hold a wakelock while waiting for mobile
        * data connectivity to be established after a disconnect from Wi-Fi.
        */
       public static final String WIFI_MOBILE_DATA_TRANSITION_WAKELOCK_TIMEOUT_MS =
           "wifi_mobile_data_transition_wakelock_timeout_ms";

       /**
        * This setting controls whether WiFi configurations created by a Device Owner app
        * should be locked down (that is, be editable or removable only by the Device Owner App,
        * not even by Settings app).
        * This setting takes integer values. Non-zero values mean DO created configurations
        * are locked down. Value of zero means they are not. Default value in the absence of
        * actual value to this setting is 0.
        */
       public static final String WIFI_DEVICE_OWNER_CONFIGS_LOCKDOWN =
               "wifi_device_owner_configs_lockdown";

       /**
        * The operational wifi frequency band
        * Set to one of {@link WifiManager#WIFI_FREQUENCY_BAND_AUTO},
        * {@link WifiManager#WIFI_FREQUENCY_BAND_5GHZ} or
        * {@link WifiManager#WIFI_FREQUENCY_BAND_2GHZ}
        *
        * @hide
        */
       public static final String WIFI_FREQUENCY_BAND = "wifi_frequency_band";

       /**
        * The Wi-Fi peer-to-peer device name
        * @hide
        */
       public static final String WIFI_P2P_DEVICE_NAME = "wifi_p2p_device_name";

       /**
        * The min time between wifi disable and wifi enable
        * @hide
        */
       public static final String WIFI_REENABLE_DELAY_MS = "wifi_reenable_delay";

       /**
        * Timeout for ephemeral networks when all known BSSIDs go out of range. We will disconnect
        * from an ephemeral network if there is no BSSID for that network with a non-null score that
        * has been seen in this time period.
        *
        * If this is less than or equal to zero, we use a more conservative behavior and only check
        * for a non-null score from the currently connected or target BSSID.
        * @hide
        */
       public static final String WIFI_EPHEMERAL_OUT_OF_RANGE_TIMEOUT_MS =
               "wifi_ephemeral_out_of_range_timeout_ms";

       /**
        * The number of milliseconds to delay when checking for data stalls during
        * non-aggressive detection. (screen is turned off.)
        * @hide
        */
       public static final String DATA_STALL_ALARM_NON_AGGRESSIVE_DELAY_IN_MS =
               "data_stall_alarm_non_aggressive_delay_in_ms";

       /**
        * The number of milliseconds to delay when checking for data stalls during
        * aggressive detection. (screen on or suspected data stall)
        * @hide
        */
       public static final String DATA_STALL_ALARM_AGGRESSIVE_DELAY_IN_MS =
               "data_stall_alarm_aggressive_delay_in_ms";

       /**
        * The number of milliseconds to allow the provisioning apn to remain active
        * @hide
        */
       public static final String PROVISIONING_APN_ALARM_DELAY_IN_MS =
               "provisioning_apn_alarm_delay_in_ms";

       /**
        * The interval in milliseconds at which to check gprs registration
        * after the first registration mismatch of gprs and voice service,
        * to detect possible data network registration problems.
        *
        * @hide
        */
       public static final String GPRS_REGISTER_CHECK_PERIOD_MS =
               "gprs_register_check_period_ms";

       /**
        * Nonzero causes Log.wtf() to crash.
        * @hide
        */
       public static final String WTF_IS_FATAL = "wtf_is_fatal";

       /**
        * Ringer mode. This is used internally, changing this value will not
        * change the ringer mode. See AudioManager.
        */
       public static final String MODE_RINGER = "mode_ringer";

       /**
        * Overlay display devices setting.
        * The associated value is a specially formatted string that describes the
        * size and density of simulated secondary display devices.
        * <p>
        * Format: {width}x{height}/{dpi};...
        * </p><p>
        * Example:
        * <ul>
        * <li><code>1280x720/213</code>: make one overlay that is 1280x720 at 213dpi.</li>
        * <li><code>1920x1080/320;1280x720/213</code>: make two overlays, the first
        * at 1080p and the second at 720p.</li>
        * <li>If the value is empty, then no overlay display devices are created.</li>
        * </ul></p>
        *
        * @hide
        */
       public static final String OVERLAY_DISPLAY_DEVICES = "overlay_display_devices";

        /**
         * Threshold values for the duration and level of a discharge cycle,
         * under which we log discharge cycle info.
         *
         * @hide
         */
        public static final String
                BATTERY_DISCHARGE_DURATION_THRESHOLD = "battery_discharge_duration_threshold";

        /** @hide */
        public static final String BATTERY_DISCHARGE_THRESHOLD = "battery_discharge_threshold";

        /**
         * Flag for allowing ActivityManagerService to send ACTION_APP_ERROR
         * intents on application crashes and ANRs. If this is disabled, the
         * crash/ANR dialog will never display the "Report" button.
         * <p>
         * Type: int (0 = disallow, 1 = allow)
         *
         * @hide
         */
        public static final String SEND_ACTION_APP_ERROR = "send_action_app_error";

        /**
         * Maximum age of entries kept by {@link DropBoxManager}.
         *
         * @hide
         */
        public static final String DROPBOX_AGE_SECONDS = "dropbox_age_seconds";

        /**
         * Maximum number of entry files which {@link DropBoxManager} will keep
         * around.
         *
         * @hide
         */
        public static final String DROPBOX_MAX_FILES = "dropbox_max_files";

        /**
         * Maximum amount of disk space used by {@link DropBoxManager} no matter
         * what.
         *
         * @hide
         */
        public static final String DROPBOX_QUOTA_KB = "dropbox_quota_kb";

        /**
         * Percent of free disk (excluding reserve) which {@link DropBoxManager}
         * will use.
         *
         * @hide
         */
        public static final String DROPBOX_QUOTA_PERCENT = "dropbox_quota_percent";

        /**
         * Percent of total disk which {@link DropBoxManager} will never dip
         * into.
         *
         * @hide
         */
        public static final String DROPBOX_RESERVE_PERCENT = "dropbox_reserve_percent";

        /**
         * Prefix for per-tag dropbox disable/enable settings.
         *
         * @hide
         */
        public static final String DROPBOX_TAG_PREFIX = "dropbox:";

        /**
         * Lines of logcat to include with system crash/ANR/etc. reports, as a
         * prefix of the dropbox tag of the report type. For example,
         * "logcat_for_system_server_anr" controls the lines of logcat captured
         * with system server ANR reports. 0 to disable.
         *
         * @hide
         */
        public static final String ERROR_LOGCAT_PREFIX = "logcat_for_";

        /**
         * The interval in minutes after which the amount of free storage left
         * on the device is logged to the event log
         *
         * @hide
         */
        public static final String SYS_FREE_STORAGE_LOG_INTERVAL = "sys_free_storage_log_interval";

        /**
         * Threshold for the amount of change in disk free space required to
         * report the amount of free space. Used to prevent spamming the logs
         * when the disk free space isn't changing frequently.
         *
         * @hide
         */
        public static final String
                DISK_FREE_CHANGE_REPORTING_THRESHOLD = "disk_free_change_reporting_threshold";

        /**
         * Minimum percentage of free storage on the device that is used to
         * determine if the device is running low on storage. The default is 10.
         * <p>
         * Say this value is set to 10, the device is considered running low on
         * storage if 90% or more of the device storage is filled up.
         *
         * @hide
         */
        public static final String
                SYS_STORAGE_THRESHOLD_PERCENTAGE = "sys_storage_threshold_percentage";

        /**
         * Maximum byte size of the low storage threshold. This is to ensure
         * that {@link #SYS_STORAGE_THRESHOLD_PERCENTAGE} does not result in an
         * overly large threshold for large storage devices. Currently this must
         * be less than 2GB. This default is 500MB.
         *
         * @hide
         */
        public static final String
                SYS_STORAGE_THRESHOLD_MAX_BYTES = "sys_storage_threshold_max_bytes";

        /**
         * Minimum bytes of free storage on the device before the data partition
         * is considered full. By default, 1 MB is reserved to avoid system-wide
         * SQLite disk full exceptions.
         *
         * @hide
         */
        public static final String
                SYS_STORAGE_FULL_THRESHOLD_BYTES = "sys_storage_full_threshold_bytes";

        /**
         * The maximum reconnect delay for short network outages or when the
         * network is suspended due to phone use.
         *
         * @hide
         */
        public static final String
                SYNC_MAX_RETRY_DELAY_IN_SECONDS = "sync_max_retry_delay_in_seconds";

        /**
         * The number of milliseconds to delay before sending out
         * {@link ConnectivityManager#CONNECTIVITY_ACTION} broadcasts. Ignored.
         *
         * @hide
         */
        public static final String CONNECTIVITY_CHANGE_DELAY = "connectivity_change_delay";


        /**
         * Network sampling interval, in seconds. We'll generate link information
         * about bytes/packets sent and error rates based on data sampled in this interval
         *
         * @hide
         */

        public static final String CONNECTIVITY_SAMPLING_INTERVAL_IN_SECONDS =
                "connectivity_sampling_interval_in_seconds";

        /**
         * The series of successively longer delays used in retrying to download PAC file.
         * Last delay is used between successful PAC downloads.
         *
         * @hide
         */
        public static final String PAC_CHANGE_DELAY = "pac_change_delay";

        /**
         * Setting to turn off captive portal detection. Feature is enabled by
         * default and the setting needs to be set to 0 to disable it.
         *
         * @hide
         */
        public static final String
                CAPTIVE_PORTAL_DETECTION_ENABLED = "captive_portal_detection_enabled";

        /**
         * The server used for captive portal detection upon a new conection. A
         * 204 response code from the server is used for validation.
         * TODO: remove this deprecated symbol.
         *
         * @hide
         */
        public static final String CAPTIVE_PORTAL_SERVER = "captive_portal_server";

        /**
         * The URL used for HTTPS captive portal detection upon a new connection.
         * A 204 response code from the server is used for validation.
         *
         * @hide
         */
        public static final String CAPTIVE_PORTAL_HTTPS_URL = "captive_portal_https_url";

        /**
         * The URL used for HTTP captive portal detection upon a new connection.
         * A 204 response code from the server is used for validation.
         *
         * @hide
         */
        public static final String CAPTIVE_PORTAL_HTTP_URL = "captive_portal_http_url";

        /**
         * The URL used for fallback HTTP captive portal detection when previous HTTP
         * and HTTPS captive portal detection attemps did not return a conclusive answer.
         *
         * @hide
         */
        public static final String CAPTIVE_PORTAL_FALLBACK_URL = "captive_portal_fallback_url";

        /**
         * Whether to use HTTPS for network validation. This is enabled by default and the setting
         * needs to be set to 0 to disable it. This setting is a misnomer because captive portals
         * don't actually use HTTPS, but it's consistent with the other settings.
         *
         * @hide
         */
        public static final String CAPTIVE_PORTAL_USE_HTTPS = "captive_portal_use_https";

        /**
         * Which User-Agent string to use in the header of the captive portal detection probes.
         * The User-Agent field is unset when this setting has no value (HttpUrlConnection default).
         *
         * @hide
         */
        public static final String CAPTIVE_PORTAL_USER_AGENT = "captive_portal_user_agent";

        /**
         * Whether network service discovery is enabled.
         *
         * @hide
         */
        public static final String NSD_ON = "nsd_on";

        /**
         * Let user pick default install location.
         *
         * @hide
         */
        public static final String SET_INSTALL_LOCATION = "set_install_location";

        /**
         * Default install location value.
         * 0 = auto, let system decide
         * 1 = internal
         * 2 = sdcard
         * @hide
         */
        public static final String DEFAULT_INSTALL_LOCATION = "default_install_location";

        /**
         * ms during which to consume extra events related to Inet connection
         * condition after a transtion to fully-connected
         *
         * @hide
         */
        public static final String
                INET_CONDITION_DEBOUNCE_UP_DELAY = "inet_condition_debounce_up_delay";

        /**
         * ms during which to consume extra events related to Inet connection
         * condtion after a transtion to partly-connected
         *
         * @hide
         */
        public static final String
                INET_CONDITION_DEBOUNCE_DOWN_DELAY = "inet_condition_debounce_down_delay";

        /** {@hide} */
        public static final String
                READ_EXTERNAL_STORAGE_ENFORCED_DEFAULT = "read_external_storage_enforced_default";

        /**
         * Host name and port for global http proxy. Uses ':' seperator for
         * between host and port.
         */
        public static final String HTTP_PROXY = "http_proxy";

        /**
         * Host name for global http proxy. Set via ConnectivityManager.
         *
         * @hide
         */
        public static final String GLOBAL_HTTP_PROXY_HOST = "global_http_proxy_host";

        /**
         * Integer host port for global http proxy. Set via ConnectivityManager.
         *
         * @hide
         */
        public static final String GLOBAL_HTTP_PROXY_PORT = "global_http_proxy_port";

        /**
         * Exclusion list for global proxy. This string contains a list of
         * comma-separated domains where the global proxy does not apply.
         * Domains should be listed in a comma- separated list. Example of
         * acceptable formats: ".domain1.com,my.domain2.com" Use
         * ConnectivityManager to set/get.
         *
         * @hide
         */
        public static final String
                GLOBAL_HTTP_PROXY_EXCLUSION_LIST = "global_http_proxy_exclusion_list";

        /**
         * The location PAC File for the proxy.
         * @hide
         */
        public static final String
                GLOBAL_HTTP_PROXY_PAC = "global_proxy_pac_url";

        /**
         * Enables the UI setting to allow the user to specify the global HTTP
         * proxy and associated exclusion list.
         *
         * @hide
         */
        public static final String SET_GLOBAL_HTTP_PROXY = "set_global_http_proxy";

        /**
         * Setting for default DNS in case nobody suggests one
         *
         * @hide
         */
        public static final String DEFAULT_DNS_SERVER = "default_dns_server";

        /** {@hide} */
        public static final String
                BLUETOOTH_HEADSET_PRIORITY_PREFIX = "bluetooth_headset_priority_";
        /** {@hide} */
        public static final String
                BLUETOOTH_A2DP_SINK_PRIORITY_PREFIX = "bluetooth_a2dp_sink_priority_";
        /** {@hide} */
        public static final String
                BLUETOOTH_A2DP_SRC_PRIORITY_PREFIX = "bluetooth_a2dp_src_priority_";
        /** {@hide} */
        public static final String
                BLUETOOTH_INPUT_DEVICE_PRIORITY_PREFIX = "bluetooth_input_device_priority_";
        /** {@hide} */
        public static final String
                BLUETOOTH_MAP_PRIORITY_PREFIX = "bluetooth_map_priority_";
        /** {@hide} */
        public static final String
                BLUETOOTH_PBAP_CLIENT_PRIORITY_PREFIX = "bluetooth_pbap_client_priority_";
        /** {@hide} */
        public static final String
                BLUETOOTH_SAP_PRIORITY_PREFIX = "bluetooth_sap_priority_";

        /**
         * Device Idle (Doze) specific settings.
         * This is encoded as a key=value list, separated by commas. Ex:
         *
         * "inactive_timeout=60000,sensing_timeout=400000"
         *
         * The following keys are supported:
         *
         * <pre>
         * inactive_to                      (long)
         * sensing_to                       (long)
         * motion_inactive_to               (long)
         * idle_after_inactive_to           (long)
         * idle_pending_to                  (long)
         * max_idle_pending_to              (long)
         * idle_pending_factor              (float)
         * idle_to                          (long)
         * max_idle_to                      (long)
         * idle_factor                      (float)
         * min_time_to_alarm                (long)
         * max_temp_app_whitelist_duration  (long)
         * notification_whitelist_duration  (long)
         * </pre>
         *
         * <p>
         * Type: string
         * @hide
         * @see com.android.server.DeviceIdleController.Constants
         */
        public static final String DEVICE_IDLE_CONSTANTS = "device_idle_constants";

        /**
         * Device Idle (Doze) specific settings for watches. See {@code #DEVICE_IDLE_CONSTANTS}
         *
         * <p>
         * Type: string
         * @hide
         * @see com.android.server.DeviceIdleController.Constants
         */
        public static final String DEVICE_IDLE_CONSTANTS_WATCH = "device_idle_constants_watch";

        /**
         * App standby (app idle) specific settings.
         * This is encoded as a key=value list, separated by commas. Ex:
         *
         * "idle_duration=5000,parole_interval=4500"
         *
         * The following keys are supported:
         *
         * <pre>
         * idle_duration2       (long)
         * wallclock_threshold  (long)
         * parole_interval      (long)
         * parole_duration      (long)
         *
         * idle_duration        (long) // This is deprecated and used to circumvent b/26355386.
         * </pre>
         *
         * <p>
         * Type: string
         * @hide
         * @see com.android.server.usage.UsageStatsService.SettingsObserver
         */
        public static final String APP_IDLE_CONSTANTS = "app_idle_constants";

        /**
         * Alarm manager specific settings.
         * This is encoded as a key=value list, separated by commas. Ex:
         *
         * "min_futurity=5000,allow_while_idle_short_time=4500"
         *
         * The following keys are supported:
         *
         * <pre>
         * min_futurity                         (long)
         * min_interval                         (long)
         * allow_while_idle_short_time          (long)
         * allow_while_idle_long_time           (long)
         * allow_while_idle_whitelist_duration  (long)
         * </pre>
         *
         * <p>
         * Type: string
         * @hide
         * @see com.android.server.AlarmManagerService.Constants
         */
        public static final String ALARM_MANAGER_CONSTANTS = "alarm_manager_constants";

        /**
         * Job scheduler specific settings.
         * This is encoded as a key=value list, separated by commas. Ex:
         *
         * "min_ready_jobs_count=2,moderate_use_factor=.5"
         *
         * The following keys are supported:
         *
         * <pre>
         * min_idle_count                       (int)
         * min_charging_count                   (int)
         * min_connectivity_count               (int)
         * min_content_count                    (int)
         * min_ready_jobs_count                 (int)
         * heavy_use_factor                     (float)
         * moderate_use_factor                  (float)
         * fg_job_count                         (int)
         * bg_normal_job_count                  (int)
         * bg_moderate_job_count                (int)
         * bg_low_job_count                     (int)
         * bg_critical_job_count                (int)
         * </pre>
         *
         * <p>
         * Type: string
         * @hide
         * @see com.android.server.job.JobSchedulerService.Constants
         */
        public static final String JOB_SCHEDULER_CONSTANTS = "job_scheduler_constants";

        /**
         * ShortcutManager specific settings.
         * This is encoded as a key=value list, separated by commas. Ex:
         *
         * "reset_interval_sec=86400,max_updates_per_interval=1"
         *
         * The following keys are supported:
         *
         * <pre>
         * reset_interval_sec              (long)
         * max_updates_per_interval        (int)
         * max_icon_dimension_dp           (int, DP)
         * max_icon_dimension_dp_lowram    (int, DP)
         * max_shortcuts                   (int)
         * icon_quality                    (int, 0-100)
         * icon_format                     (String)
         * </pre>
         *
         * <p>
         * Type: string
         * @hide
         * @see com.android.server.pm.ShortcutService.ConfigConstants
         */
        public static final String SHORTCUT_MANAGER_CONSTANTS = "shortcut_manager_constants";

        /**
         * Get the key that retrieves a bluetooth headset's priority.
         * @hide
         */
        public static final String getBluetoothHeadsetPriorityKey(String address) {
            return BLUETOOTH_HEADSET_PRIORITY_PREFIX + address.toUpperCase(Locale.ROOT);
        }

        /**
         * Get the key that retrieves a bluetooth a2dp sink's priority.
         * @hide
         */
        public static final String getBluetoothA2dpSinkPriorityKey(String address) {
            return BLUETOOTH_A2DP_SINK_PRIORITY_PREFIX + address.toUpperCase(Locale.ROOT);
        }

        /**
         * Get the key that retrieves a bluetooth a2dp src's priority.
         * @hide
         */
        public static final String getBluetoothA2dpSrcPriorityKey(String address) {
            return BLUETOOTH_A2DP_SRC_PRIORITY_PREFIX + address.toUpperCase(Locale.ROOT);
        }

        /**
         * Get the key that retrieves a bluetooth Input Device's priority.
         * @hide
         */
        public static final String getBluetoothInputDevicePriorityKey(String address) {
            return BLUETOOTH_INPUT_DEVICE_PRIORITY_PREFIX + address.toUpperCase(Locale.ROOT);
        }

        /**
         * Get the key that retrieves a bluetooth map priority.
         * @hide
         */
        public static final String getBluetoothMapPriorityKey(String address) {
            return BLUETOOTH_MAP_PRIORITY_PREFIX + address.toUpperCase(Locale.ROOT);
        }

        /**
         * Get the key that retrieves a bluetooth pbap client priority.
         * @hide
         */
        public static final String getBluetoothPbapClientPriorityKey(String address) {
            return BLUETOOTH_PBAP_CLIENT_PRIORITY_PREFIX + address.toUpperCase(Locale.ROOT);
        }

        /**
         * Get the key that retrieves a bluetooth map priority.
         * @hide
         */
        public static final String getBluetoothSapPriorityKey(String address) {
            return BLUETOOTH_SAP_PRIORITY_PREFIX + address.toUpperCase(Locale.ROOT);
        }

        /**
         * Scaling factor for normal window animations. Setting to 0 will
         * disable window animations.
         */
        public static final String WINDOW_ANIMATION_SCALE = "window_animation_scale";

        /**
         * Scaling factor for activity transition animations. Setting to 0 will
         * disable window animations.
         */
        public static final String TRANSITION_ANIMATION_SCALE = "transition_animation_scale";

        /**
         * Scaling factor for Animator-based animations. This affects both the
         * start delay and duration of all such animations. Setting to 0 will
         * cause animations to end immediately. The default value is 1.
         */
        public static final String ANIMATOR_DURATION_SCALE = "animator_duration_scale";

        /**
         * Scaling factor for normal window animations. Setting to 0 will
         * disable window animations.
         *
         * @hide
         */
        public static final String FANCY_IME_ANIMATIONS = "fancy_ime_animations";

        /**
         * If 0, the compatibility mode is off for all applications.
         * If 1, older applications run under compatibility mode.
         * TODO: remove this settings before code freeze (bug/1907571)
         * @hide
         */
        public static final String COMPATIBILITY_MODE = "compatibility_mode";

        /**
         * CDMA only settings
         * Emergency Tone  0 = Off
         *                 1 = Alert
         *                 2 = Vibrate
         * @hide
         */
        public static final String EMERGENCY_TONE = "emergency_tone";

        /**
         * CDMA only settings
         * Whether the auto retry is enabled. The value is
         * boolean (1 or 0).
         * @hide
         */
        public static final String CALL_AUTO_RETRY = "call_auto_retry";

        /**
         * A setting that can be read whether the emergency affordance is currently needed.
         * The value is a boolean (1 or 0).
         * @hide
         */
        public static final String EMERGENCY_AFFORDANCE_NEEDED = "emergency_affordance_needed";

        /**
         * See RIL_PreferredNetworkType in ril.h
         * @hide
         */
        public static final String PREFERRED_NETWORK_MODE =
                "preferred_network_mode";

        /**
         * Name of an application package to be debugged.
         */
        public static final String DEBUG_APP = "debug_app";

        /**
         * If 1, when launching DEBUG_APP it will wait for the debugger before
         * starting user code.  If 0, it will run normally.
         */
        public static final String WAIT_FOR_DEBUGGER = "wait_for_debugger";

        /**
         * Control whether the process CPU usage meter should be shown.
         *
         * @deprecated This functionality is no longer available as of
         * {@link android.os.Build.VERSION_CODES#N_MR1}.
         */
        @Deprecated
        public static final String SHOW_PROCESSES = "show_processes";

        /**
         * If 1 low power mode is enabled.
         * @hide
         */
        public static final String LOW_POWER_MODE = "low_power";

        /**
         * Battery level [1-99] at which low power mode automatically turns on.
         * If 0, it will not automatically turn on.
         * @hide
         */
        public static final String LOW_POWER_MODE_TRIGGER_LEVEL = "low_power_trigger_level";

         /**
         * If not 0, the activity manager will aggressively finish activities and
         * processes as soon as they are no longer needed.  If 0, the normal
         * extended lifetime is used.
         */
        public static final String ALWAYS_FINISH_ACTIVITIES = "always_finish_activities";

        /**
         * @hide
         * If not 0, the activity manager will implement a looser version of background
         * check that is more compatible with existing apps.
         */
        public static final String LENIENT_BACKGROUND_CHECK = "lenient_background_check";

        /**
         * Use Dock audio output for media:
         *      0 = disabled
         *      1 = enabled
         * @hide
         */
        public static final String DOCK_AUDIO_MEDIA_ENABLED = "dock_audio_media_enabled";

        /**
         * The surround sound formats AC3, DTS or IEC61937 are
         * available for use if they are detected.
         * This is the default mode.
         *
         * Note that AUTO is equivalent to ALWAYS for Android TVs and other
         * devices that have an S/PDIF output. This is because S/PDIF
         * is unidirectional and the TV cannot know if a decoder is
         * connected. So it assumes they are always available.
         * @hide
         */
         public static final int ENCODED_SURROUND_OUTPUT_AUTO = 0;

        /**
         * AC3, DTS or IEC61937 are NEVER available, even if they
         * are detected by the hardware. Those formats will not be
         * reported.
         *
         * An example use case would be an AVR reports that it is capable of
         * surround sound decoding but is broken. If NEVER is chosen
         * then apps must use PCM output instead of encoded output.
         * @hide
         */
         public static final int ENCODED_SURROUND_OUTPUT_NEVER = 1;

        /**
         * AC3, DTS or IEC61937 are ALWAYS available, even if they
         * are not detected by the hardware. Those formats will be
         * reported as part of the HDMI output capability. Applications
         * are then free to use either PCM or encoded output.
         *
         * An example use case would be a when TV was connected over
         * TOS-link to an AVR. But the TV could not see it because TOS-link
         * is unidirectional.
         * @hide
         */
         public static final int ENCODED_SURROUND_OUTPUT_ALWAYS = 2;

        /**
         * Set to ENCODED_SURROUND_OUTPUT_AUTO,
         * ENCODED_SURROUND_OUTPUT_NEVER or
         * ENCODED_SURROUND_OUTPUT_ALWAYS
         * @hide
         */
        public static final String ENCODED_SURROUND_OUTPUT = "encoded_surround_output";

        /**
         * Persisted safe headphone volume management state by AudioService
         * @hide
         */
        public static final String AUDIO_SAFE_VOLUME_STATE = "audio_safe_volume_state";

        /**
         * URL for tzinfo (time zone) updates
         * @hide
         */
        public static final String TZINFO_UPDATE_CONTENT_URL = "tzinfo_content_url";

        /**
         * URL for tzinfo (time zone) update metadata
         * @hide
         */
        public static final String TZINFO_UPDATE_METADATA_URL = "tzinfo_metadata_url";

        /**
         * URL for selinux (mandatory access control) updates
         * @hide
         */
        public static final String SELINUX_UPDATE_CONTENT_URL = "selinux_content_url";

        /**
         * URL for selinux (mandatory access control) update metadata
         * @hide
         */
        public static final String SELINUX_UPDATE_METADATA_URL = "selinux_metadata_url";

        /**
         * URL for sms short code updates
         * @hide
         */
        public static final String SMS_SHORT_CODES_UPDATE_CONTENT_URL =
                "sms_short_codes_content_url";

        /**
         * URL for sms short code update metadata
         * @hide
         */
        public static final String SMS_SHORT_CODES_UPDATE_METADATA_URL =
                "sms_short_codes_metadata_url";

        /**
         * URL for apn_db updates
         * @hide
         */
        public static final String APN_DB_UPDATE_CONTENT_URL = "apn_db_content_url";

        /**
         * URL for apn_db update metadata
         * @hide
         */
        public static final String APN_DB_UPDATE_METADATA_URL = "apn_db_metadata_url";

        /**
         * URL for cert pinlist updates
         * @hide
         */
        public static final String CERT_PIN_UPDATE_CONTENT_URL = "cert_pin_content_url";

        /**
         * URL for cert pinlist updates
         * @hide
         */
        public static final String CERT_PIN_UPDATE_METADATA_URL = "cert_pin_metadata_url";

        /**
         * URL for intent firewall updates
         * @hide
         */
        public static final String INTENT_FIREWALL_UPDATE_CONTENT_URL =
                "intent_firewall_content_url";

        /**
         * URL for intent firewall update metadata
         * @hide
         */
        public static final String INTENT_FIREWALL_UPDATE_METADATA_URL =
                "intent_firewall_metadata_url";

        /**
         * SELinux enforcement status. If 0, permissive; if 1, enforcing.
         * @hide
         */
        public static final String SELINUX_STATUS = "selinux_status";

        /**
         * Developer setting to force RTL layout.
         * @hide
         */
        public static final String DEVELOPMENT_FORCE_RTL = "debug.force_rtl";

        /**
         * Milliseconds after screen-off after which low battery sounds will be silenced.
         *
         * If zero, battery sounds will always play.
         * Defaults to @integer/def_low_battery_sound_timeout in SettingsProvider.
         *
         * @hide
         */
        public static final String LOW_BATTERY_SOUND_TIMEOUT = "low_battery_sound_timeout";

        /**
         * Milliseconds to wait before bouncing Wi-Fi after settings is restored. Note that after
         * the caller is done with this, they should call {@link ContentResolver#delete} to
         * clean up any value that they may have written.
         *
         * @hide
         */
        public static final String WIFI_BOUNCE_DELAY_OVERRIDE_MS = "wifi_bounce_delay_override_ms";

        /**
         * Defines global runtime overrides to window policy.
         *
         * See {@link com.android.server.policy.PolicyControl} for value format.
         *
         * @hide
         */
        public static final String POLICY_CONTROL = "policy_control";

        /**
         * Defines global zen mode.  ZEN_MODE_OFF, ZEN_MODE_IMPORTANT_INTERRUPTIONS,
         * or ZEN_MODE_NO_INTERRUPTIONS.
         *
         * @hide
         */
        public static final String ZEN_MODE = "zen_mode";

        /** @hide */ public static final int ZEN_MODE_OFF = 0;
        /** @hide */ public static final int ZEN_MODE_IMPORTANT_INTERRUPTIONS = 1;
        /** @hide */ public static final int ZEN_MODE_NO_INTERRUPTIONS = 2;
        /** @hide */ public static final int ZEN_MODE_ALARMS = 3;

        /** @hide */ public static String zenModeToString(int mode) {
            if (mode == ZEN_MODE_IMPORTANT_INTERRUPTIONS) return "ZEN_MODE_IMPORTANT_INTERRUPTIONS";
            if (mode == ZEN_MODE_ALARMS) return "ZEN_MODE_ALARMS";
            if (mode == ZEN_MODE_NO_INTERRUPTIONS) return "ZEN_MODE_NO_INTERRUPTIONS";
            return "ZEN_MODE_OFF";
        }

        /** @hide */ public static boolean isValidZenMode(int value) {
            switch (value) {
                case Global.ZEN_MODE_OFF:
                case Global.ZEN_MODE_IMPORTANT_INTERRUPTIONS:
                case Global.ZEN_MODE_ALARMS:
                case Global.ZEN_MODE_NO_INTERRUPTIONS:
                    return true;
                default:
                    return false;
            }
        }

        /**
         * Value of the ringer before entering zen mode.
         *
         * @hide
         */
        public static final String ZEN_MODE_RINGER_LEVEL = "zen_mode_ringer_level";

        /**
         * Opaque value, changes when persisted zen mode configuration changes.
         *
         * @hide
         */
        public static final String ZEN_MODE_CONFIG_ETAG = "zen_mode_config_etag";

        /**
         * Defines global heads up toggle.  One of HEADS_UP_OFF, HEADS_UP_ON.
         *
         * @hide
         */
        public static final String HEADS_UP_NOTIFICATIONS_ENABLED =
                "heads_up_notifications_enabled";

        /** @hide */ public static final int HEADS_UP_OFF = 0;
        /** @hide */ public static final int HEADS_UP_ON = 1;

        /**
         * The name of the device
         */
        public static final String DEVICE_NAME = "device_name";

        /**
         * Whether the NetworkScoringService has been first initialized.
         * <p>
         * Type: int (0 for false, 1 for true)
         * @hide
         */
        public static final String NETWORK_SCORING_PROVISIONED = "network_scoring_provisioned";

        /**
         * Whether the user wants to be prompted for password to decrypt the device on boot.
         * This only matters if the storage is encrypted.
         * <p>
         * Type: int (0 for false, 1 for true)
         * @hide
         */
        public static final String REQUIRE_PASSWORD_TO_DECRYPT = "require_password_to_decrypt";

        /**
         * Whether the Volte is enabled
         * <p>
         * Type: int (0 for false, 1 for true)
         * @hide
         */
        public static final String ENHANCED_4G_MODE_ENABLED = "volte_vt_enabled";

        /**
         * Whether VT (Video Telephony over IMS) is enabled
         * <p>
         * Type: int (0 for false, 1 for true)
         *
         * @hide
         */
        public static final String VT_IMS_ENABLED = "vt_ims_enabled";

        /**
         * Whether WFC is enabled
         * <p>
         * Type: int (0 for false, 1 for true)
         *
         * @hide
         */
        public static final String WFC_IMS_ENABLED = "wfc_ims_enabled";

        /**
         * WFC mode on home/non-roaming network.
         * <p>
         * Type: int - 2=Wi-Fi preferred, 1=Cellular preferred, 0=Wi-Fi only
         *
         * @hide
         */
        public static final String WFC_IMS_MODE = "wfc_ims_mode";

        /**
         * WFC mode on roaming network.
         * <p>
         * Type: int - see {@link WFC_IMS_MODE} for values
         *
         * @hide
         */
        public static final String WFC_IMS_ROAMING_MODE = "wfc_ims_roaming_mode";

        /**
         * Whether WFC roaming is enabled
         * <p>
         * Type: int (0 for false, 1 for true)
         *
         * @hide
         */
        public static final String WFC_IMS_ROAMING_ENABLED = "wfc_ims_roaming_enabled";

        /**
         * Whether user can enable/disable LTE as a preferred network. A carrier might control
         * this via gservices, OMA-DM, carrier app, etc.
         * <p>
         * Type: int (0 for false, 1 for true)
         * @hide
         */
        public static final String LTE_SERVICE_FORCED = "lte_service_forced";

        /**
         * Ephemeral app cookie max size in bytes.
         * <p>
         * Type: int
         * @hide
         */
        public static final String EPHEMERAL_COOKIE_MAX_SIZE_BYTES =
                "ephemeral_cookie_max_size_bytes";

        /**
         * Toggle to enable/disable the entire ephemeral feature. By default, ephemeral is
         * enabled. Set to zero to disable.
         * <p>
         * Type: int (0 for false, 1 for true)
         *
         * @hide
         */
        public static final String ENABLE_EPHEMERAL_FEATURE = "enable_ephemeral_feature";

        /**
         * A mask applied to the ephemeral hash to generate the hash prefix.
         * <p>
         * Type: int
         *
         * @hide
         */
        public static final String EPHEMERAL_HASH_PREFIX_MASK = "ephemeral_hash_prefix_mask";

        /**
         * Number of hash prefixes to send during ephemeral resolution.
         * <p>
         * Type: int
         *
         * @hide
         */
        public static final String EPHEMERAL_HASH_PREFIX_COUNT = "ephemeral_hash_prefix_count";

        /**
         * The duration for caching uninstalled ephemeral apps.
         * <p>
         * Type: long
         * @hide
         */
        public static final String UNINSTALLED_EPHEMERAL_APP_CACHE_DURATION_MILLIS =
                "uninstalled_ephemeral_app_cache_duration_millis";

        /**
         * Allows switching users when system user is locked.
         * <p>
         * Type: int
         * @hide
         */
        public static final String ALLOW_USER_SWITCHING_WHEN_SYSTEM_USER_LOCKED =
                "allow_user_switching_when_system_user_locked";

        /**
         * Boot count since the device starts running APK level 24.
         * <p>
         * Type: int
         */
        public static final String BOOT_COUNT = "boot_count";

        /**
         * Whether the safe boot is disallowed.
         *
         * <p>This setting should have the identical value as the corresponding user restriction.
         * The purpose of the setting is to make the restriction available in early boot stages
         * before the user restrictions are loaded.
         * @hide
         */
        public static final String SAFE_BOOT_DISALLOWED = "safe_boot_disallowed";

        /**
         * Whether this device is currently in retail demo mode. If true, device
         * usage is severely limited.
         * <p>
         * Type: int (0 for false, 1 for true)
         * @hide
         */
        public static final String DEVICE_DEMO_MODE = "device_demo_mode";

        /**
         * Retail mode specific settings. This is encoded as a key=value list, separated by commas.
         * Ex: "user_inactivity_timeout_ms=30000,warning_dialog_timeout_ms=10000". The following
         * keys are supported:
         *
         * <pre>
         * user_inactivity_timeout_ms  (long)
         * warning_dialog_timeout_ms   (long)
         * </pre>
         * <p>
         * Type: string
         *
         * @hide
         */
        public static final String RETAIL_DEMO_MODE_CONSTANTS = "retail_demo_mode_constants";

        /**
         * The reason for the settings database being downgraded. This is only for
         * troubleshooting purposes and its value should not be interpreted in any way.
         *
         * Type: string
         *
         * @hide
         */
        public static final String DATABASE_DOWNGRADE_REASON = "database_downgrade_reason";

        /**
         * Settings to backup. This is here so that it's in the same place as the settings
         * keys and easy to update.
         *
         * These keys may be mentioned in the SETTINGS_TO_BACKUP arrays in System
         * and Secure as well.  This is because those tables drive both backup and
         * restore, and restore needs to properly whitelist keys that used to live
         * in those namespaces.  The keys will only actually be backed up / restored
         * if they are also mentioned in this table (Global.SETTINGS_TO_BACKUP).
         *
         * NOTE: Settings are backed up and restored in the order they appear
         *       in this array. If you have one setting depending on another,
         *       make sure that they are ordered appropriately.
         *
         * @hide
         */
        public static final String[] SETTINGS_TO_BACKUP = {
            BUGREPORT_IN_POWER_MENU,
            STAY_ON_WHILE_PLUGGED_IN,
            AUTO_TIME,
            AUTO_TIME_ZONE,
            POWER_SOUNDS_ENABLED,
            DOCK_SOUNDS_ENABLED,
            CHARGING_SOUNDS_ENABLED,
            USB_MASS_STORAGE_ENABLED,
            ENABLE_ACCESSIBILITY_GLOBAL_GESTURE_ENABLED,
            WIFI_NETWORKS_AVAILABLE_NOTIFICATION_ON,
            WIFI_NETWORKS_AVAILABLE_REPEAT_DELAY,
            WIFI_WATCHDOG_POOR_NETWORK_TEST_ENABLED,
            WIFI_NUM_OPEN_NETWORKS_KEPT,
            EMERGENCY_TONE,
            CALL_AUTO_RETRY,
            DOCK_AUDIO_MEDIA_ENABLED,
            ENCODED_SURROUND_OUTPUT,
            LOW_POWER_MODE_TRIGGER_LEVEL
        };

        // Populated lazily, guarded by class object:
        private static NameValueCache sNameValueCache = new NameValueCache(
                    CONTENT_URI,
                    CALL_METHOD_GET_GLOBAL,
                    CALL_METHOD_PUT_GLOBAL);

        // Certain settings have been moved from global to the per-user secure namespace
        private static final HashSet<String> MOVED_TO_SECURE;
        static {
            MOVED_TO_SECURE = new HashSet<String>(1);
            MOVED_TO_SECURE.add(Settings.Global.INSTALL_NON_MARKET_APPS);
        }

        /** @hide */
        public static void getMovedToSecureSettings(Set<String> outKeySet) {
            outKeySet.addAll(MOVED_TO_SECURE);
        }

        /**
         * Look up a name in the database.
         * @param resolver to access the database with
         * @param name to look up in the table
         * @return the corresponding value, or null if not present
         */
        public static String getString(ContentResolver resolver, String name) {
            return getStringForUser(resolver, name, UserHandle.myUserId());
        }

        /** @hide */
        public static String getStringForUser(ContentResolver resolver, String name,
                int userHandle) {
            if (MOVED_TO_SECURE.contains(name)) {
                Log.w(TAG, "Setting " + name + " has moved from android.provider.Settings.Global"
                        + " to android.provider.Settings.Secure, returning read-only value.");
                return Secure.getStringForUser(resolver, name, userHandle);
            }
            return sNameValueCache.getStringForUser(resolver, name, userHandle);
        }

        /**
         * Store a name/value pair into the database.
         * @param resolver to access the database with
         * @param name to store
         * @param value to associate with the name
         * @return true if the value was set, false on database errors
         */
        public static boolean putString(ContentResolver resolver,
                String name, String value) {
            return putStringForUser(resolver, name, value, UserHandle.myUserId());
        }

        /** @hide */
        public static boolean putStringForUser(ContentResolver resolver,
                String name, String value, int userHandle) {
            if (LOCAL_LOGV) {
                Log.v(TAG, "Global.putString(name=" + name + ", value=" + value
                        + " for " + userHandle);
            }
            // Global and Secure have the same access policy so we can forward writes
            if (MOVED_TO_SECURE.contains(name)) {
                Log.w(TAG, "Setting " + name + " has moved from android.provider.Settings.Global"
                        + " to android.provider.Settings.Secure, value is unchanged.");
                return Secure.putStringForUser(resolver, name, value, userHandle);
            }
            return sNameValueCache.putStringForUser(resolver, name, value, userHandle);
        }

        /**
         * Construct the content URI for a particular name/value pair,
         * useful for monitoring changes with a ContentObserver.
         * @param name to look up in the table
         * @return the corresponding content URI, or null if not present
         */
        public static Uri getUriFor(String name) {
            return getUriFor(CONTENT_URI, name);
        }

        /**
         * Convenience function for retrieving a single secure settings value
         * as an integer.  Note that internally setting values are always
         * stored as strings; this function converts the string to an integer
         * for you.  The default value will be returned if the setting is
         * not defined or not an integer.
         *
         * @param cr The ContentResolver to access.
         * @param name The name of the setting to retrieve.
         * @param def Value to return if the setting is not defined.
         *
         * @return The setting's current value, or 'def' if it is not defined
         * or not a valid integer.
         */
        public static int getInt(ContentResolver cr, String name, int def) {
            String v = getString(cr, name);
            try {
                return v != null ? Integer.parseInt(v) : def;
            } catch (NumberFormatException e) {
                return def;
            }
        }

        /**
         * Convenience function for retrieving a single secure settings value
         * as an integer.  Note that internally setting values are always
         * stored as strings; this function converts the string to an integer
         * for you.
         * <p>
         * This version does not take a default value.  If the setting has not
         * been set, or the string value is not a number,
         * it throws {@link SettingNotFoundException}.
         *
         * @param cr The ContentResolver to access.
         * @param name The name of the setting to retrieve.
         *
         * @throws SettingNotFoundException Thrown if a setting by the given
         * name can't be found or the setting value is not an integer.
         *
         * @return The setting's current value.
         */
        public static int getInt(ContentResolver cr, String name)
                throws SettingNotFoundException {
            String v = getString(cr, name);
            try {
                return Integer.parseInt(v);
            } catch (NumberFormatException e) {
                throw new SettingNotFoundException(name);
            }
        }

        /**
         * Convenience function for updating a single settings value as an
         * integer. This will either create a new entry in the table if the
         * given name does not exist, or modify the value of the existing row
         * with that name.  Note that internally setting values are always
         * stored as strings, so this function converts the given value to a
         * string before storing it.
         *
         * @param cr The ContentResolver to access.
         * @param name The name of the setting to modify.
         * @param value The new value for the setting.
         * @return true if the value was set, false on database errors
         */
        public static boolean putInt(ContentResolver cr, String name, int value) {
            return putString(cr, name, Integer.toString(value));
        }

        /**
         * Convenience function for retrieving a single secure settings value
         * as a {@code long}.  Note that internally setting values are always
         * stored as strings; this function converts the string to a {@code long}
         * for you.  The default value will be returned if the setting is
         * not defined or not a {@code long}.
         *
         * @param cr The ContentResolver to access.
         * @param name The name of the setting to retrieve.
         * @param def Value to return if the setting is not defined.
         *
         * @return The setting's current value, or 'def' if it is not defined
         * or not a valid {@code long}.
         */
        public static long getLong(ContentResolver cr, String name, long def) {
            String valString = getString(cr, name);
            long value;
            try {
                value = valString != null ? Long.parseLong(valString) : def;
            } catch (NumberFormatException e) {
                value = def;
            }
            return value;
        }

        /**
         * Convenience function for retrieving a single secure settings value
         * as a {@code long}.  Note that internally setting values are always
         * stored as strings; this function converts the string to a {@code long}
         * for you.
         * <p>
         * This version does not take a default value.  If the setting has not
         * been set, or the string value is not a number,
         * it throws {@link SettingNotFoundException}.
         *
         * @param cr The ContentResolver to access.
         * @param name The name of the setting to retrieve.
         *
         * @return The setting's current value.
         * @throws SettingNotFoundException Thrown if a setting by the given
         * name can't be found or the setting value is not an integer.
         */
        public static long getLong(ContentResolver cr, String name)
                throws SettingNotFoundException {
            String valString = getString(cr, name);
            try {
                return Long.parseLong(valString);
            } catch (NumberFormatException e) {
                throw new SettingNotFoundException(name);
            }
        }

        /**
         * Convenience function for updating a secure settings value as a long
         * integer. This will either create a new entry in the table if the
         * given name does not exist, or modify the value of the existing row
         * with that name.  Note that internally setting values are always
         * stored as strings, so this function converts the given value to a
         * string before storing it.
         *
         * @param cr The ContentResolver to access.
         * @param name The name of the setting to modify.
         * @param value The new value for the setting.
         * @return true if the value was set, false on database errors
         */
        public static boolean putLong(ContentResolver cr, String name, long value) {
            return putString(cr, name, Long.toString(value));
        }

        /**
         * Convenience function for retrieving a single secure settings value
         * as a floating point number.  Note that internally setting values are
         * always stored as strings; this function converts the string to an
         * float for you. The default value will be returned if the setting
         * is not defined or not a valid float.
         *
         * @param cr The ContentResolver to access.
         * @param name The name of the setting to retrieve.
         * @param def Value to return if the setting is not defined.
         *
         * @return The setting's current value, or 'def' if it is not defined
         * or not a valid float.
         */
        public static float getFloat(ContentResolver cr, String name, float def) {
            String v = getString(cr, name);
            try {
                return v != null ? Float.parseFloat(v) : def;
            } catch (NumberFormatException e) {
                return def;
            }
        }

        /**
         * Convenience function for retrieving a single secure settings value
         * as a float.  Note that internally setting values are always
         * stored as strings; this function converts the string to a float
         * for you.
         * <p>
         * This version does not take a default value.  If the setting has not
         * been set, or the string value is not a number,
         * it throws {@link SettingNotFoundException}.
         *
         * @param cr The ContentResolver to access.
         * @param name The name of the setting to retrieve.
         *
         * @throws SettingNotFoundException Thrown if a setting by the given
         * name can't be found or the setting value is not a float.
         *
         * @return The setting's current value.
         */
        public static float getFloat(ContentResolver cr, String name)
                throws SettingNotFoundException {
            String v = getString(cr, name);
            if (v == null) {
                throw new SettingNotFoundException(name);
            }
            try {
                return Float.parseFloat(v);
            } catch (NumberFormatException e) {
                throw new SettingNotFoundException(name);
            }
        }

        /**
         * Convenience function for updating a single settings value as a
         * floating point number. This will either create a new entry in the
         * table if the given name does not exist, or modify the value of the
         * existing row with that name.  Note that internally setting values
         * are always stored as strings, so this function converts the given
         * value to a string before storing it.
         *
         * @param cr The ContentResolver to access.
         * @param name The name of the setting to modify.
         * @param value The new value for the setting.
         * @return true if the value was set, false on database errors
         */
        public static boolean putFloat(ContentResolver cr, String name, float value) {
            return putString(cr, name, Float.toString(value));
        }


        /**
          * Subscription to be used for voice call on a multi sim device. The supported values
          * are 0 = SUB1, 1 = SUB2 and etc.
          * @hide
          */
        public static final String MULTI_SIM_VOICE_CALL_SUBSCRIPTION = "multi_sim_voice_call";

        /**
          * Used to provide option to user to select subscription during dial.
          * The supported values are 0 = disable or 1 = enable prompt.
          * @hide
          */
        public static final String MULTI_SIM_VOICE_PROMPT = "multi_sim_voice_prompt";

        /**
          * Subscription to be used for data call on a multi sim device. The supported values
          * are 0 = SUB1, 1 = SUB2 and etc.
          * @hide
          */
        public static final String MULTI_SIM_DATA_CALL_SUBSCRIPTION = "multi_sim_data_call";

        /**
          * Subscription to be used for SMS on a multi sim device. The supported values
          * are 0 = SUB1, 1 = SUB2 and etc.
          * @hide
          */
        public static final String MULTI_SIM_SMS_SUBSCRIPTION = "multi_sim_sms";

       /**
          * Used to provide option to user to select subscription during send SMS.
          * The value 1 - enable, 0 - disable
          * @hide
          */
        public static final String MULTI_SIM_SMS_PROMPT = "multi_sim_sms_prompt";



        /** User preferred subscriptions setting.
          * This holds the details of the user selected subscription from the card and
          * the activation status. Each settings string have the coma separated values
          * iccId,appType,appId,activationStatus,3gppIndex,3gpp2Index
          * @hide
         */
        public static final String[] MULTI_SIM_USER_PREFERRED_SUBS = {"user_preferred_sub1",
                "user_preferred_sub2","user_preferred_sub3"};

        /**
         * Whether to enable new contacts aggregator or not.
         * The value 1 - enable, 0 - disable
         * @hide
         */
        public static final String NEW_CONTACT_AGGREGATOR = "new_contact_aggregator";

        /**
         * Whether to enable contacts metadata syncing or not
         * The value 1 - enable, 0 - disable
         *
         * @removed
         */
        @Deprecated
        public static final String CONTACT_METADATA_SYNC = "contact_metadata_sync";

        /**
         * Whether to enable contacts metadata syncing or not
         * The value 1 - enable, 0 - disable
         */
        public static final String CONTACT_METADATA_SYNC_ENABLED = "contact_metadata_sync_enabled";

        /**
         * Whether to enable cellular on boot.
         * The value 1 - enable, 0 - disable
         * @hide
         */
        public static final String ENABLE_CELLULAR_ON_BOOT = "enable_cellular_on_boot";

        /**
         * The maximum allowed notification enqueue rate in Hertz.
         *
         * Should be a float, and includes both posts and updates.
         * @hide
         */
        public static final String MAX_NOTIFICATION_ENQUEUE_RATE = "max_notification_enqueue_rate";

        /**
         * Whether cell is enabled/disabled
         * @hide
         */
        public static final String CELL_ON = "cell_on";
    }

    /**
     * User-defined bookmarks and shortcuts.  The target of each bookmark is an
     * Intent URL, allowing it to be either a web page or a particular
     * application activity.
     *
     * @hide
     */
    public static final class Bookmarks implements BaseColumns
    {
        private static final String TAG = "Bookmarks";

        /**
         * The content:// style URL for this table
         */
        public static final Uri CONTENT_URI =
            Uri.parse("content://" + AUTHORITY + "/bookmarks");

        /**
         * The row ID.
         * <p>Type: INTEGER</p>
         */
        public static final String ID = "_id";

        /**
         * Descriptive name of the bookmark that can be displayed to the user.
         * If this is empty, the title should be resolved at display time (use
         * {@link #getTitle(Context, Cursor)} any time you want to display the
         * title of a bookmark.)
         * <P>
         * Type: TEXT
         * </P>
         */
        public static final String TITLE = "title";

        /**
         * Arbitrary string (displayed to the user) that allows bookmarks to be
         * organized into categories.  There are some special names for
         * standard folders, which all start with '@'.  The label displayed for
         * the folder changes with the locale (via {@link #getLabelForFolder}) but
         * the folder name does not change so you can consistently query for
         * the folder regardless of the current locale.
         *
         * <P>Type: TEXT</P>
         *
         */
        public static final String FOLDER = "folder";

        /**
         * The Intent URL of the bookmark, describing what it points to.  This
         * value is given to {@link android.content.Intent#getIntent} to create
         * an Intent that can be launched.
         * <P>Type: TEXT</P>
         */
        public static final String INTENT = "intent";

        /**
         * Optional shortcut character associated with this bookmark.
         * <P>Type: INTEGER</P>
         */
        public static final String SHORTCUT = "shortcut";

        /**
         * The order in which the bookmark should be displayed
         * <P>Type: INTEGER</P>
         */
        public static final String ORDERING = "ordering";

        private static final String[] sIntentProjection = { INTENT };
        private static final String[] sShortcutProjection = { ID, SHORTCUT };
        private static final String sShortcutSelection = SHORTCUT + "=?";

        /**
         * Convenience function to retrieve the bookmarked Intent for a
         * particular shortcut key.
         *
         * @param cr The ContentResolver to query.
         * @param shortcut The shortcut key.
         *
         * @return Intent The bookmarked URL, or null if there is no bookmark
         *         matching the given shortcut.
         */
        public static Intent getIntentForShortcut(ContentResolver cr, char shortcut)
        {
            Intent intent = null;

            Cursor c = cr.query(CONTENT_URI,
                    sIntentProjection, sShortcutSelection,
                    new String[] { String.valueOf((int) shortcut) }, ORDERING);
            // Keep trying until we find a valid shortcut
            try {
                while (intent == null && c.moveToNext()) {
                    try {
                        String intentURI = c.getString(c.getColumnIndexOrThrow(INTENT));
                        intent = Intent.parseUri(intentURI, 0);
                    } catch (java.net.URISyntaxException e) {
                        // The stored URL is bad...  ignore it.
                    } catch (IllegalArgumentException e) {
                        // Column not found
                        Log.w(TAG, "Intent column not found", e);
                    }
                }
            } finally {
                if (c != null) c.close();
            }

            return intent;
        }

        /**
         * Add a new bookmark to the system.
         *
         * @param cr The ContentResolver to query.
         * @param intent The desired target of the bookmark.
         * @param title Bookmark title that is shown to the user; null if none
         *            or it should be resolved to the intent's title.
         * @param folder Folder in which to place the bookmark; null if none.
         * @param shortcut Shortcut that will invoke the bookmark; 0 if none. If
         *            this is non-zero and there is an existing bookmark entry
         *            with this same shortcut, then that existing shortcut is
         *            cleared (the bookmark is not removed).
         * @return The unique content URL for the new bookmark entry.
         */
        public static Uri add(ContentResolver cr,
                                           Intent intent,
                                           String title,
                                           String folder,
                                           char shortcut,
                                           int ordering)
        {
            // If a shortcut is supplied, and it is already defined for
            // another bookmark, then remove the old definition.
            if (shortcut != 0) {
                cr.delete(CONTENT_URI, sShortcutSelection,
                        new String[] { String.valueOf((int) shortcut) });
            }

            ContentValues values = new ContentValues();
            if (title != null) values.put(TITLE, title);
            if (folder != null) values.put(FOLDER, folder);
            values.put(INTENT, intent.toUri(0));
            if (shortcut != 0) values.put(SHORTCUT, (int) shortcut);
            values.put(ORDERING, ordering);
            return cr.insert(CONTENT_URI, values);
        }

        /**
         * Return the folder name as it should be displayed to the user.  This
         * takes care of localizing special folders.
         *
         * @param r Resources object for current locale; only need access to
         *          system resources.
         * @param folder The value found in the {@link #FOLDER} column.
         *
         * @return CharSequence The label for this folder that should be shown
         *         to the user.
         */
        public static CharSequence getLabelForFolder(Resources r, String folder) {
            return folder;
        }

        /**
         * Return the title as it should be displayed to the user. This takes
         * care of localizing bookmarks that point to activities.
         *
         * @param context A context.
         * @param cursor A cursor pointing to the row whose title should be
         *        returned. The cursor must contain at least the {@link #TITLE}
         *        and {@link #INTENT} columns.
         * @return A title that is localized and can be displayed to the user,
         *         or the empty string if one could not be found.
         */
        public static CharSequence getTitle(Context context, Cursor cursor) {
            int titleColumn = cursor.getColumnIndex(TITLE);
            int intentColumn = cursor.getColumnIndex(INTENT);
            if (titleColumn == -1 || intentColumn == -1) {
                throw new IllegalArgumentException(
                        "The cursor must contain the TITLE and INTENT columns.");
            }

            String title = cursor.getString(titleColumn);
            if (!TextUtils.isEmpty(title)) {
                return title;
            }

            String intentUri = cursor.getString(intentColumn);
            if (TextUtils.isEmpty(intentUri)) {
                return "";
            }

            Intent intent;
            try {
                intent = Intent.parseUri(intentUri, 0);
            } catch (URISyntaxException e) {
                return "";
            }

            PackageManager packageManager = context.getPackageManager();
            ResolveInfo info = packageManager.resolveActivity(intent, 0);
            return info != null ? info.loadLabel(packageManager) : "";
        }
    }

    /**
     * Returns the device ID that we should use when connecting to the mobile gtalk server.
     * This is a string like "android-0x1242", where the hex string is the Android ID obtained
     * from the GoogleLoginService.
     *
     * @param androidId The Android ID for this device.
     * @return The device ID that should be used when connecting to the mobile gtalk server.
     * @hide
     */
    public static String getGTalkDeviceId(long androidId) {
        return "android-" + Long.toHexString(androidId);
    }

    private static final String[] PM_WRITE_SETTINGS = {
        android.Manifest.permission.WRITE_SETTINGS
    };
    private static final String[] PM_CHANGE_NETWORK_STATE = {
        android.Manifest.permission.CHANGE_NETWORK_STATE,
        android.Manifest.permission.WRITE_SETTINGS
    };
    private static final String[] PM_SYSTEM_ALERT_WINDOW = {
        android.Manifest.permission.SYSTEM_ALERT_WINDOW
    };

    /**
     * Performs a strict and comprehensive check of whether a calling package is allowed to
     * write/modify system settings, as the condition differs for pre-M, M+, and
     * privileged/preinstalled apps. If the provided uid does not match the
     * callingPackage, a negative result will be returned.
     * @hide
     */
    public static boolean isCallingPackageAllowedToWriteSettings(Context context, int uid,
            String callingPackage, boolean throwException) {
        return isCallingPackageAllowedToPerformAppOpsProtectedOperation(context, uid,
                callingPackage, throwException, AppOpsManager.OP_WRITE_SETTINGS,
                PM_WRITE_SETTINGS, false);
    }

    /**
     * Performs a strict and comprehensive check of whether a calling package is allowed to
     * write/modify system settings, as the condition differs for pre-M, M+, and
     * privileged/preinstalled apps. If the provided uid does not match the
     * callingPackage, a negative result will be returned. The caller is expected to have
     * the WRITE_SETTINGS permission declared.
     *
     * Note: if the check is successful, the operation of this app will be updated to the
     * current time.
     * @hide
     */
    public static boolean checkAndNoteWriteSettingsOperation(Context context, int uid,
            String callingPackage, boolean throwException) {
        return isCallingPackageAllowedToPerformAppOpsProtectedOperation(context, uid,
                callingPackage, throwException, AppOpsManager.OP_WRITE_SETTINGS,
                PM_WRITE_SETTINGS, true);
    }

    /**
     * Performs a strict and comprehensive check of whether a calling package is allowed to
     * change the state of network, as the condition differs for pre-M, M+, and
     * privileged/preinstalled apps. The caller is expected to have either the
     * CHANGE_NETWORK_STATE or the WRITE_SETTINGS permission declared. Either of these
     * permissions allow changing network state; WRITE_SETTINGS is a runtime permission and
     * can be revoked, but (except in M, excluding M MRs), CHANGE_NETWORK_STATE is a normal
     * permission and cannot be revoked. See http://b/23597341
     *
     * Note: if the check succeeds because the application holds WRITE_SETTINGS, the operation
     * of this app will be updated to the current time.
     * @hide
     */
    public static boolean checkAndNoteChangeNetworkStateOperation(Context context, int uid,
            String callingPackage, boolean throwException) {
        if (context.checkCallingOrSelfPermission(android.Manifest.permission.CHANGE_NETWORK_STATE)
                == PackageManager.PERMISSION_GRANTED) {
            return true;
        }
        return isCallingPackageAllowedToPerformAppOpsProtectedOperation(context, uid,
                callingPackage, throwException, AppOpsManager.OP_WRITE_SETTINGS,
                PM_CHANGE_NETWORK_STATE, true);
    }

    /**
     * Performs a strict and comprehensive check of whether a calling package is allowed to
     * draw on top of other apps, as the conditions differs for pre-M, M+, and
     * privileged/preinstalled apps. If the provided uid does not match the callingPackage,
     * a negative result will be returned.
     * @hide
     */
    public static boolean isCallingPackageAllowedToDrawOverlays(Context context, int uid,
            String callingPackage, boolean throwException) {
        return isCallingPackageAllowedToPerformAppOpsProtectedOperation(context, uid,
                callingPackage, throwException, AppOpsManager.OP_SYSTEM_ALERT_WINDOW,
                PM_SYSTEM_ALERT_WINDOW, false);
    }

    /**
     * Performs a strict and comprehensive check of whether a calling package is allowed to
     * draw on top of other apps, as the conditions differs for pre-M, M+, and
     * privileged/preinstalled apps. If the provided uid does not match the callingPackage,
     * a negative result will be returned.
     *
     * Note: if the check is successful, the operation of this app will be updated to the
     * current time.
     * @hide
     */
    public static boolean checkAndNoteDrawOverlaysOperation(Context context, int uid, String
            callingPackage, boolean throwException) {
        return isCallingPackageAllowedToPerformAppOpsProtectedOperation(context, uid,
                callingPackage, throwException, AppOpsManager.OP_SYSTEM_ALERT_WINDOW,
                PM_SYSTEM_ALERT_WINDOW, true);
    }

    /**
     * Helper method to perform a general and comprehensive check of whether an operation that is
     * protected by appops can be performed by a caller or not. e.g. OP_SYSTEM_ALERT_WINDOW and
     * OP_WRITE_SETTINGS
     * @hide
     */
    public static boolean isCallingPackageAllowedToPerformAppOpsProtectedOperation(Context context,
            int uid, String callingPackage, boolean throwException, int appOpsOpCode, String[]
            permissions, boolean makeNote) {
        if (callingPackage == null) {
            return false;
        }

        AppOpsManager appOpsMgr = (AppOpsManager)context.getSystemService(Context.APP_OPS_SERVICE);
        int mode = AppOpsManager.MODE_DEFAULT;
        if (makeNote) {
            mode = appOpsMgr.noteOpNoThrow(appOpsOpCode, uid, callingPackage);
        } else {
            mode = appOpsMgr.checkOpNoThrow(appOpsOpCode, uid, callingPackage);
        }

        switch (mode) {
            case AppOpsManager.MODE_ALLOWED:
                return true;

            case AppOpsManager.MODE_DEFAULT:
                // this is the default operating mode after an app's installation
                // In this case we will check all associated static permission to see
                // if it is granted during install time.
                for (String permission : permissions) {
                    if (context.checkCallingOrSelfPermission(permission) == PackageManager
                            .PERMISSION_GRANTED) {
                        // if either of the permissions are granted, we will allow it
                        return true;
                    }
                }

            default:
                // this is for all other cases trickled down here...
                if (!throwException) {
                    return false;
                }
        }

        // prepare string to throw SecurityException
        StringBuilder exceptionMessage = new StringBuilder();
        exceptionMessage.append(callingPackage);
        exceptionMessage.append(" was not granted ");
        if (permissions.length > 1) {
            exceptionMessage.append(" either of these permissions: ");
        } else {
            exceptionMessage.append(" this permission: ");
        }
        for (int i = 0; i < permissions.length; i++) {
            exceptionMessage.append(permissions[i]);
            exceptionMessage.append((i == permissions.length - 1) ? "." : ", ");
        }

        throw new SecurityException(exceptionMessage.toString());
    }

    /**
     * Retrieves a correponding package name for a given uid. It will query all
     * packages that are associated with the given uid, but it will return only
     * the zeroth result.
     * Note: If package could not be found, a null is returned.
     * @hide
     */
    public static String getPackageNameForUid(Context context, int uid) {
        String[] packages = context.getPackageManager().getPackagesForUid(uid);
        if (packages == null) {
            return null;
        }
        return packages[0];
    }
}<|MERGE_RESOLUTION|>--- conflicted
+++ resolved
@@ -6289,8 +6289,6 @@
                 "managed_profile_contact_remote_search";
 
         /**
-<<<<<<< HEAD
-=======
          * Whether or not the automatic storage manager is enabled and should run on the device.
          *
          * @hide
@@ -6339,15 +6337,12 @@
                 "system_navigation_keys_enabled";
 
         /**
->>>>>>> b5375056
          * Holds comma separated list of ordering of QS tiles.
          * @hide
          */
         public static final String QS_TILES = "sysui_qs_tiles";
 
         /**
-<<<<<<< HEAD
-=======
          * Whether preloaded APKs have been installed for the user.
          * @hide
          */
@@ -6362,7 +6357,6 @@
         public static final String WEB_ACTION_ENABLED = "web_action_enabled";
 
         /**
->>>>>>> b5375056
          * This are the settings to be backed up.
          *
          * NOTE: Settings are backed up and restored in the order they appear
@@ -6435,9 +6429,6 @@
             ENHANCED_VOICE_PRIVACY_ENABLED,
             TTY_MODE_ENABLED,
             INCALL_POWER_BUTTON_BEHAVIOR,
-<<<<<<< HEAD
-            QS_TILES,
-=======
             NIGHT_DISPLAY_CUSTOM_START_TIME,
             NIGHT_DISPLAY_CUSTOM_END_TIME,
             NIGHT_DISPLAY_AUTO_MODE,
@@ -6449,7 +6440,6 @@
             DOZE_ENABLED,
             DOZE_PULSE_ON_PICK_UP,
             DOZE_PULSE_ON_DOUBLE_TAP
->>>>>>> b5375056
         };
 
         /**
