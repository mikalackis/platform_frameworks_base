--- conflicted
+++ resolved
@@ -146,11 +146,8 @@
      */
     private final LockPatternUtils mLockPatternUtils;
 
-<<<<<<< HEAD
     private int mNumAccounts;
-=======
     private boolean mIsPortrait;
->>>>>>> 79ebdf21
 
     /**
      * @return Whether we are stuck on the lock screen because the sim is
@@ -358,8 +355,6 @@
         }
     }
 
-<<<<<<< HEAD
-=======
 
     // TODO:
     // This overloaded method was added to workaround a race condition in the framework between
@@ -388,7 +383,6 @@
         super.dispatchDraw(canvas);
     }
 
->>>>>>> 79ebdf21
     @Override
     public void reset() {
         mIsVerifyUnlockOnly = false;
